--- conflicted
+++ resolved
@@ -78,13 +78,13 @@
   // Computes and returns the local value of the Green's function G(k, \omega), i.e. without
   // averaging it across processes.
   // For testing purposes.
-  // Precondition: The accumulator_ data has not been averaged, i.e. finalize has not been called.
+  // Precondition: The accumulator data has not been averaged, i.e. finalize has not been called.
   auto local_G_k_w() const;
 
   // Computes and returns the local value of the product of the Green's function G(r, \omega) and
   // the self-energy \Sigma(r, \omega), i.e. without averaging it across processes.
   // For testing purposes.
-  // Precondition: The accumulator_ data has not been averaged, i.e. finalize has not been called.
+  // Precondition: The accumulator data has not been averaged, i.e. finalize has not been called.
   auto local_GS_r_w() const;
 
 protected:  // Interface to the thread jacket.
@@ -252,11 +252,7 @@
   if (concurrency_.id() == concurrency_.first()) {
     std::cout << "On-node integration has ended: " << dca::util::print_time()
               << "\n\nTotal number of measurements: "
-<<<<<<< HEAD
               <<  parameters_.get_measurements()
-=======
-              << parameters.get_measurements()
->>>>>>> 49876da0
               << std::endl;
 
     walker.printSummary();
