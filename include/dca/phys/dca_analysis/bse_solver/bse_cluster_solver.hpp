// Copyright (C) 2018 ETH Zurich
// Copyright (C) 2018 UT-Battelle, LLC
// All rights reserved.
//
// See LICENSE for terms of usage.
// See CITATION.md for citation guidelines, if DCA++ is used for scientific publications.
//
// Author: Peter Staar (taa@zurich.ibm.com)
//
// This class computes the vertex function \Gamma on the cluster.

#ifndef DCA_PHYS_DCA_ANALYSIS_BSE_SOLVER_BSE_CLUSTER_SOLVER_HPP
#define DCA_PHYS_DCA_ANALYSIS_BSE_SOLVER_BSE_CLUSTER_SOLVER_HPP

#include <complex>
#include <iostream>
#include <stdexcept>

#include "dca/function/domains.hpp"
#include "dca/function/function.hpp"
#include "dca/phys/dca_step/symmetrization/diagrammatic_symmetries.hpp"
#include "dca/phys/dca_step/symmetrization/symmetrize.hpp"
#include "dca/phys/domains/cluster/cluster_domain.hpp"
#include "dca/phys/domains/quantum/e_spin_states.hpp"
#include "dca/phys/domains/quantum/electron_band_domain.hpp"
#include "dca/phys/domains/time_and_frequency/frequency_domain.hpp"
#include "dca/phys/domains/time_and_frequency/vertex_frequency_domain.hpp"
#include "dca/phys/four_point_type.hpp"

namespace dca {
namespace phys {
namespace analysis {
// dca::phys::analysis::

template <typename ParametersType, typename DcaDataType, typename ScalarType>
class BseClusterSolver {
public:
  using profiler_t = typename ParametersType::profiler_type;
  using concurrency_t = typename ParametersType::concurrency_type;

  using w = func::dmn_0<domains::frequency_domain>;
  using w_VERTEX = func::dmn_0<domains::vertex_frequency_domain<domains::COMPACT>>;
  using b = func::dmn_0<domains::electron_band_domain>;
  using k_DCA =
      func::dmn_0<domains::cluster_domain<double, ParametersType::lattice_type::DIMENSION, domains::CLUSTER,
                                          domains::MOMENTUM_SPACE, domains::BRILLOUIN_ZONE>>;

  using cluster_eigenvector_dmn_t = func::dmn_variadic<b, b, k_DCA, w_VERTEX>;
  using DCA_matrix_dmn_t = func::dmn_variadic<cluster_eigenvector_dmn_t, cluster_eigenvector_dmn_t>;

  BseClusterSolver(const ParametersType& parameters, DcaDataType& data);

  template <typename Writer>
  void write(Writer& writer);

  void compute_Gamma_cluster();

  auto& get_Gamma_cluster() /*const*/ {
    return Gamma_cluster;
  }

private:
  void apply_symmetries_sp();
  void apply_symmetries_tp(func::function<std::complex<ScalarType>, DCA_matrix_dmn_t>& G_II,
                           func::function<std::complex<ScalarType>, DCA_matrix_dmn_t>& G_II_0);

  void load_G_II(func::function<std::complex<ScalarType>, DCA_matrix_dmn_t>& G_II);
  void load_G_II_0(func::function<std::complex<ScalarType>, DCA_matrix_dmn_t>& G_II_0);

  void load_G_II_0_function(func::function<std::complex<ScalarType>, DCA_matrix_dmn_t>& G_II_0);

  void solve_BSE_on_cluster(func::function<std::complex<ScalarType>, DCA_matrix_dmn_t>& G_II,
                            func::function<std::complex<ScalarType>, DCA_matrix_dmn_t>& G_II_0);

  const ParametersType& parameters;
  const concurrency_t& concurrency;

  DcaDataType& data_;

  cluster_eigenvector_dmn_t cluster_eigenvector_dmn;

  diagrammatic_symmetries<ParametersType> diagrammatic_symmetries_obj;

  func::function<std::complex<ScalarType>, DCA_matrix_dmn_t> Gamma_cluster;
  func::function<std::complex<double>, func::dmn_variadic<b, b, b, b, k_DCA, w_VERTEX>> G_II_0_function;
};

template <typename ParametersType, typename DcaDataType, typename ScalarType>
BseClusterSolver<ParametersType, DcaDataType, ScalarType>::BseClusterSolver(
    const ParametersType& parameters_ref, DcaDataType& data_ref)
    : parameters(parameters_ref),
      concurrency(parameters.get_concurrency()),
      data_(data_ref),

      cluster_eigenvector_dmn(),

      diagrammatic_symmetries_obj(parameters),

      Gamma_cluster("Gamma_cluster"),
      G_II_0_function("G_II_0_function") {}

template <typename ParametersType, typename DcaDataType, typename ScalarType>
template <typename Writer>
void BseClusterSolver<ParametersType, DcaDataType, ScalarType>::write(Writer& writer) {
  writer.execute(G_II_0_function);
}

template <typename ParametersType, typename DcaDataType, typename ScalarType>
void BseClusterSolver<ParametersType, DcaDataType, ScalarType>::compute_Gamma_cluster() {
  func::function<std::complex<ScalarType>, DCA_matrix_dmn_t> G_II("G_II");
  func::function<std::complex<ScalarType>, DCA_matrix_dmn_t> G_II_0("G_II_0");

  apply_symmetries_sp();

  load_G_II(G_II);

  load_G_II_0(G_II_0);
  load_G_II_0_function(G_II_0);

  apply_symmetries_tp(G_II, G_II_0);

  solve_BSE_on_cluster(G_II, G_II_0);
}

template <typename ParametersType, typename DcaDataType, typename ScalarType>
void BseClusterSolver<ParametersType, DcaDataType, ScalarType>::apply_symmetries_sp() {
  if (concurrency.id() == concurrency.first())
    std::cout << "\t" << __FUNCTION__ << "\n\n";

  profiler_t prof(__FUNCTION__, __FILE__, __LINE__);

  symmetrize::execute(data_.Sigma, data_.H_symmetry);

  symmetrize::execute(data_.G_k_w, data_.H_symmetry);
}

template <typename ParametersType, typename DcaDataType, typename ScalarType>
void BseClusterSolver<ParametersType, DcaDataType, ScalarType>::apply_symmetries_tp(
    func::function<std::complex<ScalarType>, DCA_matrix_dmn_t>& G_II,
    func::function<std::complex<ScalarType>, DCA_matrix_dmn_t>& G_II_0) {
  if (concurrency.id() == concurrency.first())
    std::cout << "\t" << __FUNCTION__ << "\n\n";

  if (parameters.symmetrize_Gamma()) {
    if (true) {
      if (concurrency.id() == concurrency.first())
        std::cout << "symmetrize Gamma_lattice according to the symmetry-group \n" << std::endl;

      symmetrize::execute(G_II, parameters.get_four_point_momentum_transfer());
      symmetrize::execute(G_II_0, parameters.get_four_point_momentum_transfer());
    }

    if (true) {
      if (concurrency.id() == concurrency.first())
        std::cout << "symmetrize Gamma_lattice according to diagrammatic symmetries \n"
                  << std::endl;

      diagrammatic_symmetries<ParametersType> diagrammatic_symmetries_obj(parameters);

      diagrammatic_symmetries_obj.execute(G_II);
      diagrammatic_symmetries_obj.execute(G_II_0);
    }
  }
}

template <typename ParametersType, typename DcaDataType, typename ScalarType>
void BseClusterSolver<ParametersType, DcaDataType, ScalarType>::load_G_II(
    func::function<std::complex<ScalarType>, DCA_matrix_dmn_t>& G_II) {
  if (concurrency.id() == concurrency.first())
    std::cout << "\t" << __FUNCTION__ << "\n\n";

  int* coor_1 = new int[G_II.signature()];

  // Get the first object/channel of the G4 container.
  auto& G4 = data_.get_G4()[0];
  int* coor_2 = new int[G4.signature()];

  for (int i = 0; i < G4.size(); i++) {
    G4.linind_2_subind(i, coor_2);

    // coordinate  0 1 2 3 4 5 6 7 8    9
    // G4        : b b b b k w k w k_ex w_ex
    // G_II      : b b k w b b k w

    coor_1[0] = coor_2[0];
    coor_1[1] = coor_2[1];
    coor_1[2] = coor_2[4];  // k_1
    coor_1[3] = coor_2[5];  // w_1
    coor_1[4] = coor_2[2];
    coor_1[5] = coor_2[3];
    coor_1[6] = coor_2[6];  // k_2
    coor_1[7] = coor_2[7];  // w_2

    // Note: only the first momentum and frequency exchange (7th and 10th index of G4) are analyzed.
    G_II(coor_1[0], coor_1[1], coor_1[2], coor_1[3], coor_1[4], coor_1[5], coor_1[6], coor_1[7]) =
        G4(coor_2[0], coor_2[1], coor_2[2], coor_2[3], coor_2[4], coor_2[5], coor_2[6], coor_2[7],
           0, 0);
  }

  delete[] coor_1;
  delete[] coor_2;
}

template <typename ParametersType, typename DcaDataType, typename ScalarType>
void BseClusterSolver<ParametersType, DcaDataType, ScalarType>::load_G_II_0(
    func::function<std::complex<ScalarType>, DCA_matrix_dmn_t>& G_II_0) {
  if (concurrency.id() == concurrency.first())
    std::cout << "\t" << __FUNCTION__ << "\n\n";

  G_II_0 = 0.;

  func::dmn_variadic<k_DCA, w_VERTEX> k_w_dmn;

  int W = parameters.get_sp_fermionic_frequencies();  // TODO: Replace using w::dmn_size().
  int W_vertex = w_VERTEX::dmn_size() / 2;
  int q = parameters.get_four_point_momentum_transfer_index();

  int w_nu = parameters.get_four_point_frequency_transfer();

  int coor[2];

  for (int i = 0; i < k_w_dmn.get_size(); i++) {
    k_w_dmn.linind_2_subind(i, coor);

    int k = coor[0];
    int w_vertex = coor[1];
    int w = (coor[1] - W_vertex) + W;

    int k_plus_q = k_DCA::parameter_type::add(k, q);
    int q_minus_k = k_DCA::parameter_type::subtract(k, q);

    for (int n1 = 0; n1 < b::dmn_size(); n1++) {
      for (int n2 = 0; n2 < b::dmn_size(); n2++) {
        for (int m1 = 0; m1 < b::dmn_size(); m1++) {
          for (int m2 = 0; m2 < b::dmn_size(); m2++) {
            // TODO: allow more than one channel.
<<<<<<< HEAD
            switch (parameters.get_channels()[0]) {
=======
            switch (parameters.get_four_point_channels()[0]) {
>>>>>>> 20bc03d6
              case PARTICLE_HOLE_TRANSVERSE: {
                G_II_0(n1, n2, k, w_vertex, m1, m2, k, w_vertex) =
                    -data_.G_k_w(n1, e_UP, m2, e_UP, k, w) *
                    data_.G_k_w(n2, e_UP, m1, e_UP, k_plus_q, w + w_nu);
                break;
              }

              case PARTICLE_HOLE_MAGNETIC: {
                G_II_0(n1, n2, k, w_vertex, m1, m2, k, w_vertex) =
                    -data_.G_k_w(n1, e_UP, m2, e_UP, k, w) *
                    data_.G_k_w(n2, e_UP, m1, e_UP, k_plus_q, w + w_nu);
                break;
              }
              case PARTICLE_HOLE_CHARGE: {
                G_II_0(n1, n2, k, w_vertex, m1, m2, k, w_vertex) =
                    -2. * data_.G_k_w(n1, e_UP, m1, e_UP, k, w) *
                    data_.G_k_w(n2, e_UP, m2, e_UP, k_plus_q, w + w_nu);
                break;
              }

              case PARTICLE_PARTICLE_UP_DOWN: {
                double wn = w::get_elements()[w];
                double w_nu_min_wn = w::get_elements()[w_nu + (2 * W - 1 - w)];
                double beta = parameters.get_beta();

                if (std::fabs((w_nu * M_PI / beta - wn) - w_nu_min_wn) > 1.e-6)
                  throw std::logic_error(__FUNCTION__);

                G_II_0(n1, n2, k, w_vertex, m1, m2, k, w_vertex) =
                    data_.G_k_w(n1, e_UP, m1, e_UP, k, w) *
                    data_.G_k_w(n2, e_UP, m2, e_UP, q_minus_k, w_nu + (2 * W - 1 - w));
                break;
              }

              default:
                throw std::logic_error(__FUNCTION__);
            }
          }
        }
      }
    }
  }
}

template <typename ParametersType, typename DcaDataType, typename ScalarType>
void BseClusterSolver<ParametersType, DcaDataType, ScalarType>::load_G_II_0_function(
    func::function<std::complex<ScalarType>, DCA_matrix_dmn_t>& G_II_0) {
  if (concurrency.id() == concurrency.first())
    std::cout << "\t" << __FUNCTION__ << "\n\n";

  for (int w_ind = 0; w_ind < w_VERTEX::dmn_size(); w_ind++)
    for (int K_ind = 0; K_ind < k_DCA::dmn_size(); K_ind++)

      for (int m2 = 0; m2 < b::dmn_size(); m2++)
        for (int n2 = 0; n2 < b::dmn_size(); n2++)

          for (int m1 = 0; m1 < b::dmn_size(); m1++)
            for (int n1 = 0; n1 < b::dmn_size(); n1++)
              G_II_0_function(n1, m1, n2, m2, K_ind, w_ind) =
                  G_II_0(n1, m1, K_ind, w_ind, n2, m2, K_ind, w_ind);
}

template <typename ParametersType, typename DcaDataType, typename ScalarType>
void BseClusterSolver<ParametersType, DcaDataType, ScalarType>::solve_BSE_on_cluster(
    func::function<std::complex<ScalarType>, DCA_matrix_dmn_t>& G_II,
    func::function<std::complex<ScalarType>, DCA_matrix_dmn_t>& G_II_0) {
  if (concurrency.id() == concurrency.first())
    std::cout << "\t" << __FUNCTION__ << "\n\n";

  profiler_t prof(__FUNCTION__, __FILE__, __LINE__);

  if (concurrency.id() == concurrency.first())
    std::cout << "\t" << __FUNCTION__ << std::endl << std::endl;

  ScalarType renorm = 1. / (parameters.get_beta() * k_DCA::dmn_size());

  int N = cluster_eigenvector_dmn.get_size();

  dca::linalg::Matrix<std::complex<ScalarType>, dca::linalg::CPU> G4_inv(N);
  dca::linalg::Matrix<std::complex<ScalarType>, dca::linalg::CPU> G4_0_inv(N);

  G_II *= renorm;
  dca::linalg::matrixop::copyArrayToMatrix(N, N, &G_II(0), N, G4_inv);
  dca::linalg::matrixop::inverse(G4_inv);

  G_II_0 *= renorm;
  dca::linalg::matrixop::copyArrayToMatrix(N, N, &G_II_0(0), N, G4_0_inv);
  dca::linalg::matrixop::inverse(G4_0_inv);

  for (int j = 0; j < N; j++)
    for (int i = 0; i < N; i++)
      Gamma_cluster(i, j) = G4_0_inv(i, j) - G4_inv(i, j);
}

}  // namespace analysis
}  // namespace phys
}  // namespace dca

#endif  // DCA_PHYS_DCA_ANALYSIS_BSE_SOLVER_BSE_CLUSTER_SOLVER_HPP<|MERGE_RESOLUTION|>--- conflicted
+++ resolved
@@ -48,7 +48,7 @@
   using cluster_eigenvector_dmn_t = func::dmn_variadic<b, b, k_DCA, w_VERTEX>;
   using DCA_matrix_dmn_t = func::dmn_variadic<cluster_eigenvector_dmn_t, cluster_eigenvector_dmn_t>;
 
-  BseClusterSolver(const ParametersType& parameters, DcaDataType& data);
+  BseClusterSolver(ParametersType& parameters, DcaDataType& data);
 
   template <typename Writer>
   void write(Writer& writer);
@@ -72,8 +72,8 @@
   void solve_BSE_on_cluster(func::function<std::complex<ScalarType>, DCA_matrix_dmn_t>& G_II,
                             func::function<std::complex<ScalarType>, DCA_matrix_dmn_t>& G_II_0);
 
-  const ParametersType& parameters;
-  const concurrency_t& concurrency;
+  ParametersType& parameters;
+  concurrency_t& concurrency;
 
   DcaDataType& data_;
 
@@ -87,7 +87,7 @@
 
 template <typename ParametersType, typename DcaDataType, typename ScalarType>
 BseClusterSolver<ParametersType, DcaDataType, ScalarType>::BseClusterSolver(
-    const ParametersType& parameters_ref, DcaDataType& data_ref)
+    ParametersType& parameters_ref, DcaDataType& data_ref)
     : parameters(parameters_ref),
       concurrency(parameters.get_concurrency()),
       data_(data_ref),
@@ -234,11 +234,7 @@
         for (int m1 = 0; m1 < b::dmn_size(); m1++) {
           for (int m2 = 0; m2 < b::dmn_size(); m2++) {
             // TODO: allow more than one channel.
-<<<<<<< HEAD
-            switch (parameters.get_channels()[0]) {
-=======
             switch (parameters.get_four_point_channels()[0]) {
->>>>>>> 20bc03d6
               case PARTICLE_HOLE_TRANSVERSE: {
                 G_II_0(n1, n2, k, w_vertex, m1, m2, k, w_vertex) =
                     -data_.G_k_w(n1, e_UP, m2, e_UP, k, w) *
