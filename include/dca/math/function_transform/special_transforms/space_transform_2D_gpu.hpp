--- conflicted
+++ resolved
@@ -39,11 +39,8 @@
 
   using Complex = std::complex<Real>;
   using MatrixDev = linalg::Matrix<Complex, linalg::GPU>;
-<<<<<<< HEAD
+  using RMatrix = linalg::ReshapableMatrix<Complex, linalg::GPU>;
   using VectorDev = linalg::Vector<Complex, linalg::GPU>;
-=======
-  using RMatrix = linalg::ReshapableMatrix<Complex, linalg::GPU>;
->>>>>>> a3932a44
 
 public:
   // Constructor
@@ -78,13 +75,9 @@
   using BDmn = func::dmn_0<phys::domains::electron_band_domain>;
 
   static const MatrixDev& get_T_matrix();
-<<<<<<< HEAD
   const auto& getPhaseFactors();
 
-  void phaseFactorsAndRearrange(const MatrixDev& in, MatrixDev& out);
-=======
-  void rearrangeResult(const RMatrix& in, RMatrix& out);
->>>>>>> a3932a44
+  void phaseFactorsAndRearrange(const RMatrix& in, RMatrix& out);
 
   const int n_bands_;
   const int nw_;
@@ -145,21 +138,13 @@
     plan2_.execute('N', 'C', M.nrRows(), nc_, nc_, norm, Complex(0), lda, ldb, ldc);
   }
 
-<<<<<<< HEAD
-  phaseFactorsAndRearrange(T_times_M_times_T_, M);
-}
-
-template <class RDmn, class KDmn, typename Real>
-void SpaceTransform2DGpu<RDmn, KDmn, Real>::phaseFactorsAndRearrange(const MatrixDev& in,
-                                                                     MatrixDev& out) {
-=======
-  rearrangeResult(T_times_M_times_T, *workspace_);
+  phaseFactorsAndRearrange(T_times_M_times_T, *workspace_);
   M.swap(*workspace_);
 }
 
 template <class RDmn, class KDmn, typename Real>
-void SpaceTransform2DGpu<RDmn, KDmn, Real>::rearrangeResult(const RMatrix& in, RMatrix& out) {
->>>>>>> a3932a44
+void SpaceTransform2DGpu<RDmn, KDmn, Real>::phaseFactorsAndRearrange(const RMatrix& in,
+                                                                     RMatrix& out) {
   out.resizeNoCopy(in.size());
   const Complex* const phase_factors_ptr =
       BaseClass::hasPhaseFactors() ? getPhaseFactors().ptr() : nullptr;
