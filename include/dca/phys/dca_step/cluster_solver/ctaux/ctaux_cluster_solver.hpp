// Copyright (C) 2018 ETH Zurich
// Copyright (C) 2018 UT-Battelle, LLC
// All rights reserved.
//
// See LICENSE for terms of usage.
// See CITATION.md for citation guidelines, if DCA++ is used for scientific publications.
//
// Author: Peter Staar (taa@zurich.ibm.com)
//
// Cluster Monte Carlo integrator based on a continuous-time auxilary field (CT-AUX) expansion.
//
// TODO: Cleanup the computation of Sigma, error bars, etc. and have the same work flow independent
//       of whether the thread jacket (stdthread qmci) is used.

#ifndef DCA_PHYS_DCA_STEP_CLUSTER_SOLVER_CTAUX_CTAUX_CLUSTER_SOLVER_HPP
#define DCA_PHYS_DCA_STEP_CLUSTER_SOLVER_CTAUX_CTAUX_CLUSTER_SOLVER_HPP

#include <cassert>
#include <cmath>
#include <complex>
#include <iostream>
#include <stdexcept>
#include <vector>

#include "dca/function/domains.hpp"
#include "dca/function/function.hpp"
#include "dca/linalg/linalg.hpp"
#include "dca/math/function_transform/function_transform.hpp"
#include "dca/math/statistics/util.hpp"
#include "dca/parallel/util/get_workload.hpp"
#include "dca/phys/dca_step/cluster_solver/ctaux/ctaux_accumulator.hpp"
#include "dca/phys/dca_step/cluster_solver/ctaux/ctaux_walker.hpp"
#include "dca/phys/dca_step/symmetrization/symmetrize.hpp"
#include "dca/phys/domains/cluster/cluster_domain.hpp"
#include "dca/phys/domains/quantum/electron_band_domain.hpp"
#include "dca/phys/domains/quantum/electron_spin_domain.hpp"
#include "dca/phys/domains/time_and_frequency/frequency_domain.hpp"
#include "dca/phys/four_point_type.hpp"
#include "dca/phys/domains/cluster/cluster_domain_aliases.hpp"
#include "dca/profiling/events/time.hpp"
#include "dca/util/print_time.hpp"

namespace dca {
namespace phys {
namespace solver {
// dca::phys::solver::

template <dca::linalg::DeviceType device_t, class Parameters, class Data>
class CtauxClusterSolver {
<<<<<<< HEAD
public:
=======
protected:
  using DataType = Data;
  using ParametersType = Parameters;

  using Rng = typename Parameters::random_number_generator;

  using Profiler = typename Parameters::profiler_type;
  using Concurrency = typename Parameters::concurrency_type;

  using Walker = ctaux::CtauxWalker<device_t, Parameters, Data>;
  using Accumulator = ctaux::CtauxAccumulator<device_t, Parameters, Data>;

  static constexpr linalg::DeviceType device = device_t;

private:
>>>>>>> 61c5f280
  using w = func::dmn_0<domains::frequency_domain>;
  using b = func::dmn_0<domains::electron_band_domain>;
  using s = func::dmn_0<domains::electron_spin_domain>;
  using nu = func::dmn_variadic<b, s>;  // orbital-spin index

  using CDA = ClusterDomainAliases<Parameters::lattice_type::DIMENSION>;
  using RClusterDmn = typename CDA::RClusterDmn;
  using KClusterDmn = typename CDA::KClusterDmn;

  using NuNuKClusterWDmn = func::dmn_variadic<nu, nu, KClusterDmn, w>;
  using NuNuRClusterWDmn = func::dmn_variadic<nu, nu, RClusterDmn, w>;

public:
  CtauxClusterSolver(Parameters& parameters_ref, Data& MOMS_ref);

  template <typename Writer>
  void write(Writer& writer);

  void initialize(int dca_iteration);

  void integrate();

  template <typename dca_info_struct_t>
  double finalize(dca_info_struct_t& dca_info_struct);

  // Computes and returns the local value of the Green's function G(k, \omega), i.e. without
  // averaging it across processes.
  // For testing purposes.
  // Precondition: The accumulator_ data has not been averaged, i.e. finalize has not been called.
  auto local_G_k_w() const;

protected:
<<<<<<< HEAD
  using ParametersType = parameters_type;
  using DataType = Data;
  using Rng = typename ParametersType::random_number_generator;
  using Profiler = typename ParametersType::profiler_type;
  using Concurrency = typename ParametersType::concurrency_type;

  using Walker = ctaux::CtauxWalker<device_t, parameters_type, Data>;
  using Accumulator = ctaux::CtauxAccumulator<device_t, parameters_type, Data>;

  Walker instantiateWalker(Rng& rng_ref, int id) {
    return Walker(parameters_, data_, rng_ref, id);
  }

private:
  void warm_up(Walker& walker);

  void measure(Walker& walker);

=======
  void warmUp(Walker& walker);

  void measure(Walker& walker);

  void computeErrorBars();

private:
>>>>>>> 61c5f280
  void symmetrize_measurements();

  // Sums/averages the quantities measured by the individual MPI ranks.
  void collect_measurements();

  void compute_G_k_w_from_M_r_w();

  double compute_S_k_w_from_G_k_w();

  void compute_G_k_w_new(
      func::function<std::complex<double>, func::dmn_variadic<nu, nu, KClusterDmn, w>>& M_k_w_new,
      func::function<std::complex<double>, func::dmn_variadic<nu, nu, KClusterDmn, w>>& G_k_w_new) const;

  void compute_S_k_w_new(
      func::function<std::complex<double>, func::dmn_variadic<nu, nu, KClusterDmn, w>>& G_k_w_new,
      func::function<std::complex<double>, func::dmn_variadic<nu, nu, KClusterDmn, w>>& S_k_w_new);

  void set_non_interacting_bands_to_zero();

  void adjust_self_energy_for_double_counting();

  double mix_self_energy(double alpha);

protected:
<<<<<<< HEAD
  void computeErrorBars();

protected:
  parameters_type& parameters_;
  Data& data_;
  Concurrency& concurrency_;
  Accumulator accumulator_;

  double total_time_;
  int dca_iteration_;

private:
  Rng rng;
  double thermalization_time;
  double MC_integration_time;

  func::function<std::complex<double>, NuNuKClusterWDmn> Sigma_old;
  func::function<std::complex<double>, NuNuKClusterWDmn> Sigma_new;

  double accumualted_sign_;
  func::function<std::complex<double>, NuNuRClusterWDmn> M_r_w_;
  func::function<std::complex<double>, NuNuRClusterWDmn> M_r_w_squared_;

=======
  Parameters& parameters_;
  Data& data_;
  Concurrency& concurrency_;

  double total_time_;

  Accumulator accumulator_;

  int dca_iteration_;

private:
  Rng rng_;

  double thermalization_time_;
  double mc_integration_time_;

  func::function<std::complex<double>, NuNuKClusterWDmn> Sigma_old_;
  func::function<std::complex<double>, NuNuKClusterWDmn> Sigma_new_;

  int accumulated_sign_;
  func::function<std::complex<double>, NuNuRClusterWDmn> M_r_w_;
  func::function<std::complex<double>, NuNuRClusterWDmn> M_r_w_squared_;

private:
>>>>>>> 61c5f280
  bool averaged_;
  bool compute_jack_knife_;
};

<<<<<<< HEAD
template <dca::linalg::DeviceType device_t, class parameters_type, class Data>
CtauxClusterSolver<device_t, parameters_type, Data>::CtauxClusterSolver(parameters_type& parameters_ref,
                                                                        Data& data_ref)
    : parameters_(parameters_ref),
      data_(data_ref),
      concurrency_(parameters_.get_concurrency()),

      accumulator_(parameters_, data_, 0),

      total_time_(0),
      dca_iteration_(-1),

      rng(concurrency_.id(), concurrency_.number_of_processors(), parameters_.get_seed()),

      thermalization_time(0),
      MC_integration_time(0),
=======
template <dca::linalg::DeviceType device_t, class Parameters, class Data>
CtauxClusterSolver<device_t, Parameters, Data>::CtauxClusterSolver(Parameters& parameters_ref,
                                                                   Data& data_ref)
    : parameters_(parameters_ref),
      data_(data_ref),
      concurrency_(parameters_.get_concurrency()),

      total_time_(0),

      accumulator_(parameters_, data_, 0),

      dca_iteration_(-1),

      rng_(concurrency_.id(), concurrency_.number_of_processors(), parameters_.get_seed()),

      thermalization_time_(0),
      mc_integration_time_(0),
>>>>>>> 61c5f280

      Sigma_old_("Self-Energy-n-1-iteration"),
      Sigma_new_("Self-Energy-n-0-iteration"),

      M_r_w_("M_r_w"),
      M_r_w_squared_("M_r_w_squared"),

<<<<<<< HEAD
      M_r_w_("M_r_w"),
      M_r_w_squared_("M_r_w_squared"),

=======
>>>>>>> 61c5f280
      averaged_(false) {
  if (concurrency_.id() == concurrency_.first())
    std::cout << "\n\n\t CT-AUX Integrator is born \n" << std::endl;
}

template <dca::linalg::DeviceType device_t, class Parameters, class Data>
template <typename Writer>
void CtauxClusterSolver<device_t, Parameters, Data>::write(Writer& writer) {
  writer.open_group("CT-AUX-SOLVER-functions");

  writer.execute(Sigma_old_);
  writer.execute(Sigma_new_);

  accumulator_.write(writer);

  writer.close_group();
}

<<<<<<< HEAD
template <dca::linalg::DeviceType device_t, class parameters_type, class Data>
void CtauxClusterSolver<device_t, parameters_type, Data>::initialize(int dca_iteration) {
=======
template <dca::linalg::DeviceType device_t, class Parameters, class Data>
void CtauxClusterSolver<device_t, Parameters, Data>::initialize(int dca_iteration) {
>>>>>>> 61c5f280
  dca_iteration_ = dca_iteration;

  Sigma_old_ = data_.Sigma;

  accumulator_.initialize(dca_iteration_);

  averaged_ = false;
  compute_jack_knife_ = parameters_.get_error_computation_type() == ErrorComputationType::JACK_KNIFE &&
                        dca_iteration_ == parameters_.get_dca_iterations() - 1;

  if (concurrency_.id() == concurrency_.first())
    std::cout << "\n\n\t CT-AUX Integrator has initialized (DCA-iteration : " << dca_iteration
              << ")\n\n";
}

<<<<<<< HEAD
template <dca::linalg::DeviceType device_t, class parameters_type, class Data>
void CtauxClusterSolver<device_t, parameters_type, Data>::integrate() {
=======
template <dca::linalg::DeviceType device_t, class Parameters, class Data>
void CtauxClusterSolver<device_t, Parameters, Data>::integrate() {
>>>>>>> 61c5f280
  if (concurrency_.id() == concurrency_.first()) {
    std::cout << "QMC integration has started: " << dca::util::print_time() << std::endl;
  }

<<<<<<< HEAD
  Walker walker(parameters_, data_, rng, 0);
=======
  Walker walker(parameters_, data_, rng_, 0);
>>>>>>> 61c5f280

  walker.initialize();

  {
    dca::profiling::WallTime start_time;

    warmUp(walker);

    dca::profiling::WallTime mid_time;

    measure(walker);

    dca::profiling::WallTime end_time;

    dca::profiling::Duration ther_time(mid_time, start_time);
    dca::profiling::Duration meas_time(end_time, mid_time);

    dca::profiling::Duration tot_time(end_time, start_time);

<<<<<<< HEAD
    thermalization_time = ther_time.sec + 1.e-6 * ther_time.usec;
    MC_integration_time = meas_time.sec + 1.e-6 * meas_time.usec;
=======
    thermalization_time_ = ther_time.sec + 1.e-6 * ther_time.usec;
    mc_integration_time_ = meas_time.sec + 1.e-6 * meas_time.usec;
>>>>>>> 61c5f280
    total_time_ = tot_time.sec + 1.e-6 * tot_time.usec;
  }

  accumulator_.get_error_distribution() += walker.get_error_distribution();

  if (concurrency_.id() == concurrency_.first()) {
    std::cout << "On-node integration has ended: " << dca::util::print_time()
              << "\n\nTotal number of measurements: " << parameters_.get_measurements() << std::endl;

    walker.printSummary();
  }
}

template <dca::linalg::DeviceType device_t, class Parameters, class Data>
template <typename dca_info_struct_t>
double CtauxClusterSolver<device_t, Parameters, Data>::finalize(dca_info_struct_t& dca_info_struct) {
  collect_measurements();
  symmetrize_measurements();

  // Compute new Sigma.
  compute_G_k_w_from_M_r_w();

  if (compute_jack_knife_)
    data_.get_G_k_w_error() = concurrency_.jackknifeError(data_.G_k_w);

  // FT<k_DCA,r_DCA>::execute(data_.G_k_w, data_.G_r_w);
  math::transform::FunctionTransform<KClusterDmn, RClusterDmn>::execute(data_.G_k_w, data_.G_r_w);

  dca_info_struct.L2_Sigma_difference(dca_iteration_) = compute_S_k_w_from_G_k_w();

  for (int i = 0; i < b::dmn_size() * s::dmn_size(); i++) {
    for (int j = 0; j < KClusterDmn::dmn_size(); j++) {
      std::vector<double> x;
      for (int l = 0; l < w::dmn_size() / 4; l++)
        x.push_back(real(data_.Sigma(i, i, j, l)));

      dca_info_struct.Sigma_zero_moment(i, j, dca_iteration_) =
          math::statistics::util::mean(x);  // real(data_.Sigma(i,i,j,0));
      dca_info_struct.standard_deviation(i, j, dca_iteration_) =
          math::statistics::util::standard_deviation(x);
    }
  }

  if (dca_iteration_ == parameters_.get_dca_iterations() - 1 &&
      parameters_.get_four_point_type() != NONE)
    data_.get_G4() /= parameters_.get_beta() * parameters_.get_beta();

  double total = 1.e-6, integral = 0;

  for (int l = 0; l < accumulator_.get_visited_expansion_order_k().size(); l++) {
    total += accumulator_.get_visited_expansion_order_k()(l);
    integral += accumulator_.get_visited_expansion_order_k()(l) * l;
  }

  dca_info_struct.average_expansion_order(dca_iteration_) = integral / total;

  dca_info_struct.sign(dca_iteration_) =
      double(accumulator_.get_accumulated_sign()) / accumulator_.get_number_of_measurements();

  dca_info_struct.thermalization_per_mpi_task(dca_iteration_) =
<<<<<<< HEAD
      thermalization_time / double(concurrency_.number_of_processors());
  dca_info_struct.MC_integration_per_mpi_task(dca_iteration_) =
      MC_integration_time / double(concurrency_.number_of_processors());
=======
      thermalization_time_ / double(concurrency_.number_of_processors());
  dca_info_struct.MC_integration_per_mpi_task(dca_iteration_) =
      mc_integration_time_ / double(concurrency_.number_of_processors());
>>>>>>> 61c5f280

  dca_info_struct.times_per_mpi_task(dca_iteration_) =
      total_time_ / double(concurrency_.number_of_processors());
  dca_info_struct.Gflop_per_mpi_task(dca_iteration_) =
      accumulator_.get_Gflop() / double(concurrency_.number_of_processors());

  dca_info_struct.Gflops_per_mpi_task(dca_iteration_) =
      dca_info_struct.Gflop_per_mpi_task(dca_iteration_) /
      dca_info_struct.times_per_mpi_task(dca_iteration_);

  if (concurrency_.id() == concurrency_.first())
    std::cout << "\n\n\t CT-AUX Integrator has finalized \n" << std::endl;

  return dca_info_struct.L2_Sigma_difference(dca_iteration_);
}

<<<<<<< HEAD
template <dca::linalg::DeviceType device_t, class parameters_type, class Data>
void CtauxClusterSolver<device_t, parameters_type, Data>::warm_up(Walker& walker) {
=======
template <dca::linalg::DeviceType device_t, class Parameters, class Data>
void CtauxClusterSolver<device_t, Parameters, Data>::warmUp(Walker& walker) {
>>>>>>> 61c5f280
  Profiler profiler("thermalization", "QMCI", __LINE__);

  if (concurrency_.id() == concurrency_.first())
    std::cout << "\n\t\t warm-up has started\n" << std::endl;

  for (int i = 0; i < parameters_.get_warm_up_sweeps(); i++) {
    walker.doSweep();
    walker.updateShell(i, parameters_.get_warm_up_sweeps());
  }

  walker.is_thermalized() = true;

  if (concurrency_.id() == concurrency_.first())
    std::cout << "\n\t\t warm-up has ended\n" << std::endl;
}

<<<<<<< HEAD
template <dca::linalg::DeviceType device_t, class parameters_type, class Data>
void CtauxClusterSolver<device_t, parameters_type, Data>::measure(Walker& walker) {
=======
template <dca::linalg::DeviceType device_t, class Parameters, class Data>
void CtauxClusterSolver<device_t, Parameters, Data>::measure(Walker& walker) {
>>>>>>> 61c5f280
  if (concurrency_.id() == concurrency_.first())
    std::cout << "\n\t\t measuring has started \n" << std::endl;

  const int n_meas = parallel::util::getWorkload(parameters_.get_measurements(), concurrency_);

  for (int i = 0; i < n_meas; i++) {
    {
      Profiler profiler("updating", "QMCI", __LINE__);
      walker.doSweep();
    }

    {
      Profiler profiler("measurements", "QMCI", __LINE__);
      accumulator_.updateFrom(walker);
      accumulator_.measure();
    }

    walker.updateShell(i, n_meas);
  }

  accumulator_.finalize();

  if (concurrency_.id() == concurrency_.first())
    std::cout << "\n\t\t measuring has ended \n" << std::endl;
}

<<<<<<< HEAD
template <dca::linalg::DeviceType device_t, class parameters_type, class Data>
void CtauxClusterSolver<device_t, parameters_type, Data>::computeErrorBars() {
=======
template <dca::linalg::DeviceType device_t, class Parameters, class Data>
void CtauxClusterSolver<device_t, Parameters, Data>::computeErrorBars() {
>>>>>>> 61c5f280
  if (!accumulator_.compute_std_deviation())
    return;
  if (concurrency_.id() == concurrency_.first())
    std::cout << "\n\t\t compute-error-bars on Self-energy\t" << dca::util::print_time() << "\n\n";

  func::function<std::complex<double>, func::dmn_variadic<nu, nu, KClusterDmn, w>> G_k_w_new(
      "G_k_w_new");

  func::function<std::complex<double>, func::dmn_variadic<nu, nu, RClusterDmn, w>> M_r_w_new(
      "M_r_w_new");
  func::function<std::complex<double>, func::dmn_variadic<nu, nu, KClusterDmn, w>> M_k_w_new(
      "M_k_w_new");

  accumulator_.finalize();
<<<<<<< HEAD
  const int nb_measurements = accumulator_.get_number_of_measurements();
  double sign = accumulator_.get_accumulated_sign() / double(nb_measurements);

  M_r_w_new = accumulator_.get_M_r_w();
  M_r_w_new /= double(nb_measurements * sign);
=======

  M_r_w_new = accumulator_.get_sign_times_M_r_w();
  M_r_w_new /= accumulator_.get_accumulated_sign();
>>>>>>> 61c5f280

  math::transform::FunctionTransform<RClusterDmn, KClusterDmn>::execute(M_r_w_new, M_k_w_new);

  compute_G_k_w_new(M_k_w_new, G_k_w_new);
  compute_S_k_w_new(G_k_w_new, Sigma_new_);

<<<<<<< HEAD
  concurrency_.average_and_compute_stddev(Sigma_new, data_.get_Sigma_stdv());
=======
  concurrency_.average_and_compute_stddev(Sigma_new_, data_.get_Sigma_stdv());
>>>>>>> 61c5f280
  concurrency_.average_and_compute_stddev(G_k_w_new, data_.get_G_k_w_stdv());

  // sum G4
  if (parameters_.get_four_point_type() != NONE &&
      dca_iteration_ == parameters_.get_dca_iterations() - 1) {
    if (concurrency_.id() == concurrency_.first())
      std::cout << "\n\t\t compute-error-bars on G4\t" << dca::util::print_time() << "\n\n";

    auto G4 = accumulator_.get_sign_times_G4();
<<<<<<< HEAD
    G4 /= parameters_.get_beta() * parameters_.get_beta() * nb_measurements * sign;
=======
    G4 /= parameters_.get_beta() * parameters_.get_beta() * accumulator_.get_accumulated_sign();
>>>>>>> 61c5f280

    concurrency_.average_and_compute_stddev(G4, data_.get_G4_stdv());
  }
}

<<<<<<< HEAD
template <dca::linalg::DeviceType device_t, class parameters_type, class Data>
void CtauxClusterSolver<device_t, parameters_type, Data>::collect_measurements() {
  const int nb_measurements = accumulator_.get_number_of_measurements();

  if (concurrency_.id() == concurrency_.first())
    std::cout << "\n\t\t Collect measurements \t" << dca::util::print_time() << "\n"
              << "\n\t\t\t QMC-time : " << total_time_ << " [sec]"
              << "\n\t\t\t Gflops   : " << accumulator_.get_Gflop() / total_time_ << " [Gf]"
              << "\n\t\t\t sign     : "
              << accumulator_.get_accumulated_sign() / double(nb_measurements) << " \n";

  {
    Profiler profiler("MC-time", "QMC-collectives", __LINE__);
    concurrency_.sum(total_time_);
  }

  {  // sum the flops
    Profiler profiler("MC-flops", "QMC-collectives", __LINE__);
    concurrency_.sum(accumulator_.get_Gflop());
  }

  auto average = [&](auto& obj) {
    if (compute_jack_knife_)
      concurrency_.leaveOneOutAvg(obj);
    else
      concurrency_.sum_and_average(obj);
  };

  {  // sum the sign
    accumualted_sign_ = accumulator_.get_accumulated_sign();
    Profiler profiler("QMC-sign", "QMC-collectives", __LINE__);
    average(accumualted_sign_);
  }

  // sum M_r_w
  M_r_w_ = accumulator_.get_M_r_w();
  {
    Profiler profiler("QMC-self-energy", "QMC-collectives", __LINE__);
    average(M_r_w_);
  }
  M_r_w_ /= accumualted_sign_;  // sign;

  if (accumulator_.compute_std_deviation()) {
    M_r_w_squared_ = accumulator_.get_M_r_w_squared();
    {
      Profiler profiler("QMC-self-energy", "QMC-collectives", __LINE__);
      average(M_r_w_squared_);
    }
    M_r_w_squared_ /= accumualted_sign_;  // sign;
  }

  if (parameters_.additional_time_measurements()) {
    Profiler profiler("QMC-two-particle-Greens-function", "QMC-collectives", __LINE__);
    concurrency_.sum_and_average(accumulator_.get_G_r_t(), nb_measurements);
    concurrency_.sum_and_average(accumulator_.get_G_r_t_stddev(), nb_measurements);

    accumulator_.get_G_r_t() /= accumualted_sign_;
    accumulator_.get_G_r_t_stddev() /= accumualted_sign_ * std::sqrt(nb_measurements);

    concurrency_.sum_and_average(accumulator_.get_charge_cluster_moment(), nb_measurements);
    concurrency_.sum_and_average(accumulator_.get_magnetic_cluster_moment(), nb_measurements);
    concurrency_.sum_and_average(accumulator_.get_dwave_pp_correlator(), nb_measurements);

    accumulator_.get_charge_cluster_moment() /= accumualted_sign_;
    accumulator_.get_magnetic_cluster_moment() /= accumualted_sign_;
    accumulator_.get_dwave_pp_correlator() /= accumualted_sign_;
=======
template <dca::linalg::DeviceType device_t, class Parameters, class Data>
void CtauxClusterSolver<device_t, Parameters, Data>::collect_measurements() {
  {
    Profiler profiler("Scalars", "QMC-collectives", __LINE__);
    concurrency_.sum(total_time_);
    concurrency_.sum(accumulator_.get_Gflop());
    accumulated_sign_ = accumulator_.get_accumulated_sign();
    concurrency_.sum(accumulated_sign_);
  }

  if (concurrency_.id() == concurrency_.first())
    std::cout << "\n\t\t Collect measurements \t" << dca::util::print_time() << "\n"
              << "\n\t\t\t QMC-time : " << total_time_ << " [sec]"
              << "\n\t\t\t Gflops   : " << accumulator_.get_Gflop() / total_time_ << " [Gf]"
              << "\n\t\t\t sign     : " << accumulated_sign_ / parameters_.get_measurements()
              << " \n";

  // sum M_r_w
  M_r_w_ = accumulator_.get_sign_times_M_r_w();
  {
    Profiler profiler("QMC-self-energy", "QMC-collectives", __LINE__);
    concurrency_.sum(M_r_w_);
  }
  M_r_w_ /= accumulated_sign_;

  if (accumulator_.compute_std_deviation()) {
    M_r_w_squared_ = accumulator_.get_sign_times_M_r_w_sqr();
    {
      Profiler profiler("QMC-self-energy", "QMC-collectives", __LINE__);
      concurrency_.sum(M_r_w_squared_);
    }
    M_r_w_squared_ /= accumulated_sign_;
  }

  if (parameters_.additional_time_measurements()) {
    Profiler profiler("Additional time measurements.", "QMC-collectives", __LINE__);
    concurrency_.sum(accumulator_.get_G_r_t());
    concurrency_.sum(accumulator_.get_G_r_t_stddev());

    accumulator_.get_G_r_t() /= accumulated_sign_;
    accumulator_.get_G_r_t_stddev() /= accumulated_sign_ * std::sqrt(parameters_.get_measurements());

    concurrency_.sum(accumulator_.get_charge_cluster_moment());
    concurrency_.sum(accumulator_.get_magnetic_cluster_moment());
    concurrency_.sum(accumulator_.get_dwave_pp_correlator());

    accumulator_.get_charge_cluster_moment() /= accumulated_sign_;
    accumulator_.get_magnetic_cluster_moment() /= accumulated_sign_;
    accumulator_.get_dwave_pp_correlator() /= accumulated_sign_;
>>>>>>> 61c5f280

    data_.G_r_t = accumulator_.get_G_r_t();
  }

  // sum G4
  if (parameters_.get_four_point_type() != NONE &&
      dca_iteration_ == parameters_.get_dca_iterations() - 1) {
    Profiler profiler("QMC-two-particle-Greens-function", "QMC-collectives", __LINE__);
    auto& G4 = data_.get_G4();
    G4 = accumulator_.get_sign_times_G4();
<<<<<<< HEAD
    average(G4);
    G4 /= accumualted_sign_;
    if (compute_jack_knife_)
      data_.get_G4_error() = concurrency_.jackknifeError(G4);
=======
    concurrency_.sum(G4);
    G4 /= accumulated_sign_;
>>>>>>> 61c5f280
  }

  concurrency_.sum(accumulator_.get_visited_expansion_order_k());

  concurrency_.sum(accumulator_.get_error_distribution());

  averaged_ = true;
}

<<<<<<< HEAD
template <dca::linalg::DeviceType device_t, class parameters_type, class Data>
void CtauxClusterSolver<device_t, parameters_type, Data>::symmetrize_measurements() {
=======
template <dca::linalg::DeviceType device_t, class Parameters, class Data>
void CtauxClusterSolver<device_t, Parameters, Data>::symmetrize_measurements() {
>>>>>>> 61c5f280
  if (concurrency_.id() == concurrency_.first())
    std::cout << "\n\t\t symmetrize measurements has started \t" << dca::util::print_time() << "\n";

  symmetrize::execute(M_r_w_, data_.H_symmetry);
  symmetrize::execute(M_r_w_squared_, data_.H_symmetry);
}

<<<<<<< HEAD
template <dca::linalg::DeviceType device_t, class parameters_type, class Data>
void CtauxClusterSolver<device_t, parameters_type, Data>::compute_G_k_w_from_M_r_w() {
=======
template <dca::linalg::DeviceType device_t, class Parameters, class Data>
void CtauxClusterSolver<device_t, Parameters, Data>::compute_G_k_w_from_M_r_w() {
>>>>>>> 61c5f280
  func::function<std::complex<double>, NuNuKClusterWDmn> M_k_w;
  math::transform::FunctionTransform<RClusterDmn, KClusterDmn>::execute(M_r_w_, M_k_w);

  int matrix_size = b::dmn_size() * s::dmn_size() * b::dmn_size() * s::dmn_size();
  int matrix_dim = b::dmn_size() * s::dmn_size();

  std::complex<double>* G_matrix = new std::complex<double>[matrix_size];
  std::complex<double>* G0_cluster_excluded_matrix = new std::complex<double>[matrix_size];
  std::complex<double>* M_matrix = new std::complex<double>[matrix_size];
  std::complex<double>* G0_times_M_matrix = new std::complex<double>[matrix_size];

  // G = G0 - G0*M*G0/beta

  for (int k_ind = 0; k_ind < KClusterDmn::dmn_size(); k_ind++) {
    for (int w_ind = 0; w_ind < w::dmn_size(); w_ind++) {
      memset(static_cast<void*>(G_matrix), 0, sizeof(std::complex<double>) * matrix_size);
      memset(static_cast<void*>(G0_times_M_matrix), 0, sizeof(std::complex<double>) * matrix_size);

      memcpy(G0_cluster_excluded_matrix, &data_.G0_k_w_cluster_excluded(0, 0, 0, 0, k_ind, w_ind),
             sizeof(std::complex<double>) * matrix_size);
      memcpy(M_matrix, &M_k_w(0, 0, 0, 0, k_ind, w_ind), sizeof(std::complex<double>) * matrix_size);

      // G0 * M --> G0_times_M_matrix
      dca::linalg::blas::gemm("N", "N", matrix_dim, matrix_dim, matrix_dim, 1.,
                              G0_cluster_excluded_matrix, matrix_dim, M_matrix, matrix_dim, 0.,
                              G0_times_M_matrix, matrix_dim);

      // - G0_times_M_matrix * G0 / beta --> G_matrix
      dca::linalg::blas::gemm("N", "N", matrix_dim, matrix_dim, matrix_dim,
                              -1. / parameters_.get_beta(), G0_times_M_matrix, matrix_dim,
                              G0_cluster_excluded_matrix, matrix_dim, 0., G_matrix, matrix_dim);

      // G_matrix + G0_cluster_excluded_matrix --> G_matrix
      for (int l = 0; l < matrix_size; l++)
        G_matrix[l] = G_matrix[l] + G0_cluster_excluded_matrix[l];

      memcpy(&data_.G_k_w(0, 0, 0, 0, k_ind, w_ind), G_matrix,
             sizeof(std::complex<double>) * matrix_size);
    }
  }

  symmetrize::execute(data_.G_k_w, data_.H_symmetry);

  delete[] G_matrix;
  delete[] G0_cluster_excluded_matrix;
  delete[] M_matrix;
  delete[] G0_times_M_matrix;
}

<<<<<<< HEAD
template <dca::linalg::DeviceType device_t, class parameters_type, class Data>
double CtauxClusterSolver<device_t, parameters_type, Data>::compute_S_k_w_from_G_k_w() {
=======
template <dca::linalg::DeviceType device_t, class Parameters, class Data>
double CtauxClusterSolver<device_t, Parameters, Data>::compute_S_k_w_from_G_k_w() {
>>>>>>> 61c5f280
  static double alpha = parameters_.get_self_energy_mixing_factor();
  //     double L2_difference_norm = 0;
  //     double L2_Sigma_norm      = 0;

  int matrix_dim = b::dmn_size() * s::dmn_size();

  dca::linalg::Matrix<std::complex<double>, dca::linalg::CPU> G_inverted_matrix(matrix_dim);
  dca::linalg::Matrix<std::complex<double>, dca::linalg::CPU> G0_cluster_excluded_inverted_matrix(
      matrix_dim);
  dca::linalg::Matrix<std::complex<double>, dca::linalg::CPU> sigma_matrix(matrix_dim);

  dca::linalg::Vector<int, dca::linalg::CPU> ipiv;
  dca::linalg::Vector<std::complex<double>, dca::linalg::CPU> work;

  // Sigma = 1/G0 - 1/G

  for (int k_ind = 0; k_ind < KClusterDmn::dmn_size(); k_ind++) {
    for (int w_ind = 0; w_ind < w::dmn_size(); w_ind++) {
      dca::linalg::matrixop::copyArrayToMatrix(matrix_dim, matrix_dim,
                                               &data_.G_k_w(0, 0, 0, 0, k_ind, w_ind), matrix_dim,
                                               G_inverted_matrix);
      dca::linalg::matrixop::inverse(G_inverted_matrix, ipiv, work);

      dca::linalg::matrixop::copyArrayToMatrix(
          matrix_dim, matrix_dim, &data_.G0_k_w_cluster_excluded(0, 0, 0, 0, k_ind, w_ind),
          matrix_dim, G0_cluster_excluded_inverted_matrix);
      dca::linalg::matrixop::inverse(G0_cluster_excluded_inverted_matrix, ipiv, work);

      for (int j = 0; j < sigma_matrix.nrCols(); ++j)
        for (int i = 0; i < sigma_matrix.nrRows(); ++i)
          sigma_matrix(i, j) = G0_cluster_excluded_inverted_matrix(i, j) - G_inverted_matrix(i, j);

      dca::linalg::matrixop::copyMatrixToArray(sigma_matrix, &data_.Sigma(0, 0, 0, 0, k_ind, w_ind),
                                               matrix_dim);
    }
  }

  // set_non_interacting_bands_to_zero();

  symmetrize::execute(data_.Sigma, data_.H_symmetry);

  if (parameters_.adjust_self_energy_for_double_counting())
    adjust_self_energy_for_double_counting();

  double L2_norm = mix_self_energy(alpha);

  return L2_norm;
}

template <dca::linalg::DeviceType device_t, class Parameters, class Data>
void CtauxClusterSolver<device_t, Parameters, Data>::compute_G_k_w_new(
    func::function<std::complex<double>, func::dmn_variadic<nu, nu, KClusterDmn, w>>& M_k_w_new,
    func::function<std::complex<double>, func::dmn_variadic<nu, nu, KClusterDmn, w>>& G_k_w_new) const {
  //     if(concurrency_.id()==0)
  //       std::cout << "\n\t\t compute-G_k_w_new\t" << dca::util::print_time() << "\n\n";

  dca::linalg::Matrix<std::complex<double>, dca::linalg::CPU> G_matrix("G_matrix", nu::dmn_size());
  dca::linalg::Matrix<std::complex<double>, dca::linalg::CPU> G0_matrix("G0_matrix", nu::dmn_size());
  dca::linalg::Matrix<std::complex<double>, dca::linalg::CPU> M_matrix("M_matrix", nu::dmn_size());
  dca::linalg::Matrix<std::complex<double>, dca::linalg::CPU> G0_M_matrix("M_matrix", nu::dmn_size());

  for (int k_ind = 0; k_ind < KClusterDmn::dmn_size(); k_ind++) {
    for (int w_ind = 0; w_ind < w::dmn_size(); w_ind++) {
      for (int j = 0; j < nu::dmn_size(); j++)
        for (int i = 0; i < nu::dmn_size(); i++)
          G0_matrix(i, j) = data_.G0_k_w_cluster_excluded(i, j, k_ind, w_ind);

      for (int j = 0; j < nu::dmn_size(); j++)
        for (int i = 0; i < nu::dmn_size(); i++)
          M_matrix(i, j) = M_k_w_new(i, j, k_ind, w_ind);

      dca::linalg::matrixop::gemm(G0_matrix, M_matrix, G0_M_matrix);
      dca::linalg::matrixop::gemm(G0_M_matrix, G0_matrix, G_matrix);

      for (int j = 0; j < nu::dmn_size(); j++)
        for (int i = 0; i < nu::dmn_size(); i++)
          G_k_w_new(i, j, k_ind, w_ind) = G0_matrix(i, j) - G_matrix(i, j) / parameters_.get_beta();
    }
  }

  symmetrize::execute(G_k_w_new, data_.H_symmetry);
}

template <dca::linalg::DeviceType device_t, class Parameters, class Data>
void CtauxClusterSolver<device_t, Parameters, Data>::compute_S_k_w_new(
    func::function<std::complex<double>, func::dmn_variadic<nu, nu, KClusterDmn, w>>& G_k_w_new,
    func::function<std::complex<double>, func::dmn_variadic<nu, nu, KClusterDmn, w>>& S_k_w_new) {
  //     if(concurrency_.id()==0)
  //       std::cout << "\n\t\t start compute-S_k_w\t" << dca::util::print_time() << "\n\n";

  int N = nu::dmn_size();

  dca::linalg::Matrix<std::complex<double>, dca::linalg::CPU> G_matrix(N);
  dca::linalg::Matrix<std::complex<double>, dca::linalg::CPU> G0_matrix(N);

  for (int k_ind = 0; k_ind < KClusterDmn::dmn_size(); k_ind++) {
    for (int w_ind = 0; w_ind < w::dmn_size(); w_ind++) {
      for (int j = 0; j < nu::dmn_size(); j++)
        for (int i = 0; i < nu::dmn_size(); i++)
          G0_matrix(i, j) = data_.G0_k_w_cluster_excluded(i, j, k_ind, w_ind);

      for (int j = 0; j < nu::dmn_size(); j++)
        for (int i = 0; i < nu::dmn_size(); i++)
          G_matrix(i, j) = G_k_w_new(i, j, k_ind, w_ind);

      dca::linalg::matrixop::inverse(G_matrix);
      dca::linalg::matrixop::inverse(G0_matrix);

      for (int j = 0; j < nu::dmn_size(); j++)
        for (int i = 0; i < nu::dmn_size(); i++)
          S_k_w_new(i, j, k_ind, w_ind) = G0_matrix(i, j) - G_matrix(i, j);
    }
  }

  if (parameters_.adjust_self_energy_for_double_counting())
    adjust_self_energy_for_double_counting();

  //     if(concurrency_.id()==0)
  //       std::cout << "\n\t\t end compute-S_k_w\t" << dca::util::print_time() << "\n\n";

  symmetrize::execute(S_k_w_new, data_.H_symmetry);
}

template <dca::linalg::DeviceType device_t, class Parameters, class Data>
void CtauxClusterSolver<device_t, Parameters, Data>::set_non_interacting_bands_to_zero() {
  //  for(int w_ind=0; w_ind<w::dmn_size(); w_ind++){
  //    for(int k_ind=0; k_ind<KClusterDmn::dmn_size(); k_ind++){
  //      for(int l2=0; l2<b::dmn_size(); l2++){
  //        for(int l1=0; l1<b::dmn_size(); l1++){
  //
  //          if( !(parameters_.is_interacting_band()[l1] and
  //                parameters_.is_interacting_band()[l2]))
  //            {
  //              data_.Sigma(l1,0,l2,0,k_ind, w_ind) = 0.;
  //              data_.Sigma(l1,1,l2,1,k_ind, w_ind) = 0.;
  //            }
  //        }
  //      }
  //    }
  //  }
  //
  //  for(int w_ind=0; w_ind<w::dmn_size(); w_ind++)
  //    for(int k_ind=0; k_ind<KClusterDmn::dmn_size(); k_ind++)
  //      for(int l2=0; l2<2*b::dmn_size(); l2++)
  //        for(int l1=0; l1<2*b::dmn_size(); l1++)
  //          if( !(l1==l2 and parameters_.is_interacting_band()[l1]) )
  //            data_.Sigma(l1,l2,k_ind, w_ind) = 0.;
}

template <dca::linalg::DeviceType device_t, class Parameters, class Data>
void CtauxClusterSolver<device_t, Parameters, Data>::adjust_self_energy_for_double_counting() {
  set_non_interacting_bands_to_zero();

  //  func::function<double, nu> d_0;
  //  for(int l1=0; l1<b::dmn_size()*s::dmn_size(); l1++)
  //    for(int k_ind=0; k_ind<KClusterDmn::dmn_size(); k_ind++)
  //      for(int w_ind=0; w_ind<32; w_ind++)
  //        d_0(l1) += real(data_.Sigma(l1,l1,k_ind,w_ind));
  //
  //  d_0 /= double(32.*KClusterDmn::dmn_size());
  //
  //  for(int l1=0; l1<b::dmn_size()*s::dmn_size(); l1++)
  //    for(int k_ind=0; k_ind<KClusterDmn::dmn_size(); k_ind++)
  //      for(int w_ind=0; w_ind<w::dmn_size(); w_ind++)
  //        data_.Sigma(l1,l1,k_ind,w_ind) -= d_0(l1);
  //
  //  if(parameters_.get_double_counting_method()=="constant")
  //    {
  //      std::vector<int>& interacting_bands = parameters_.get_interacting_orbitals();
  //
  //      for(int w_ind=0; w_ind<w::dmn_size(); w_ind++)
  //        for(int k_ind=0; k_ind<KClusterDmn::dmn_size(); k_ind++)
  //          for(int s_ind=0; s_ind<s::dmn_size(); s_ind++)
  //            for(int b_ind=0; b_ind<interacting_bands.size(); b_ind++)
  //              data_.Sigma(interacting_bands[b_ind], s_ind,
  //                         interacting_bands[b_ind], s_ind,
  //                         k_ind                   , w_ind) -=
  //  parameters_.get_double_counting_correction();
  //    }
  //
  //  if(parameters_.get_double_counting_method()=="adaptive")
  //    {
  //      std::vector<int>& interacting_bands = parameters_.get_interacting_orbitals();
  //
  //      for(int b_ind=0; b_ind<interacting_bands.size(); b_ind++)
  //        for(int k_ind=0; k_ind<KClusterDmn::dmn_size(); k_ind++){
  //          for(int s_ind=0; s_ind<s::dmn_size(); s_ind++){
  //
  //            double value = real(data_.Sigma(interacting_bands[b_ind], s_ind,
  //                                           interacting_bands[b_ind], s_ind,
  //                                           k_ind                   , 0));
  //
  //            for(int w_ind=0; w_ind<w::dmn_size(); w_ind++){
  //
  //              data_.Sigma(interacting_bands[b_ind], s_ind,
  //                         interacting_bands[b_ind], s_ind,
  //                         k_ind                   , w_ind) -= value;
  //            }
  //          }
  //        }
  //    }

  symmetrize::execute(data_.Sigma, data_.H_symmetry);
}

template <dca::linalg::DeviceType device_t, class Parameters, class Data>
double CtauxClusterSolver<device_t, Parameters, Data>::mix_self_energy(double alpha) {
  symmetrize::execute(data_.Sigma, data_.H_symmetry);
  symmetrize::execute(data_.Sigma_cluster, data_.H_symmetry);

  for (int l = 0; l < data_.Sigma.size(); l++)
    data_.Sigma(l) = alpha * data_.Sigma(l) + (1. - alpha) * data_.Sigma_cluster(l);

  int offset = std::min(1, w::dmn_size() / 2);

  double L2_norm = 0;
  double diff_L2_norm = 0.;
  for (int w_ind = w::dmn_size() / 2; w_ind < w::dmn_size() / 2 + offset; w_ind++) {
    for (int k_ind = 0; k_ind < KClusterDmn::dmn_size(); k_ind++) {
      for (int l1 = 0; l1 < b::dmn_size() * s::dmn_size(); l1++) {
        L2_norm += std::pow(std::abs(data_.Sigma(l1, l1, k_ind, w_ind)), 2);
        diff_L2_norm += std::pow(
            std::abs(data_.Sigma(l1, l1, k_ind, w_ind) - data_.Sigma_cluster(l1, l1, k_ind, w_ind)),
            2);
      }
    }
  }

  double error_infty_norm = 0;
  offset = std::min(10, w::dmn_size() / 2);
  for (int w_ind = w::dmn_size() / 2; w_ind < w::dmn_size() / 2 + offset; w_ind++) {
    for (int k_ind = 0; k_ind < KClusterDmn::dmn_size(); k_ind++) {
      for (int l1 = 0; l1 < b::dmn_size() * s::dmn_size(); l1++) {
        error_infty_norm = std::max(error_infty_norm, abs(data_.Sigma(l1, l1, k_ind, w_ind) -
                                                          data_.Sigma_cluster(l1, l1, k_ind, w_ind)));
      }
    }
  }

  double L2_error = std::sqrt(diff_L2_norm) / double(KClusterDmn::dmn_size());
  if (concurrency_.id() == concurrency_.first()) {
    std::cout << "\n\n\t\t |Sigma_QMC - Sigma_cg|_infty ~ " << error_infty_norm;
    std::cout << "\n\t\t |Sigma_QMC - Sigma_cg|_2 ~ " << L2_error << "\n\n";
  }
  return L2_error;
}

template <dca::linalg::DeviceType device_t, class Parameters, class Data>
auto CtauxClusterSolver<device_t, Parameters, Data>::local_G_k_w() const {
  if (averaged_)
    throw std::logic_error("The local data was already averaged.");

  func::function<std::complex<double>, func::dmn_variadic<nu, nu, KClusterDmn, w>> G_k_w_new(
      "G_k_w_new");
  func::function<std::complex<double>, func::dmn_variadic<nu, nu, KClusterDmn, w>> M_k_w_new(
      "M_k_w_new");
  func::function<std::complex<double>, func::dmn_variadic<nu, nu, RClusterDmn, w>> M_r_w_new(
<<<<<<< HEAD
      accumulator_.get_M_r_w(), "M_r_w_new");
=======
      accumulator_.get_sign_times_M_r_w(), "M_r_w_new");
>>>>>>> 61c5f280

  M_r_w_new /= accumulator_.get_accumulated_sign();

  math::transform::FunctionTransform<RClusterDmn, KClusterDmn>::execute(M_r_w_new, M_k_w_new);

  compute_G_k_w_new(M_k_w_new, G_k_w_new);

  return G_k_w_new;
}

}  // solver
}  // phys
}  // dca

#endif  // DCA_PHYS_DCA_STEP_CLUSTER_SOLVER_CTAUX_CTAUX_CLUSTER_SOLVER_HPP<|MERGE_RESOLUTION|>--- conflicted
+++ resolved
@@ -47,9 +47,6 @@
 
 template <dca::linalg::DeviceType device_t, class Parameters, class Data>
 class CtauxClusterSolver {
-<<<<<<< HEAD
-public:
-=======
 protected:
   using DataType = Data;
   using ParametersType = Parameters;
@@ -65,7 +62,6 @@
   static constexpr linalg::DeviceType device = device_t;
 
 private:
->>>>>>> 61c5f280
   using w = func::dmn_0<domains::frequency_domain>;
   using b = func::dmn_0<domains::electron_band_domain>;
   using s = func::dmn_0<domains::electron_spin_domain>;
@@ -98,34 +94,13 @@
   auto local_G_k_w() const;
 
 protected:
-<<<<<<< HEAD
-  using ParametersType = parameters_type;
-  using DataType = Data;
-  using Rng = typename ParametersType::random_number_generator;
-  using Profiler = typename ParametersType::profiler_type;
-  using Concurrency = typename ParametersType::concurrency_type;
-
-  using Walker = ctaux::CtauxWalker<device_t, parameters_type, Data>;
-  using Accumulator = ctaux::CtauxAccumulator<device_t, parameters_type, Data>;
-
-  Walker instantiateWalker(Rng& rng_ref, int id) {
-    return Walker(parameters_, data_, rng_ref, id);
-  }
+  void warmUp(Walker& walker);
+
+  void measure(Walker& walker);
+
+  void computeErrorBars();
 
 private:
-  void warm_up(Walker& walker);
-
-  void measure(Walker& walker);
-
-=======
-  void warmUp(Walker& walker);
-
-  void measure(Walker& walker);
-
-  void computeErrorBars();
-
-private:
->>>>>>> 61c5f280
   void symmetrize_measurements();
 
   // Sums/averages the quantities measured by the individual MPI ranks.
@@ -150,31 +125,6 @@
   double mix_self_energy(double alpha);
 
 protected:
-<<<<<<< HEAD
-  void computeErrorBars();
-
-protected:
-  parameters_type& parameters_;
-  Data& data_;
-  Concurrency& concurrency_;
-  Accumulator accumulator_;
-
-  double total_time_;
-  int dca_iteration_;
-
-private:
-  Rng rng;
-  double thermalization_time;
-  double MC_integration_time;
-
-  func::function<std::complex<double>, NuNuKClusterWDmn> Sigma_old;
-  func::function<std::complex<double>, NuNuKClusterWDmn> Sigma_new;
-
-  double accumualted_sign_;
-  func::function<std::complex<double>, NuNuRClusterWDmn> M_r_w_;
-  func::function<std::complex<double>, NuNuRClusterWDmn> M_r_w_squared_;
-
-=======
   Parameters& parameters_;
   Data& data_;
   Concurrency& concurrency_;
@@ -199,29 +149,9 @@
   func::function<std::complex<double>, NuNuRClusterWDmn> M_r_w_squared_;
 
 private:
->>>>>>> 61c5f280
   bool averaged_;
-  bool compute_jack_knife_;
 };
 
-<<<<<<< HEAD
-template <dca::linalg::DeviceType device_t, class parameters_type, class Data>
-CtauxClusterSolver<device_t, parameters_type, Data>::CtauxClusterSolver(parameters_type& parameters_ref,
-                                                                        Data& data_ref)
-    : parameters_(parameters_ref),
-      data_(data_ref),
-      concurrency_(parameters_.get_concurrency()),
-
-      accumulator_(parameters_, data_, 0),
-
-      total_time_(0),
-      dca_iteration_(-1),
-
-      rng(concurrency_.id(), concurrency_.number_of_processors(), parameters_.get_seed()),
-
-      thermalization_time(0),
-      MC_integration_time(0),
-=======
 template <dca::linalg::DeviceType device_t, class Parameters, class Data>
 CtauxClusterSolver<device_t, Parameters, Data>::CtauxClusterSolver(Parameters& parameters_ref,
                                                                    Data& data_ref)
@@ -239,7 +169,6 @@
 
       thermalization_time_(0),
       mc_integration_time_(0),
->>>>>>> 61c5f280
 
       Sigma_old_("Self-Energy-n-1-iteration"),
       Sigma_new_("Self-Energy-n-0-iteration"),
@@ -247,12 +176,6 @@
       M_r_w_("M_r_w"),
       M_r_w_squared_("M_r_w_squared"),
 
-<<<<<<< HEAD
-      M_r_w_("M_r_w"),
-      M_r_w_squared_("M_r_w_squared"),
-
-=======
->>>>>>> 61c5f280
       averaged_(false) {
   if (concurrency_.id() == concurrency_.first())
     std::cout << "\n\n\t CT-AUX Integrator is born \n" << std::endl;
@@ -271,13 +194,8 @@
   writer.close_group();
 }
 
-<<<<<<< HEAD
-template <dca::linalg::DeviceType device_t, class parameters_type, class Data>
-void CtauxClusterSolver<device_t, parameters_type, Data>::initialize(int dca_iteration) {
-=======
 template <dca::linalg::DeviceType device_t, class Parameters, class Data>
 void CtauxClusterSolver<device_t, Parameters, Data>::initialize(int dca_iteration) {
->>>>>>> 61c5f280
   dca_iteration_ = dca_iteration;
 
   Sigma_old_ = data_.Sigma;
@@ -285,30 +203,19 @@
   accumulator_.initialize(dca_iteration_);
 
   averaged_ = false;
-  compute_jack_knife_ = parameters_.get_error_computation_type() == ErrorComputationType::JACK_KNIFE &&
-                        dca_iteration_ == parameters_.get_dca_iterations() - 1;
 
   if (concurrency_.id() == concurrency_.first())
     std::cout << "\n\n\t CT-AUX Integrator has initialized (DCA-iteration : " << dca_iteration
               << ")\n\n";
 }
 
-<<<<<<< HEAD
-template <dca::linalg::DeviceType device_t, class parameters_type, class Data>
-void CtauxClusterSolver<device_t, parameters_type, Data>::integrate() {
-=======
 template <dca::linalg::DeviceType device_t, class Parameters, class Data>
 void CtauxClusterSolver<device_t, Parameters, Data>::integrate() {
->>>>>>> 61c5f280
   if (concurrency_.id() == concurrency_.first()) {
     std::cout << "QMC integration has started: " << dca::util::print_time() << std::endl;
   }
 
-<<<<<<< HEAD
-  Walker walker(parameters_, data_, rng, 0);
-=======
   Walker walker(parameters_, data_, rng_, 0);
->>>>>>> 61c5f280
 
   walker.initialize();
 
@@ -328,13 +235,8 @@
 
     dca::profiling::Duration tot_time(end_time, start_time);
 
-<<<<<<< HEAD
-    thermalization_time = ther_time.sec + 1.e-6 * ther_time.usec;
-    MC_integration_time = meas_time.sec + 1.e-6 * meas_time.usec;
-=======
     thermalization_time_ = ther_time.sec + 1.e-6 * ther_time.usec;
     mc_integration_time_ = meas_time.sec + 1.e-6 * meas_time.usec;
->>>>>>> 61c5f280
     total_time_ = tot_time.sec + 1.e-6 * tot_time.usec;
   }
 
@@ -356,9 +258,6 @@
 
   // Compute new Sigma.
   compute_G_k_w_from_M_r_w();
-
-  if (compute_jack_knife_)
-    data_.get_G_k_w_error() = concurrency_.jackknifeError(data_.G_k_w);
 
   // FT<k_DCA,r_DCA>::execute(data_.G_k_w, data_.G_r_w);
   math::transform::FunctionTransform<KClusterDmn, RClusterDmn>::execute(data_.G_k_w, data_.G_r_w);
@@ -395,15 +294,9 @@
       double(accumulator_.get_accumulated_sign()) / accumulator_.get_number_of_measurements();
 
   dca_info_struct.thermalization_per_mpi_task(dca_iteration_) =
-<<<<<<< HEAD
-      thermalization_time / double(concurrency_.number_of_processors());
-  dca_info_struct.MC_integration_per_mpi_task(dca_iteration_) =
-      MC_integration_time / double(concurrency_.number_of_processors());
-=======
       thermalization_time_ / double(concurrency_.number_of_processors());
   dca_info_struct.MC_integration_per_mpi_task(dca_iteration_) =
       mc_integration_time_ / double(concurrency_.number_of_processors());
->>>>>>> 61c5f280
 
   dca_info_struct.times_per_mpi_task(dca_iteration_) =
       total_time_ / double(concurrency_.number_of_processors());
@@ -420,13 +313,8 @@
   return dca_info_struct.L2_Sigma_difference(dca_iteration_);
 }
 
-<<<<<<< HEAD
-template <dca::linalg::DeviceType device_t, class parameters_type, class Data>
-void CtauxClusterSolver<device_t, parameters_type, Data>::warm_up(Walker& walker) {
-=======
 template <dca::linalg::DeviceType device_t, class Parameters, class Data>
 void CtauxClusterSolver<device_t, Parameters, Data>::warmUp(Walker& walker) {
->>>>>>> 61c5f280
   Profiler profiler("thermalization", "QMCI", __LINE__);
 
   if (concurrency_.id() == concurrency_.first())
@@ -443,13 +331,8 @@
     std::cout << "\n\t\t warm-up has ended\n" << std::endl;
 }
 
-<<<<<<< HEAD
-template <dca::linalg::DeviceType device_t, class parameters_type, class Data>
-void CtauxClusterSolver<device_t, parameters_type, Data>::measure(Walker& walker) {
-=======
 template <dca::linalg::DeviceType device_t, class Parameters, class Data>
 void CtauxClusterSolver<device_t, Parameters, Data>::measure(Walker& walker) {
->>>>>>> 61c5f280
   if (concurrency_.id() == concurrency_.first())
     std::cout << "\n\t\t measuring has started \n" << std::endl;
 
@@ -476,13 +359,8 @@
     std::cout << "\n\t\t measuring has ended \n" << std::endl;
 }
 
-<<<<<<< HEAD
-template <dca::linalg::DeviceType device_t, class parameters_type, class Data>
-void CtauxClusterSolver<device_t, parameters_type, Data>::computeErrorBars() {
-=======
 template <dca::linalg::DeviceType device_t, class Parameters, class Data>
 void CtauxClusterSolver<device_t, Parameters, Data>::computeErrorBars() {
->>>>>>> 61c5f280
   if (!accumulator_.compute_std_deviation())
     return;
   if (concurrency_.id() == concurrency_.first())
@@ -497,28 +375,16 @@
       "M_k_w_new");
 
   accumulator_.finalize();
-<<<<<<< HEAD
-  const int nb_measurements = accumulator_.get_number_of_measurements();
-  double sign = accumulator_.get_accumulated_sign() / double(nb_measurements);
-
-  M_r_w_new = accumulator_.get_M_r_w();
-  M_r_w_new /= double(nb_measurements * sign);
-=======
 
   M_r_w_new = accumulator_.get_sign_times_M_r_w();
   M_r_w_new /= accumulator_.get_accumulated_sign();
->>>>>>> 61c5f280
 
   math::transform::FunctionTransform<RClusterDmn, KClusterDmn>::execute(M_r_w_new, M_k_w_new);
 
   compute_G_k_w_new(M_k_w_new, G_k_w_new);
   compute_S_k_w_new(G_k_w_new, Sigma_new_);
 
-<<<<<<< HEAD
-  concurrency_.average_and_compute_stddev(Sigma_new, data_.get_Sigma_stdv());
-=======
   concurrency_.average_and_compute_stddev(Sigma_new_, data_.get_Sigma_stdv());
->>>>>>> 61c5f280
   concurrency_.average_and_compute_stddev(G_k_w_new, data_.get_G_k_w_stdv());
 
   // sum G4
@@ -528,84 +394,12 @@
       std::cout << "\n\t\t compute-error-bars on G4\t" << dca::util::print_time() << "\n\n";
 
     auto G4 = accumulator_.get_sign_times_G4();
-<<<<<<< HEAD
-    G4 /= parameters_.get_beta() * parameters_.get_beta() * nb_measurements * sign;
-=======
     G4 /= parameters_.get_beta() * parameters_.get_beta() * accumulator_.get_accumulated_sign();
->>>>>>> 61c5f280
 
     concurrency_.average_and_compute_stddev(G4, data_.get_G4_stdv());
   }
 }
 
-<<<<<<< HEAD
-template <dca::linalg::DeviceType device_t, class parameters_type, class Data>
-void CtauxClusterSolver<device_t, parameters_type, Data>::collect_measurements() {
-  const int nb_measurements = accumulator_.get_number_of_measurements();
-
-  if (concurrency_.id() == concurrency_.first())
-    std::cout << "\n\t\t Collect measurements \t" << dca::util::print_time() << "\n"
-              << "\n\t\t\t QMC-time : " << total_time_ << " [sec]"
-              << "\n\t\t\t Gflops   : " << accumulator_.get_Gflop() / total_time_ << " [Gf]"
-              << "\n\t\t\t sign     : "
-              << accumulator_.get_accumulated_sign() / double(nb_measurements) << " \n";
-
-  {
-    Profiler profiler("MC-time", "QMC-collectives", __LINE__);
-    concurrency_.sum(total_time_);
-  }
-
-  {  // sum the flops
-    Profiler profiler("MC-flops", "QMC-collectives", __LINE__);
-    concurrency_.sum(accumulator_.get_Gflop());
-  }
-
-  auto average = [&](auto& obj) {
-    if (compute_jack_knife_)
-      concurrency_.leaveOneOutAvg(obj);
-    else
-      concurrency_.sum_and_average(obj);
-  };
-
-  {  // sum the sign
-    accumualted_sign_ = accumulator_.get_accumulated_sign();
-    Profiler profiler("QMC-sign", "QMC-collectives", __LINE__);
-    average(accumualted_sign_);
-  }
-
-  // sum M_r_w
-  M_r_w_ = accumulator_.get_M_r_w();
-  {
-    Profiler profiler("QMC-self-energy", "QMC-collectives", __LINE__);
-    average(M_r_w_);
-  }
-  M_r_w_ /= accumualted_sign_;  // sign;
-
-  if (accumulator_.compute_std_deviation()) {
-    M_r_w_squared_ = accumulator_.get_M_r_w_squared();
-    {
-      Profiler profiler("QMC-self-energy", "QMC-collectives", __LINE__);
-      average(M_r_w_squared_);
-    }
-    M_r_w_squared_ /= accumualted_sign_;  // sign;
-  }
-
-  if (parameters_.additional_time_measurements()) {
-    Profiler profiler("QMC-two-particle-Greens-function", "QMC-collectives", __LINE__);
-    concurrency_.sum_and_average(accumulator_.get_G_r_t(), nb_measurements);
-    concurrency_.sum_and_average(accumulator_.get_G_r_t_stddev(), nb_measurements);
-
-    accumulator_.get_G_r_t() /= accumualted_sign_;
-    accumulator_.get_G_r_t_stddev() /= accumualted_sign_ * std::sqrt(nb_measurements);
-
-    concurrency_.sum_and_average(accumulator_.get_charge_cluster_moment(), nb_measurements);
-    concurrency_.sum_and_average(accumulator_.get_magnetic_cluster_moment(), nb_measurements);
-    concurrency_.sum_and_average(accumulator_.get_dwave_pp_correlator(), nb_measurements);
-
-    accumulator_.get_charge_cluster_moment() /= accumualted_sign_;
-    accumulator_.get_magnetic_cluster_moment() /= accumualted_sign_;
-    accumulator_.get_dwave_pp_correlator() /= accumualted_sign_;
-=======
 template <dca::linalg::DeviceType device_t, class Parameters, class Data>
 void CtauxClusterSolver<device_t, Parameters, Data>::collect_measurements() {
   {
@@ -655,7 +449,6 @@
     accumulator_.get_charge_cluster_moment() /= accumulated_sign_;
     accumulator_.get_magnetic_cluster_moment() /= accumulated_sign_;
     accumulator_.get_dwave_pp_correlator() /= accumulated_sign_;
->>>>>>> 61c5f280
 
     data_.G_r_t = accumulator_.get_G_r_t();
   }
@@ -666,15 +459,8 @@
     Profiler profiler("QMC-two-particle-Greens-function", "QMC-collectives", __LINE__);
     auto& G4 = data_.get_G4();
     G4 = accumulator_.get_sign_times_G4();
-<<<<<<< HEAD
-    average(G4);
-    G4 /= accumualted_sign_;
-    if (compute_jack_knife_)
-      data_.get_G4_error() = concurrency_.jackknifeError(G4);
-=======
     concurrency_.sum(G4);
     G4 /= accumulated_sign_;
->>>>>>> 61c5f280
   }
 
   concurrency_.sum(accumulator_.get_visited_expansion_order_k());
@@ -684,13 +470,8 @@
   averaged_ = true;
 }
 
-<<<<<<< HEAD
-template <dca::linalg::DeviceType device_t, class parameters_type, class Data>
-void CtauxClusterSolver<device_t, parameters_type, Data>::symmetrize_measurements() {
-=======
 template <dca::linalg::DeviceType device_t, class Parameters, class Data>
 void CtauxClusterSolver<device_t, Parameters, Data>::symmetrize_measurements() {
->>>>>>> 61c5f280
   if (concurrency_.id() == concurrency_.first())
     std::cout << "\n\t\t symmetrize measurements has started \t" << dca::util::print_time() << "\n";
 
@@ -698,13 +479,8 @@
   symmetrize::execute(M_r_w_squared_, data_.H_symmetry);
 }
 
-<<<<<<< HEAD
-template <dca::linalg::DeviceType device_t, class parameters_type, class Data>
-void CtauxClusterSolver<device_t, parameters_type, Data>::compute_G_k_w_from_M_r_w() {
-=======
 template <dca::linalg::DeviceType device_t, class Parameters, class Data>
 void CtauxClusterSolver<device_t, Parameters, Data>::compute_G_k_w_from_M_r_w() {
->>>>>>> 61c5f280
   func::function<std::complex<double>, NuNuKClusterWDmn> M_k_w;
   math::transform::FunctionTransform<RClusterDmn, KClusterDmn>::execute(M_r_w_, M_k_w);
 
@@ -754,13 +530,8 @@
   delete[] G0_times_M_matrix;
 }
 
-<<<<<<< HEAD
-template <dca::linalg::DeviceType device_t, class parameters_type, class Data>
-double CtauxClusterSolver<device_t, parameters_type, Data>::compute_S_k_w_from_G_k_w() {
-=======
 template <dca::linalg::DeviceType device_t, class Parameters, class Data>
 double CtauxClusterSolver<device_t, Parameters, Data>::compute_S_k_w_from_G_k_w() {
->>>>>>> 61c5f280
   static double alpha = parameters_.get_self_energy_mixing_factor();
   //     double L2_difference_norm = 0;
   //     double L2_Sigma_norm      = 0;
@@ -1018,11 +789,7 @@
   func::function<std::complex<double>, func::dmn_variadic<nu, nu, KClusterDmn, w>> M_k_w_new(
       "M_k_w_new");
   func::function<std::complex<double>, func::dmn_variadic<nu, nu, RClusterDmn, w>> M_r_w_new(
-<<<<<<< HEAD
-      accumulator_.get_M_r_w(), "M_r_w_new");
-=======
       accumulator_.get_sign_times_M_r_w(), "M_r_w_new");
->>>>>>> 61c5f280
 
   M_r_w_new /= accumulator_.get_accumulated_sign();
 
