--- conflicted
+++ resolved
@@ -16,12 +16,9 @@
 
   typedef typename Parameters::concurrency_type concurrency_type;
   typedef typename Parameters::profiler_type profiler_t;
-<<<<<<< HEAD
-=======
 
   template<class T>
   using HostVector = linalg::util::HostVector<T>;
->>>>>>> 7b6f95c4
 
 public:
   N_MATRIX_TOOLS(int id,Parameters& parameters_ref);
@@ -38,11 +35,7 @@
   void copy_rows(dca::linalg::Matrix<Real, dca::linalg::CPU>& N,
                  dca::linalg::Matrix<Real, dca::linalg::CPU>& N_new_spins);
 
-<<<<<<< HEAD
-  void compute_G_cols(std::vector<Real>& exp_V, dca::linalg::Matrix<Real, dca::linalg::CPU>& N,
-=======
   void compute_G_cols(HostVector<Real>& exp_V, dca::linalg::Matrix<Real, dca::linalg::CPU>& N,
->>>>>>> 7b6f95c4
                       dca::linalg::Matrix<Real, dca::linalg::CPU>& G,
                       dca::linalg::Matrix<Real, dca::linalg::CPU>& G_cols);
 
@@ -87,20 +80,12 @@
 }
 
  template <class Parameters, typename Real>
-<<<<<<< HEAD
-int* N_MATRIX_TOOLS<dca::linalg::CPU,Parameters, Real>::get_permutation() {
-=======
 const int* N_MATRIX_TOOLS<dca::linalg::CPU,Parameters, Real>::get_permutation() const {
->>>>>>> 7b6f95c4
   return permutation.ptr();
 }
 
  template <class Parameters, typename Real>
-<<<<<<< HEAD
-void N_MATRIX_TOOLS<dca::linalg::CPU,Parameters, Real>::set_permutation(std::vector<int>& p) {
-=======
 void N_MATRIX_TOOLS<dca::linalg::CPU,Parameters, Real>::set_permutation(const HostVector<int>& p) {
->>>>>>> 7b6f95c4
   permutation = p;
 }
 
@@ -131,11 +116,7 @@
 
  template <class Parameters, typename Real>
 void N_MATRIX_TOOLS<dca::linalg::CPU,Parameters, Real>::compute_G_cols(
-<<<<<<< HEAD
-    std::vector<Real>& exp_V, dca::linalg::Matrix<Real, dca::linalg::CPU>& N,
-=======
     HostVector<Real>& exp_V, dca::linalg::Matrix<Real, dca::linalg::CPU>& N,
->>>>>>> 7b6f95c4
     dca::linalg::Matrix<Real, dca::linalg::CPU>& G,
     dca::linalg::Matrix<Real, dca::linalg::CPU>& G_cols) {
   assert(N.nrRows() == G.nrRows());
