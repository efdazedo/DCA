// Copyright (C) 2018 ETH Zurich
// Copyright (C) 2018 UT-Battelle, LLC
// All rights reserved.
//
// See LICENSE.txt for terms of usage.
// See CITATION.txt for citation guidelines if you use this code for scientific publications.
//
// Author: Giovanni Balduzzi (gbalduzz@itp.phys.ethz.ch)
//
// Helper class for adding and subtracting momentum and frequency on the device.

// TODO: split G4Helper and G4HelperManager into two separate file.

#ifndef DCA_INCLUDE_DCA_PHYS_DCA_STEP_CLUSTER_SOLVER_SHARED_TOOLS_ACCUMULATION_TP_G4_HELPER_CUH
#define DCA_INCLUDE_DCA_PHYS_DCA_STEP_CLUSTER_SOLVER_SHARED_TOOLS_ACCUMULATION_TP_G4_HELPER_CUH

<<<<<<< HEAD
=======
#include <array>
#include <mutex>
>>>>>>> 0eb8af2b
#include <vector>

#include <cuda.h>

#include <cuda.h>

namespace dca {
namespace phys {
namespace solver {
namespace accumulator {
namespace details {
// dca::phys::solver::accumulator::details::

class G4Helper {
public:
<<<<<<< HEAD
  // Sets the constant device instance of G4Helper.
  static void set(int nb, int nk, int nw_pos_, const std::vector<int>& k_ex_indices,
                  const std::vector<int>& w_ex_indices, const int* add_k, int lda_,
                  const int* sub_k, int lds_, int k0_);
=======
  __host__ void set(int nb, int nk, int nw_pos, const std::vector<int>& k_ex_indices,
                    const std::vector<int>& w_ex_indices, const int* add_k, int lda,
                    const int* sub_k, int lds, int k0);

  G4Helper(const G4Helper& other) = default;

  __host__ bool isInitialized() const {
    return device_members_ != nullptr;
  }
>>>>>>> 0eb8af2b

  // Returns the index of k + k_ex.
  __device__ inline int addKex(int k_idx, int k_ex_idx) const;
  // Returns the index of k_ex - k.
  __device__ inline int kexMinus(int k_idx, int k_ex_idx) const;
  // Returns the index of -k.
  __device__ inline int kMinus(int k_idx) const;
  // Returns the index of w + w_ex.
  __device__ inline int addWex(int w_idx, int w_ex_idx) const;
  // Returns the index of w_ex - w.
  __device__ inline int wexMinus(int w_idx, int w_ex_idx) const;

  // Maps the indices w1 w2 from the compact frequency domain of G4,
  // to the extended (positive for w1) domain used by G.
  // In/Out: w1, w2.
  // Returns: true if G(w1, w2) is stored as a complex conjugate.
  __device__ inline bool extendGIndices(int& k1, int& k2, int& w1, int& w2) const;

  // Returns the linear index of G4 as a function of
  // band, band, band, band, k1, k2, k_ex, w1, w2, w_ex.
  __device__ inline int g4Index(int b1, int b2, int b3, int b4, int k1, int k2, int k_ex, int w1,
                                int w2, int w_ex) const;
  // Single band version of the above method.
  __device__ inline int g4Index(int k1, int k2, int k_ex, int w1, int w2, int w_ex) const;

protected:
<<<<<<< HEAD
  int lda_;
  int lds_;
  int nw_pos_;
  int ext_size_;
  int k0_;
  int sbdm_steps_[10];
  int* add_matrix_;
  int* sub_matrix_;
  int* w_ex_indices_;
  int* k_ex_indices_;
};

// Global instance to be used in the tp accumulation kernel.
extern __device__ __constant__ G4Helper g4_helper;
=======
  // This object can be constructed only through its derived class.
  G4Helper() = default;

  int* add_matrix_ = nullptr;
  int* sub_matrix_ = nullptr;

  // device_members_ points to an array of private members stored in a single GPU allocation.
  // The order is:
  // lda: leading dimension of add_matrix_.
  // lds: leading dimension of sub_matrix_.
  // nw_pos: number of positive frequencies stored in G4.
  // ext_size: difference between the number of positive frequencies stored in G and G4.
  // k0: index of the origin.
  int* device_members_ = nullptr;

  int* w_ex_indices_ = nullptr;
  int* k_ex_indices_ = nullptr;

  // Stores the steps between each subdomain used by g4Index.
  int* sbdm_steps_ = nullptr;
};

class G4HelperManager : public G4Helper {
public:
  G4HelperManager() = default;
  __host__ ~G4HelperManager();
  __host__ __device__ G4HelperManager(const G4HelperManager& other) = delete;

  static G4HelperManager& get_instance() {
    static G4HelperManager instance;
    return instance;
  }

  static void set_instance(int nb, int nk, int nw_pos, const std::vector<int>& delta_k_indices,
                           const std::vector<int>& delta_w_indices, const int* add_k, int lda,
                           const int* sub_k, int lds, int k0) {
    static std::once_flag flag;
    std::call_once(flag, [&]() {
      get_instance().set(nb, nk, nw_pos, delta_k_indices, delta_w_indices, add_k, lda, sub_k, lds, k0);
    });
  }
};

inline __host__ void G4Helper::set(int nb, int nk, int nw_pos, const std::vector<int>& delta_k,
                                   const std::vector<int>& delta_w, const int* add_k, int lda,
                                   const int* sub_k, int lds, int k0) {
  if (isInitialized())
    throw(std::logic_error("already initialized."));

  cudaMalloc(&add_matrix_, sizeof(int) * lda * nk);
  cudaMalloc(&sub_matrix_, sizeof(int) * lds * nk);
  cudaMemcpy(add_matrix_, add_k, sizeof(int) * lda * nk, cudaMemcpyHostToDevice);
  cudaMemcpy(sub_matrix_, sub_k, sizeof(int) * lds * nk, cudaMemcpyHostToDevice);

  int ext_size = 0;
  for (const int idx : delta_w)
    ext_size = std::max(ext_size, std::abs(idx));

  const std::array<int, 5> device_members_host{lda, lds, nw_pos, ext_size, k0};
  cudaMalloc(&device_members_, sizeof(int) * device_members_host.size());
  cudaMemcpy(device_members_, device_members_host.data(), sizeof(int) * device_members_host.size(),
             cudaMemcpyHostToDevice);

  cudaMalloc(&w_ex_indices_, sizeof(int) * delta_w.size());
  cudaMemcpy(w_ex_indices_, delta_w.data(), sizeof(int) * delta_w.size(), cudaMemcpyHostToDevice);
  cudaMalloc(&k_ex_indices_, sizeof(int) * delta_k.size());
  cudaMemcpy(k_ex_indices_, delta_k.data(), sizeof(int) * delta_k.size(), cudaMemcpyHostToDevice);

  const int nb4 = nb * nb * nb * nb;
  const int nk3 = nk * nk * delta_k.size();
  const int nw = 2 * nw_pos;
  const std::array<int, 10> steps_host{1,
                                       nb,
                                       nb * nb,
                                       nb * nb * nb,
                                       nb4,
                                       nb4 * nk,
                                       nb4 * nk * nk,
                                       nb4 * nk3,
                                       nb4 * nk3 * nw,
                                       nb4 * nk3 * nw * nw};
  cudaMalloc(&sbdm_steps_, sizeof(int) * steps_host.size());
  cudaMemcpy(sbdm_steps_, steps_host.data(), sizeof(int) * steps_host.size(), cudaMemcpyHostToDevice);
}
>>>>>>> 0eb8af2b

inline __device__ int G4Helper::addWex(const int w_idx, const int w_ex_idx) const {
  return w_idx + w_ex_indices_[w_ex_idx];
}

inline __device__ int G4Helper::wexMinus(const int w_idx, const int w_ex_idx) const {
<<<<<<< HEAD
  const int nw = 2 * nw_pos_;
=======
  const int nw = 2 * device_members_[2];
>>>>>>> 0eb8af2b
  return w_ex_indices_[w_ex_idx] + nw - 1 - w_idx;
}

inline __device__ int G4Helper::addKex(const int k_idx, const int k_ex_idx) const {
<<<<<<< HEAD
=======
  const int ld = device_members_[0];
>>>>>>> 0eb8af2b
  const int k_ex = k_ex_indices_[k_ex_idx];
  return add_matrix_[k_idx + lda_ * k_ex];
}

inline __device__ int G4Helper::kexMinus(const int k_idx, const int k_ex_idx) const {
<<<<<<< HEAD
=======
  const int ld = device_members_[1];
>>>>>>> 0eb8af2b
  const int k_ex = k_ex_indices_[k_ex_idx];
  return sub_matrix_[k_idx + lds_ * k_ex];
}

inline __device__ int G4Helper::kMinus(const int k_idx) const {
<<<<<<< HEAD
  return sub_matrix_[k_idx + lds_ * k0_];
}

inline __device__ bool G4Helper::extendGIndices(int& k1, int& k2, int& w1, int& w2) const {
  const int n_w_ext_pos = ext_size_ + nw_pos_;
  w1 += ext_size_;
  w2 += ext_size_;
=======
  const int ld = device_members_[1];
  const auto k0 = device_members_[4];
  return sub_matrix_[k_idx + ld * k0];
}

inline __device__ bool G4Helper::extendGIndices(int& k1, int& k2, int& w1, int& w2) const {
  const int extension = device_members_[3];
  const int n_w_ext_pos = extension + device_members_[2];
  w1 += extension;
  w2 += extension;
>>>>>>> 0eb8af2b
  if (w1 >= n_w_ext_pos) {
    w1 -= n_w_ext_pos;
    return false;
  }
  else {
    w1 = n_w_ext_pos - 1 - w1;
    w2 = 2 * n_w_ext_pos - 1 - w2;
    k1 = kMinus(k1);
    k2 = kMinus(k2);
    return true;
  }
}

inline __device__ int G4Helper::g4Index(int b1, int b2, int b3, int b4, int k1, int k2, int k_ex,
                                        int w1, int w2, int w_ex) const {
  return sbdm_steps_[0] * b1 + sbdm_steps_[1] * b2 + sbdm_steps_[2] * b3 + sbdm_steps_[3] * b4 +
         sbdm_steps_[4] * k1 + sbdm_steps_[5] * k2 + sbdm_steps_[6] * k_ex + sbdm_steps_[7] * w1 +
         sbdm_steps_[8] * w2 + sbdm_steps_[9] * w_ex;
  ;
}

inline __device__ int G4Helper::g4Index(int k1, int k2, int k_ex, int w1, int w2, int w_ex) const {
  return sbdm_steps_[4] * k1 + sbdm_steps_[5] * k2 + sbdm_steps_[6] * k_ex + sbdm_steps_[7] * w1 +
         sbdm_steps_[8] * w2 + sbdm_steps_[9] * w_ex;
}

<<<<<<< HEAD
=======
inline __host__ G4HelperManager::~G4HelperManager() {
  cudaFree(G4Helper::add_matrix_);
  cudaFree(G4Helper::sub_matrix_);
  cudaFree(G4Helper::device_members_);
  cudaFree(G4Helper::sbdm_steps_);
  cudaFree(G4Helper::w_ex_indices_);
  cudaFree(G4Helper::k_ex_indices_);
}

>>>>>>> 0eb8af2b
}  // details
}  // accumulator
}  // solver
}  // phys
}  // dca

#endif  // DCA_INCLUDE_DCA_PHYS_DCA_STEP_CLUSTER_SOLVER_SHARED_TOOLS_ACCUMULATION_TP_G4_HELPER_CUH<|MERGE_RESOLUTION|>--- conflicted
+++ resolved
@@ -9,19 +9,10 @@
 //
 // Helper class for adding and subtracting momentum and frequency on the device.
 
-// TODO: split G4Helper and G4HelperManager into two separate file.
-
 #ifndef DCA_INCLUDE_DCA_PHYS_DCA_STEP_CLUSTER_SOLVER_SHARED_TOOLS_ACCUMULATION_TP_G4_HELPER_CUH
 #define DCA_INCLUDE_DCA_PHYS_DCA_STEP_CLUSTER_SOLVER_SHARED_TOOLS_ACCUMULATION_TP_G4_HELPER_CUH
 
-<<<<<<< HEAD
-=======
-#include <array>
-#include <mutex>
->>>>>>> 0eb8af2b
 #include <vector>
-
-#include <cuda.h>
 
 #include <cuda.h>
 
@@ -34,22 +25,9 @@
 
 class G4Helper {
 public:
-<<<<<<< HEAD
-  // Sets the constant device instance of G4Helper.
-  static void set(int nb, int nk, int nw_pos_, const std::vector<int>& k_ex_indices,
-                  const std::vector<int>& w_ex_indices, const int* add_k, int lda_,
-                  const int* sub_k, int lds_, int k0_);
-=======
-  __host__ void set(int nb, int nk, int nw_pos, const std::vector<int>& k_ex_indices,
+    static void set(int nb, int nk, int nw_pos, const std::vector<int>& k_ex_indices,
                     const std::vector<int>& w_ex_indices, const int* add_k, int lda,
                     const int* sub_k, int lds, int k0);
-
-  G4Helper(const G4Helper& other) = default;
-
-  __host__ bool isInitialized() const {
-    return device_members_ != nullptr;
-  }
->>>>>>> 0eb8af2b
 
   // Returns the index of k + k_ex.
   __device__ inline int addKex(int k_idx, int k_ex_idx) const;
@@ -76,7 +54,6 @@
   __device__ inline int g4Index(int k1, int k2, int k_ex, int w1, int w2, int w_ex) const;
 
 protected:
-<<<<<<< HEAD
   int lda_;
   int lds_;
   int nw_pos_;
@@ -91,126 +68,27 @@
 
 // Global instance to be used in the tp accumulation kernel.
 extern __device__ __constant__ G4Helper g4_helper;
-=======
-  // This object can be constructed only through its derived class.
-  G4Helper() = default;
-
-  int* add_matrix_ = nullptr;
-  int* sub_matrix_ = nullptr;
-
-  // device_members_ points to an array of private members stored in a single GPU allocation.
-  // The order is:
-  // lda: leading dimension of add_matrix_.
-  // lds: leading dimension of sub_matrix_.
-  // nw_pos: number of positive frequencies stored in G4.
-  // ext_size: difference between the number of positive frequencies stored in G and G4.
-  // k0: index of the origin.
-  int* device_members_ = nullptr;
-
-  int* w_ex_indices_ = nullptr;
-  int* k_ex_indices_ = nullptr;
-
-  // Stores the steps between each subdomain used by g4Index.
-  int* sbdm_steps_ = nullptr;
-};
-
-class G4HelperManager : public G4Helper {
-public:
-  G4HelperManager() = default;
-  __host__ ~G4HelperManager();
-  __host__ __device__ G4HelperManager(const G4HelperManager& other) = delete;
-
-  static G4HelperManager& get_instance() {
-    static G4HelperManager instance;
-    return instance;
-  }
-
-  static void set_instance(int nb, int nk, int nw_pos, const std::vector<int>& delta_k_indices,
-                           const std::vector<int>& delta_w_indices, const int* add_k, int lda,
-                           const int* sub_k, int lds, int k0) {
-    static std::once_flag flag;
-    std::call_once(flag, [&]() {
-      get_instance().set(nb, nk, nw_pos, delta_k_indices, delta_w_indices, add_k, lda, sub_k, lds, k0);
-    });
-  }
-};
-
-inline __host__ void G4Helper::set(int nb, int nk, int nw_pos, const std::vector<int>& delta_k,
-                                   const std::vector<int>& delta_w, const int* add_k, int lda,
-                                   const int* sub_k, int lds, int k0) {
-  if (isInitialized())
-    throw(std::logic_error("already initialized."));
-
-  cudaMalloc(&add_matrix_, sizeof(int) * lda * nk);
-  cudaMalloc(&sub_matrix_, sizeof(int) * lds * nk);
-  cudaMemcpy(add_matrix_, add_k, sizeof(int) * lda * nk, cudaMemcpyHostToDevice);
-  cudaMemcpy(sub_matrix_, sub_k, sizeof(int) * lds * nk, cudaMemcpyHostToDevice);
-
-  int ext_size = 0;
-  for (const int idx : delta_w)
-    ext_size = std::max(ext_size, std::abs(idx));
-
-  const std::array<int, 5> device_members_host{lda, lds, nw_pos, ext_size, k0};
-  cudaMalloc(&device_members_, sizeof(int) * device_members_host.size());
-  cudaMemcpy(device_members_, device_members_host.data(), sizeof(int) * device_members_host.size(),
-             cudaMemcpyHostToDevice);
-
-  cudaMalloc(&w_ex_indices_, sizeof(int) * delta_w.size());
-  cudaMemcpy(w_ex_indices_, delta_w.data(), sizeof(int) * delta_w.size(), cudaMemcpyHostToDevice);
-  cudaMalloc(&k_ex_indices_, sizeof(int) * delta_k.size());
-  cudaMemcpy(k_ex_indices_, delta_k.data(), sizeof(int) * delta_k.size(), cudaMemcpyHostToDevice);
-
-  const int nb4 = nb * nb * nb * nb;
-  const int nk3 = nk * nk * delta_k.size();
-  const int nw = 2 * nw_pos;
-  const std::array<int, 10> steps_host{1,
-                                       nb,
-                                       nb * nb,
-                                       nb * nb * nb,
-                                       nb4,
-                                       nb4 * nk,
-                                       nb4 * nk * nk,
-                                       nb4 * nk3,
-                                       nb4 * nk3 * nw,
-                                       nb4 * nk3 * nw * nw};
-  cudaMalloc(&sbdm_steps_, sizeof(int) * steps_host.size());
-  cudaMemcpy(sbdm_steps_, steps_host.data(), sizeof(int) * steps_host.size(), cudaMemcpyHostToDevice);
-}
->>>>>>> 0eb8af2b
 
 inline __device__ int G4Helper::addWex(const int w_idx, const int w_ex_idx) const {
   return w_idx + w_ex_indices_[w_ex_idx];
 }
 
 inline __device__ int G4Helper::wexMinus(const int w_idx, const int w_ex_idx) const {
-<<<<<<< HEAD
   const int nw = 2 * nw_pos_;
-=======
-  const int nw = 2 * device_members_[2];
->>>>>>> 0eb8af2b
   return w_ex_indices_[w_ex_idx] + nw - 1 - w_idx;
 }
 
 inline __device__ int G4Helper::addKex(const int k_idx, const int k_ex_idx) const {
-<<<<<<< HEAD
-=======
-  const int ld = device_members_[0];
->>>>>>> 0eb8af2b
   const int k_ex = k_ex_indices_[k_ex_idx];
   return add_matrix_[k_idx + lda_ * k_ex];
 }
 
 inline __device__ int G4Helper::kexMinus(const int k_idx, const int k_ex_idx) const {
-<<<<<<< HEAD
-=======
-  const int ld = device_members_[1];
->>>>>>> 0eb8af2b
   const int k_ex = k_ex_indices_[k_ex_idx];
   return sub_matrix_[k_idx + lds_ * k_ex];
 }
 
 inline __device__ int G4Helper::kMinus(const int k_idx) const {
-<<<<<<< HEAD
   return sub_matrix_[k_idx + lds_ * k0_];
 }
 
@@ -218,18 +96,6 @@
   const int n_w_ext_pos = ext_size_ + nw_pos_;
   w1 += ext_size_;
   w2 += ext_size_;
-=======
-  const int ld = device_members_[1];
-  const auto k0 = device_members_[4];
-  return sub_matrix_[k_idx + ld * k0];
-}
-
-inline __device__ bool G4Helper::extendGIndices(int& k1, int& k2, int& w1, int& w2) const {
-  const int extension = device_members_[3];
-  const int n_w_ext_pos = extension + device_members_[2];
-  w1 += extension;
-  w2 += extension;
->>>>>>> 0eb8af2b
   if (w1 >= n_w_ext_pos) {
     w1 -= n_w_ext_pos;
     return false;
@@ -256,18 +122,6 @@
          sbdm_steps_[8] * w2 + sbdm_steps_[9] * w_ex;
 }
 
-<<<<<<< HEAD
-=======
-inline __host__ G4HelperManager::~G4HelperManager() {
-  cudaFree(G4Helper::add_matrix_);
-  cudaFree(G4Helper::sub_matrix_);
-  cudaFree(G4Helper::device_members_);
-  cudaFree(G4Helper::sbdm_steps_);
-  cudaFree(G4Helper::w_ex_indices_);
-  cudaFree(G4Helper::k_ex_indices_);
-}
-
->>>>>>> 0eb8af2b
 }  // details
 }  // accumulator
 }  // solver
