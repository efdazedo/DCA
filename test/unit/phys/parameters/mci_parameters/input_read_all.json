{
    "Monte-Carlo-integration": {
        "seed": 42,
        "warm-up-sweeps": 40,
<<<<<<< HEAD
        "sweeps-per-measurement": 4,
        "measurements": 200,
        "error-computation-type" : "JACK_KNIFE",
=======
        "sweeps-per-measurement": 4.,
        "measurements-per-process-and-accumulator": 200,
>>>>>>> 32e47431

        "threaded-solver": {
            "walkers": 3,
            "accumulators": 5,
            "shared-walk-and-accumulation-thread": true
        }
    }
}<|MERGE_RESOLUTION|>--- conflicted
+++ resolved
@@ -2,14 +2,9 @@
     "Monte-Carlo-integration": {
         "seed": 42,
         "warm-up-sweeps": 40,
-<<<<<<< HEAD
-        "sweeps-per-measurement": 4,
+        "sweeps-per-measurement": 4.,
         "measurements": 200,
         "error-computation-type" : "JACK_KNIFE",
-=======
-        "sweeps-per-measurement": 4.,
-        "measurements-per-process-and-accumulator": 200,
->>>>>>> 32e47431
 
         "threaded-solver": {
             "walkers": 3,
