// Copyright (C) 2018 ETH Zurich
// Copyright (C) 2018 UT-Battelle, LLC
// All rights reserved.
//
// See LICENSE for terms of usage.
// See CITATION.md for citation guidelines, if DCA++ is used for scientific publications.
//
// Author: Peter Staar (taa@zurich.ibm.com)
//         Giovanni Balduzzi (gbalduzz@itp.phys.ethz.ch)
//
// HDF5 writer.

#ifndef DCA_IO_HDF5_HDF5_WRITER_HPP
#define DCA_IO_HDF5_HDF5_WRITER_HPP

#include <complex>
#include <memory>
#include <mutex>
#include <sstream>
#include <string>
#include <vector>

#include "H5Cpp.h"

#include "dca/function/domains.hpp"
#include "dca/io/buffer.hpp"
#include "dca/function/function.hpp"
#include "dca/io/hdf5/hdf5_types.hpp"
#include "dca/linalg/matrix.hpp"
#include "dca/linalg/vector.hpp"

namespace dca {
namespace io {
// dca::io

class HDF5Writer {
public:
  typedef H5::H5File file_type;

public:
  // In: verbose. If true, the writer outputs a short log whenever it is executed.
  HDF5Writer(bool verbose = true) : verbose_(verbose) {
    H5::Exception::dontPrint();
  }

  ~HDF5Writer();

  constexpr static bool is_reader = false;
  constexpr static bool is_writer = true;

  void open_file(std::string file_name_ref, bool overwrite = true);
  void close_file();

  void open_group(std::string new_path);
  void close_group();

  std::string get_path();

  template <typename arbitrary_struct_t>
  static void to_file(const arbitrary_struct_t& arbitrary_struct, const std::string& file_name);

  template <typename Scalar>
  void execute(const std::string& name, Scalar value);

  template <typename Scalar>
  void execute(const std::string& name, const std::pair<Scalar, Scalar>& value);

  template <typename Scalar>
  void execute(const std::string& name, const std::vector<Scalar>& value);

  void execute(const std::string& name, const std::string& value);

  void execute(const std::string& name, const std::vector<std::string>& value);

  template <typename Scalar, std::size_t n>
  void execute(const std::string& name, const std::vector<std::array<Scalar, n>>& value);

  template <typename Scalar>
  void execute(const std::string& name, const std::vector<std::vector<Scalar>>& value);

  template <typename domain_type>
  void execute(const std::string& name, const func::dmn_0<domain_type>& dmn);

  template <typename Scalar, typename domain_type>
  void execute(const func::function<Scalar, domain_type>& f);

  template <typename Scalar, typename domain_type>
  void execute(const std::string& name, const func::function<Scalar, domain_type>& f);

  template <typename Scalar>
  void execute(const std::string& name, const dca::linalg::Vector<Scalar, dca::linalg::CPU>& A);

  template <typename Scalar>
  void execute(const std::string& name, const dca::linalg::Matrix<Scalar, dca::linalg::CPU>& A);

  template <typename Scalar>
  void execute(const dca::linalg::Matrix<Scalar, dca::linalg::CPU>& A) {
    execute(A.get_name(), A);
  }

  template <class T>
  void execute(const std::string& name, const std::unique_ptr<T>& obj);

  template <class T>
  void execute(const std::unique_ptr<T>& obj);

  void execute(const std::string& name, const io::Buffer& buffer) {
    return execute(name, static_cast<io::Buffer::Container>(buffer));
  }

  operator bool() const noexcept {
    return static_cast<bool>(file_);
  }

  void set_verbose(bool verbose) {
    verbose_ = verbose;
  }

private:
  bool exists(const std::string& name) const;

  H5::DataSet write(const std::string& name, const std::vector<hsize_t>& size, H5::DataType type,
                    const void* data);
  void addAttribute(const H5::DataSet& set, const std::string& name,
                    const std::vector<hsize_t>& size, H5::DataType type, const void* data);
  void addAttribute(const H5::DataSet& set, const std::string& name, const std::string& value);

  std::unique_ptr<H5::H5File> file_;

  hid_t file_id_;

  std::vector<std::string> my_paths_;

  bool verbose_;

  std::vector<hsize_t> size_check_;
};

template <typename arbitrary_struct_t>
void HDF5Writer::to_file(const arbitrary_struct_t& arbitrary_struct, const std::string& file_name) {
  HDF5Writer wr_obj;
  wr_obj.open_file(file_name);
  arbitrary_struct.read_write(wr_obj);
  wr_obj.close_file();
}

template <typename Scalar>
void HDF5Writer::execute(const std::string& name, Scalar value) {
  const std::string full_name = get_path() + "/" + name;
  std::vector<hsize_t> dims{1};

  write(full_name, dims, HDF5_TYPE<Scalar>::get_PredType(), &value);
}

template <typename Scalar>
void HDF5Writer::execute(const std::string& name, const std::pair<Scalar, Scalar>& value) {
  std::string full_name = get_path() + "/" + name;
  std::vector<hsize_t> dims{2};

  write(full_name, dims, HDF5_TYPE<Scalar>::get_PredType(), &value.first);
}

template <typename Scalar>
void HDF5Writer::execute(const std::string& name,
                         const std::vector<Scalar>& value)  //, H5File& file, std::string path)
{
  if (value.size() > 0) {
    std::string full_name = get_path() + "/" + name;
    std::vector<hsize_t> dims{value.size()};
    write(full_name, dims, HDF5_TYPE<Scalar>::get_PredType(), value.data());
  }
}

template <typename Scalar>
void HDF5Writer::execute(const std::string& name, const std::vector<std::vector<Scalar>>& value) {
  std::string full_name = get_path() + "/" + name;

  std::vector<hvl_t> data(value.size());
  for (int i = 0; i < value.size(); ++i) {
    data[i].p = const_cast<void*>(static_cast<const void*>((value[i].data())));
    data[i].len = value[i].size();
  }

  const auto type = H5::VarLenType(HDF5_TYPE<Scalar>::get_PredType());

  write(full_name, std::vector<hsize_t>{data.size()}, type, data.data());
}

template <typename Scalar, std::size_t n>
void HDF5Writer::execute(const std::string& name, const std::vector<std::array<Scalar, n>>& value) {
  if (value.size() == 0)
    return;

  std::vector<hsize_t> dims{value.size(), n};
  std::string full_name = get_path() + "/" + name;

  write(full_name, dims, HDF5_TYPE<Scalar>::get_PredType(), value.data());
}

template <typename domain_type>
void HDF5Writer::execute(const std::string& name, const func::dmn_0<domain_type>& dmn) {
  open_group(name);

  execute("name", dmn.get_name());
  execute("elements", dmn.get_elements());

  close_group();
}

template <typename Scalar, typename domain_type>
void HDF5Writer::execute(const func::function<Scalar, domain_type>& f) {
  if (f.size() == 0)
    return;

  if (verbose_)
    std::cout << "\t starts writing function : " << f.get_name() << "\n";

  execute(f.get_name(), f);
}

template <typename Scalar, typename domain_type>
void HDF5Writer::execute(const std::string& name, const func::function<Scalar, domain_type>& f) {
  if (f.size() == 0)
    return;

  const std::string full_name = get_path() + "/" + name;

  std::vector<hsize_t> dims;
  for (int l = 0; l < f.signature(); ++l)
    dims.push_back(f[l]);

  // be carefull --> HDF5 is by default row-major, while the function-class is column-major !
  std::reverse(dims.begin(), dims.end());

  auto dataset = write(full_name, dims, HDF5_TYPE<Scalar>::get_PredType(), f.values());

  addAttribute(dataset, "name", f.get_name());

  std::reverse(dims.begin(), dims.end());
  auto type = HDF5_TYPE<hsize_t>::get_PredType();
  addAttribute(dataset, "domain-sizes", std::vector<hsize_t>{dims.size()}, type, dims.data());
}

template <typename Scalar>
void HDF5Writer::execute(const std::string& name,
                         const dca::linalg::Vector<Scalar, dca::linalg::CPU>& V) {
  std::string full_name = get_path() + "/" + name;
  auto dataset =
      write(full_name, std::vector<hsize_t>{V.size()}, HDF5_TYPE<Scalar>::get_PredType(), V.ptr());

  addAttribute(dataset, "name", V.get_name());
}

template <typename Scalar>
void HDF5Writer::execute(const std::string& name,
                         const dca::linalg::Matrix<Scalar, dca::linalg::CPU>& A) {
  std::vector<hsize_t> dims{hsize_t(A.nrRows()), hsize_t(A.nrCols())};
  std::vector<Scalar> linearized(dims[0] * dims[1]);

  int linindex = 0;
  // Note: Matrices are row major, while HDF5 is column major
  for (int i = 0; i < A.nrRows(); ++i)
    for (int j = 0; j < A.nrCols(); ++j)
      linearized[linindex++] = A(i, j);

  std::string full_name = get_path() + "/" + name;
  auto dataset = write(full_name, dims, HDF5_TYPE<Scalar>::get_PredType(), linearized.data());

<<<<<<< HEAD
    H5Dwrite(dataset->getId(), HDF5_TYPE<scalar_type>::get(), dataspace->getId(), H5S_ALL,
             H5P_DEFAULT, &V[0]);
  }

  delete dataset;
  delete dataspace;

  close_group();
}

template <typename scalar_type>
void HDF5Writer::execute(const std::string& name,
                         const dca::linalg::Matrix<scalar_type, dca::linalg::CPU>& A) {
  H5::H5File& file = (*my_file);

  open_group(name);

  {
    execute("name", A.get_name());

    execute("current-size", A.size());
  }

  hsize_t dims[2]{static_cast<hsize_t>(A.size().first), static_cast<hsize_t>(A.size().second)};

  H5::DataSet* dataset = NULL;
  H5::DataSpace* dataspace = NULL;

  std::vector<scalar_type> a_compressed(dims[0] * dims[1]);
  unsigned index = 0;
  for (int j = 0; j < A.nrCols(); ++j)
    for (int i = 0; i < A.nrRows(); ++i)
      a_compressed[index++] = A(i, j);

  dataspace = new H5::DataSpace(2, dims);

  std::string full_name = get_path() + "/data";
  dataset = new H5::DataSet(
      file.createDataSet(full_name.c_str(), HDF5_TYPE<scalar_type>::get_PredType(), *dataspace));

  H5Dwrite(dataset->getId(), HDF5_TYPE<scalar_type>::get(), dataspace->getId(), H5S_ALL,
           H5P_DEFAULT, a_compressed.data());

  delete dataset;
  delete dataspace;

  close_group();
}

template <typename scalar_type>
void HDF5Writer::execute(const std::string& name,
                         const dca::linalg::Matrix<std::complex<scalar_type>, dca::linalg::CPU>& A) {
  H5::H5File& file = (*my_file);

  open_group(name);

  {
    execute("name", A.get_name());

    std::vector<int> vec(2, 0);

    vec[0] = A.size().first;
    vec[1] = A.size().second;
    execute("current-size", vec);

    vec[0] = A.capacity().first;
    vec[1] = A.capacity().second;
    execute("global-size", vec);
  }

  hsize_t dims[3];

  dims[0] = 2;
  dims[1] = A.capacity().first;
  dims[2] = A.capacity().second;

  H5::DataSet* dataset = NULL;
  H5::DataSpace* dataspace = NULL;

  {
    dataspace = new H5::DataSpace(3, dims);

    std::string full_name = get_path() + "/data";
    dataset = new H5::DataSet(
        file.createDataSet(full_name.c_str(), HDF5_TYPE<scalar_type>::get_PredType(), *dataspace));

    H5Dwrite(dataset->getId(), HDF5_TYPE<scalar_type>::get(), dataspace->getId(), H5S_ALL,
             H5P_DEFAULT, &A(0, 0));
  }

  delete dataset;
  delete dataspace;

  close_group();
=======
  addAttribute(dataset, "name", A.get_name());
>>>>>>> 7b6f95c4
}

template <class T>
void HDF5Writer::execute(const std::string& name, const std::unique_ptr<T>& obj) {
  if (obj)
    execute(name, *obj);
}

template <class T>
void HDF5Writer::execute(const std::unique_ptr<T>& obj) {
  if (obj)
    execute(*obj);
}

}  // namespace io
}  // namespace dca

#endif  // DCA_IO_HDF5_HDF5_WRITER_HPP<|MERGE_RESOLUTION|>--- conflicted
+++ resolved
@@ -266,104 +266,7 @@
   std::string full_name = get_path() + "/" + name;
   auto dataset = write(full_name, dims, HDF5_TYPE<Scalar>::get_PredType(), linearized.data());
 
-<<<<<<< HEAD
-    H5Dwrite(dataset->getId(), HDF5_TYPE<scalar_type>::get(), dataspace->getId(), H5S_ALL,
-             H5P_DEFAULT, &V[0]);
-  }
-
-  delete dataset;
-  delete dataspace;
-
-  close_group();
-}
-
-template <typename scalar_type>
-void HDF5Writer::execute(const std::string& name,
-                         const dca::linalg::Matrix<scalar_type, dca::linalg::CPU>& A) {
-  H5::H5File& file = (*my_file);
-
-  open_group(name);
-
-  {
-    execute("name", A.get_name());
-
-    execute("current-size", A.size());
-  }
-
-  hsize_t dims[2]{static_cast<hsize_t>(A.size().first), static_cast<hsize_t>(A.size().second)};
-
-  H5::DataSet* dataset = NULL;
-  H5::DataSpace* dataspace = NULL;
-
-  std::vector<scalar_type> a_compressed(dims[0] * dims[1]);
-  unsigned index = 0;
-  for (int j = 0; j < A.nrCols(); ++j)
-    for (int i = 0; i < A.nrRows(); ++i)
-      a_compressed[index++] = A(i, j);
-
-  dataspace = new H5::DataSpace(2, dims);
-
-  std::string full_name = get_path() + "/data";
-  dataset = new H5::DataSet(
-      file.createDataSet(full_name.c_str(), HDF5_TYPE<scalar_type>::get_PredType(), *dataspace));
-
-  H5Dwrite(dataset->getId(), HDF5_TYPE<scalar_type>::get(), dataspace->getId(), H5S_ALL,
-           H5P_DEFAULT, a_compressed.data());
-
-  delete dataset;
-  delete dataspace;
-
-  close_group();
-}
-
-template <typename scalar_type>
-void HDF5Writer::execute(const std::string& name,
-                         const dca::linalg::Matrix<std::complex<scalar_type>, dca::linalg::CPU>& A) {
-  H5::H5File& file = (*my_file);
-
-  open_group(name);
-
-  {
-    execute("name", A.get_name());
-
-    std::vector<int> vec(2, 0);
-
-    vec[0] = A.size().first;
-    vec[1] = A.size().second;
-    execute("current-size", vec);
-
-    vec[0] = A.capacity().first;
-    vec[1] = A.capacity().second;
-    execute("global-size", vec);
-  }
-
-  hsize_t dims[3];
-
-  dims[0] = 2;
-  dims[1] = A.capacity().first;
-  dims[2] = A.capacity().second;
-
-  H5::DataSet* dataset = NULL;
-  H5::DataSpace* dataspace = NULL;
-
-  {
-    dataspace = new H5::DataSpace(3, dims);
-
-    std::string full_name = get_path() + "/data";
-    dataset = new H5::DataSet(
-        file.createDataSet(full_name.c_str(), HDF5_TYPE<scalar_type>::get_PredType(), *dataspace));
-
-    H5Dwrite(dataset->getId(), HDF5_TYPE<scalar_type>::get(), dataspace->getId(), H5S_ALL,
-             H5P_DEFAULT, &A(0, 0));
-  }
-
-  delete dataset;
-  delete dataspace;
-
-  close_group();
-=======
   addAttribute(dataset, "name", A.get_name());
->>>>>>> 7b6f95c4
 }
 
 template <class T>
