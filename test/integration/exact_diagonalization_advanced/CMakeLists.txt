# Advanced exact diagonalization integration tests

dca_add_gtest(hamiltonian_test
  GTEST_MAIN
<<<<<<< HEAD
  LIBS function json time_and_frequency_domains cluster_domains enumerations quantum_domains
       ${LAPACK_LIBRARIES})
=======
  LIBS function json time_and_frequency_domains cluster_domains quantum_domains ${LAPACK_LIBRARIES}
       ${DCA_CUDA_LIBS})
>>>>>>> a5f99ee1

dca_add_gtest(ed_cluster_solver_single_site_test
  GTEST_MAIN
  INCLUDE_DIRS ${DCA_INCLUDE_DIRS}
<<<<<<< HEAD
  LIBS function json time_and_frequency_domains cluster_domains enumerations quantum_domains
       dca_hdf5 timer dca_algorithms ${LAPACK_LIBRARIES})
=======
  LIBS function json time_and_frequency_domains cluster_domains quantum_domains dca_hdf5 timer
       dca_algorithms ${LAPACK_LIBRARIES} ${DCA_CUDA_LIBS})
>>>>>>> a5f99ee1

dca_add_gtest(ed_cluster_solver_four_site_test
  EXTENSIVE
  GTEST_MAIN
  INCLUDE_DIRS ${DCA_INCLUDE_DIRS} 
<<<<<<< HEAD
  LIBS function json time_and_frequency_domains cluster_domains enumerations quantum_domains
       dca_hdf5 timer dca_algorithms ${LAPACK_LIBRARIES})
=======
  LIBS function json time_and_frequency_domains cluster_domains quantum_domains dca_hdf5 timer
       dca_algorithms ${LAPACK_LIBRARIES} ${DCA_CUDA_LIBS})
>>>>>>> a5f99ee1
<|MERGE_RESOLUTION|>--- conflicted
+++ resolved
@@ -2,33 +2,18 @@
 
 dca_add_gtest(hamiltonian_test
   GTEST_MAIN
-<<<<<<< HEAD
-  LIBS function json time_and_frequency_domains cluster_domains enumerations quantum_domains
-       ${LAPACK_LIBRARIES})
-=======
-  LIBS function json time_and_frequency_domains cluster_domains quantum_domains ${LAPACK_LIBRARIES}
+  LIBS function json time_and_frequency_domains cluster_domains enumerations quantum_domains ${LAPACK_LIBRARIES}
        ${DCA_CUDA_LIBS})
->>>>>>> a5f99ee1
 
 dca_add_gtest(ed_cluster_solver_single_site_test
   GTEST_MAIN
   INCLUDE_DIRS ${DCA_INCLUDE_DIRS}
-<<<<<<< HEAD
-  LIBS function json time_and_frequency_domains cluster_domains enumerations quantum_domains
-       dca_hdf5 timer dca_algorithms ${LAPACK_LIBRARIES})
-=======
-  LIBS function json time_and_frequency_domains cluster_domains quantum_domains dca_hdf5 timer
+  LIBS function json time_and_frequency_domains cluster_domains enumerations quantum_domains dca_hdf5 timer
        dca_algorithms ${LAPACK_LIBRARIES} ${DCA_CUDA_LIBS})
->>>>>>> a5f99ee1
 
 dca_add_gtest(ed_cluster_solver_four_site_test
   EXTENSIVE
   GTEST_MAIN
   INCLUDE_DIRS ${DCA_INCLUDE_DIRS} 
-<<<<<<< HEAD
-  LIBS function json time_and_frequency_domains cluster_domains enumerations quantum_domains
-       dca_hdf5 timer dca_algorithms ${LAPACK_LIBRARIES})
-=======
-  LIBS function json time_and_frequency_domains cluster_domains quantum_domains dca_hdf5 timer
-       dca_algorithms ${LAPACK_LIBRARIES} ${DCA_CUDA_LIBS})
->>>>>>> a5f99ee1
+  LIBS function json time_and_frequency_domains cluster_domains enumerations quantum_domains dca_hdf5 timer
+       dca_algorithms ${LAPACK_LIBRARIES} ${DCA_CUDA_LIBS})