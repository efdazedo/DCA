--- conflicted
+++ resolved
@@ -90,15 +90,8 @@
   template <class stream_type>
   void to_JSON(stream_type& /*ss*/) {}
 
-<<<<<<< HEAD
-  void markThermalized() {
-    assert(thermalized == false);
-    thermalized = true;
-  }
-=======
   void readConfig(dca::io::Buffer& buff);
   dca::io::Buffer dumpConfig() const;
->>>>>>> 61c5f280
 
   // Writes the current progress, the number of interacting spins and the total configuration size
   // to stdout.
@@ -468,13 +461,8 @@
 
 template <dca::linalg::DeviceType device_t, class parameters_type, class MOMS_type>
 void CtauxWalker<device_t, parameters_type, MOMS_type>::doSweep() {
-<<<<<<< HEAD
-  profiler_type profiler("doSweep", "CT-AUX walker", __LINE__, thread_id);
-  const double sweeps_per_measurement{thermalized ? parameters.get_sweeps_per_measurement() : 1};
-=======
   profiler_type profiler("do_sweep", "CT-AUX walker", __LINE__, thread_id);
   const double sweeps_per_measurement{thermalized ? parameters.get_sweeps_per_measurement() : 1.};
->>>>>>> 61c5f280
 
   // Do at least one single spin update per sweep.
   const int single_spin_updates_per_sweep{warm_up_expansion_order_.count() > 0 &&
