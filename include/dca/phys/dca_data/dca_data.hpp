--- conflicted
+++ resolved
@@ -221,13 +221,10 @@
     return G4_err_;
   }
 
-<<<<<<< HEAD
   // The non density-density Hamiltonian is given by:
   // H = \sum(nu1, nu2, nu3, nu4, r1, r2) c^+(nu1, r1) c(nu2, r1) c^+(nu3, r2) c(nu4, r2) *
   //     non_density_interactions_(nu1, nu2, nu3, nu4, r1 - r2)
-=======
   // Note: this contribution to the Hamiltonian is not double counted.
->>>>>>> a13291c9
   auto& get_non_density_interactions() {
     if (not non_density_interactions_)
       non_density_interactions_.reset(
