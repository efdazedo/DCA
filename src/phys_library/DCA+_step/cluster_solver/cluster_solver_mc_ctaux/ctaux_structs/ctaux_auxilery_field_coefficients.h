//-*-C++-*-

#ifndef DCA_QMCI_CT_AUX_CACHED_AUXILARY_FIELD_VALUES_H
#define DCA_QMCI_CT_AUX_CACHED_AUXILARY_FIELD_VALUES_H

namespace DCA
{
  namespace QMCI
  {
    /*!
     *  \class  CV
     *  \ingroup STRUCTURES
     *
     *  \author Peter Staar
     *  \version 1.0
     *  \brief  This class precomputes expensive exponents.
     *
     *   \f{eqnarray}{
     *   \exp_V(\nu, \mu, \sigma_{HS}, \sigma_{HF}, \Delta r) &=& e^{-\gamma(\nu, \mu, \Delta r)\:\sigma_{HS}\:\sigma_{HF}}
     *   \f}
     */
    template<typename parameters_type>
    class CV
    {
#include "type_definitions.h"

      typedef r_DCA r_dmn_t;

      typedef HS_spin_domain              HS_spin_domain_type;
      typedef HS_field_sign_domain        HS_field_sign_domain_type;

      typedef dmn_0<HS_spin_domain_type>        HS_s;
      typedef dmn_0<HS_field_sign_domain_type>  HS_f;

      typedef dmn_3<nu,nu,r_dmn_t>                nu_nu_r_dmn_t;
      typedef dmn_5<nu,nu,HS_s,HS_f,r_dmn_t>      nu_nu_HS_s_HS_f_r_dmn_t;
      typedef dmn_6<nu,nu,HS_s,HS_s,HS_f,r_dmn_t> nu_nu_HS_s_HS_s_HS_f_r_dmn_t;

    public:

      CV(parameters_type& parameters);

      template<class stream_type>
      void to_JSON(stream_type& ss);

      static FUNC_LIB::function<double, nu_nu_r_dmn_t>& get_H_interaction();

      int    nu_nu_HS_s_HS_f_r_DCA_dmn_index(int spin_orbital_1,
                                             int spin_orbital_2,
                                             HS_spin_states_type HS_spin,
                                             HS_field_sign_type HS_field_sign,
                                             int site);

      /*!
       *   if U_{\nu, \mu} > 0
       *   --> 1
       *   else
       *   --> e^{- \gamma \sigma_{HS}}
       */
      template<typename vertex_singleton_t>
      double get_QMC_factor(vertex_singleton_t& v, HS_spin_states_type new_HS_spin);

      double exp_V(int linind);

      /*!
       *   \f{eqnarray}{
       *   \exp_V(\nu, \mu, \sigma_{HS}, \sigma_{HF}, \Delta r) &=& e^{-\gamma(\nu, \mu, \Delta r)\:\sigma_{HS}\:\sigma_{HF}}
       *   \f}
       */
      template<typename vertex_singleton_t>
      double exp_V(vertex_singleton_t& v);

      /*!
       *   \f{eqnarray}{
       *   \exp_V(\nu, \mu, \sigma_{HS}, \sigma_{HF}, \Delta r) &=& e^{-\gamma(\nu, \mu, \Delta r)\:\sigma_{HS}\:\sigma_{HF}}
       *   \f}
       */
      double exp_V(int spin_orbital_1,
                   int spin_orbital_2,
                   HS_spin_states_type HS_spin,
                   HS_field_sign_type HS_field_sign,
<<<<<<< HEAD
                   int site);
=======
                   int site=0);
>>>>>>> e1cbad37

      double exp_delta_V(int linind);

      template<typename vertex_singleton_t>
      double exp_delta_V(vertex_singleton_t& v,
                         HS_spin_states_type new_HS_spin);

      template<typename vertex_singleton_t>
      double exp_minus_delta_V(vertex_singleton_t& v,
                               HS_spin_states_type new_HS_spin);

      double exp_delta_V(int spin_orbital_1,
                         int spin_orbital_2,
                         HS_spin_states_type HS_spin_1,
                         HS_spin_states_type HS_spin_2,
                         HS_field_sign_type HS_field_sign,
                         int site);

      double exp_minus_delta_V(int spin_orbital_1,
                               int spin_orbital_2,
                               HS_spin_states_type HS_spin_1,
                               HS_spin_states_type HS_spin_2,
                               HS_field_sign_type HS_field_sign,
                               int site);

      template<typename MOMS_type>
      void initialize(MOMS_type& MOMS);

    private:

      void initialize_gamma();
      void initialize_exp_V();
      void initialize_exp_delta_V();

    private:

      parameters_type& parameters;

      double BETA;
      double K_CT_AUX;
      double BANDS;
      double FULL_CLUSTER_SIZE;
      double CORRELATED_ORBITALS;

      nu_nu_HS_s_HS_f_r_dmn_t                        nu_nu_HS_s_HS_f_r_dmn;

      FUNC_LIB::function<double, nu_nu_r_dmn_t>                H_interaction;

      FUNC_LIB::function<double, nu_nu_r_dmn_t>                gamma_function;
      FUNC_LIB::function<double, nu_nu_HS_s_HS_f_r_dmn_t>      exp_V_function;

      FUNC_LIB::function<double, nu_nu_HS_s_HS_s_HS_f_r_dmn_t> exp_delta_V_function;
    };

    template<typename parameters_type>
    CV<parameters_type>::CV(parameters_type& parameters_ref):
      parameters(parameters_ref),

      gamma_function("gamma_function"),
      exp_V_function("exp_V_function"),
      exp_delta_V_function("exp_delta_V_function")
<<<<<<< HEAD
=======
    {}

    template<typename parameters_type>
    CV<parameters_type>::~CV()
>>>>>>> e1cbad37
    {}

    template<typename parameters_type>
    template<class stream_type>
    void CV<parameters_type>::to_JSON(stream_type& ss)
    {
      ss << ",";

      gamma_function.to_JSON(ss);
      ss << ",";

      exp_V_function.to_JSON(ss);
  
      exp_delta_V_function.to_JSON(ss);
    }

    template<typename parameters_type>
    FUNC_LIB::function<double, typename CV<parameters_type>::nu_nu_r_dmn_t>& CV<parameters_type>::get_H_interaction()
    {
      static FUNC_LIB::function<double, nu_nu_r_dmn_t> H;
      return H;
    }

    template<typename parameters_type>
    inline int CV<parameters_type>::nu_nu_HS_s_HS_f_r_DCA_dmn_index(int spin_orbital_1,
                                                                    int spin_orbital_2,
                                                                    HS_spin_states_type HS_spin,
                                                                    HS_field_sign_type HS_field_sign,
                                                                    int site)
    {
      int HS_spin_ind  = HS_spin_domain      ::to_coordinate(HS_spin);
      int HS_field_ind = HS_field_sign_domain::to_coordinate(HS_field_sign);

      return nu_nu_HS_s_HS_f_r_dmn(spin_orbital_1, spin_orbital_2, HS_spin_ind, HS_field_ind, site);
    }

    template<typename parameters_type>
    inline double CV<parameters_type>::exp_V(int linind)
    {
      return exp_V_function(linind);
    }

    template<typename parameters_type>
    template<typename vertex_singleton_t>
    inline double CV<parameters_type>::get_QMC_factor(vertex_singleton_t& v, HS_spin_states_type new_HS_spin)
    {
      std::pair<int,int>& spin_orbitals = v.get_spin_orbitals();
      int& delta_r = v.get_delta_r();

      if(H_interaction(spin_orbitals.first, spin_orbitals.second, delta_r) > 1.e-3)
        {
          return 1.;
        }

      if(H_interaction(spin_orbitals.first, spin_orbitals.second, delta_r) < -1.e-3)
        {
          HS_spin_states_type old_HS_spin  = v.get_HS_spin();
          HS_field_sign_type  HS_field = HS_FIELD_UP;

<<<<<<< HEAD
          return std::exp(-gamma_function(spin_orbitals.first, spin_orbitals.second, delta_r)*(new_HS_spin-old_HS_spin)*HS_field);
=======
          return std::exp(-gamma_function(spin_orbitals.first, spin_orbitals.second, 0)*(new_HS_spin-old_HS_spin)*HS_field);
>>>>>>> e1cbad37
        }

      return 0.;
    }

    template<typename parameters_type>
    template<typename vertex_singleton_t>
    inline double CV<parameters_type>::exp_V(vertex_singleton_t& v)
    {
      HS_spin_states_type HS_spin  = v.get_HS_spin();
      HS_field_sign_type  HS_field = v.get_HS_field();

      int spin_orbital         = v.get_spin_orbital();
      int spin_orbital_paired  = v.get_paired_spin_orbital();

      int delta_r = v.get_delta_r();

      return this->exp_V(spin_orbital, spin_orbital_paired, HS_spin, HS_field, delta_r);
    }

    template<typename parameters_type>
    inline double CV<parameters_type>::exp_V(int spin_orbital_1,
                                             int spin_orbital_2,
                                             HS_spin_states_type HS_spin,
                                             HS_field_sign_type HS_field_sign,
                                             int site)
    {
      int HS_spin_ind  = HS_spin_domain      ::to_coordinate(HS_spin);
      int HS_field_ind = HS_field_sign_domain::to_coordinate(HS_field_sign);

      return exp_V_function(spin_orbital_1, spin_orbital_2, HS_spin_ind, HS_field_ind, site);
    }

    template<typename parameters_type>
    inline double CV<parameters_type>::exp_delta_V(int linind)
    {
      return exp_delta_V_function(linind);
    }

    template<typename parameters_type>
    template<typename vertex_singleton_t>
    inline double CV<parameters_type>::exp_delta_V(vertex_singleton_t& v,
                                                   HS_spin_states_type new_HS_spin)
    {
      int spin_orbital_1  = v.get_spin_orbital();
      int spin_orbital_2  = v.get_paired_spin_orbital();

      int delta_r = v.get_delta_r();

      HS_spin_states_type old_HS_spin  = v.get_HS_spin();
      HS_field_sign_type  HS_field     = v.get_HS_field();

      return this->exp_delta_V(spin_orbital_1, spin_orbital_2, new_HS_spin, old_HS_spin, HS_field, delta_r);
    }

    template<typename parameters_type>
    template<typename vertex_singleton_t>
    inline double CV<parameters_type>::exp_minus_delta_V(vertex_singleton_t& v,
                                                         HS_spin_states_type new_HS_spin)
    {
      int spin_orbital_1  = v.get_spin_orbital();
      int spin_orbital_2  = v.get_paired_spin_orbital();

      int delta_r = v.get_delta_r();

      HS_spin_states_type old_HS_spin  = v.get_HS_spin();
      HS_field_sign_type  HS_field     = v.get_HS_field();

      return this->exp_minus_delta_V(spin_orbital_1, spin_orbital_2, new_HS_spin, old_HS_spin, HS_field, delta_r);
    }

    template<typename parameters_type>
    inline double CV<parameters_type>::exp_delta_V(int spin_orbital_1,
                                                   int spin_orbital_2,
                                                   HS_spin_states_type HS_spin_1,
                                                   HS_spin_states_type HS_spin_2,
                                                   HS_field_sign_type HS_field_sign,
                                                   int site)
    {
<<<<<<< HEAD
=======
      assert(site==0);

>>>>>>> e1cbad37
      int HS_spin_1_ind = HS_spin_domain      ::to_coordinate(HS_spin_1);
      int HS_spin_2_ind = HS_spin_domain      ::to_coordinate(HS_spin_2);
      int HS_field_ind  = HS_field_sign_domain::to_coordinate(HS_field_sign);

      return exp_delta_V_function(spin_orbital_1, spin_orbital_2, HS_spin_1_ind, HS_spin_2_ind, HS_field_ind, site);
    }

    template<typename parameters_type>
    inline double CV<parameters_type>::exp_minus_delta_V(int spin_orbital_1,
                                                         int spin_orbital_2,
                                                         HS_spin_states_type HS_spin_1,
                                                         HS_spin_states_type HS_spin_2,
                                                         HS_field_sign_type HS_field_sign,
                                                         int site)
    {
<<<<<<< HEAD
=======
      assert(site==0);

>>>>>>> e1cbad37
      int HS_spin_1_ind = HS_spin_domain      ::to_coordinate(HS_spin_1);
      int HS_spin_2_ind = HS_spin_domain      ::to_coordinate(HS_spin_2);
      int HS_field_ind  = HS_field_sign_domain::to_coordinate(HS_field_sign);

      return exp_delta_V_function(spin_orbital_1, spin_orbital_2, HS_spin_2_ind, HS_spin_1_ind, HS_field_ind, site);
    }

    template<class parameters_type>
    template<typename MOMS_type>
    void CV<parameters_type>::initialize(MOMS_type& MOMS)
    {
      BETA               = parameters.get_beta();
      K_CT_AUX           = parameters.get_K_CT_AUX();
      BANDS              = electron_band_domain_type::get_size();
      FULL_CLUSTER_SIZE  = r_dmn_t::dmn_size();

      H_interaction       = MOMS.H_interactions;
      get_H_interaction() = MOMS.H_interactions;

      CORRELATED_ORBITALS = 0;

      for(int r_j = 0; r_j < FULL_CLUSTER_SIZE; ++r_j) {
        for(int r_i = 0; r_i < FULL_CLUSTER_SIZE; ++r_i) {

          int delta_r = r_dmn_t::parameter_type::subtract(r_j, r_i);  // delta_r = r_i - r_j

          for(int nu_j = 0; nu_j < 2*BANDS; ++nu_j) {
            for(int nu_i = 0; nu_i < 2*BANDS; ++nu_i) {

              if (std::abs(H_interaction(nu_i, nu_j, delta_r)) > 1.e-3) {
                ++CORRELATED_ORBITALS;
              }

            }
          }
        }
      }

      CORRELATED_ORBITALS /= 2.;

      initialize_gamma();
      initialize_exp_V();
      initialize_exp_delta_V();
    }

    template<class parameters_type>
    void  CV<parameters_type>::initialize_gamma()
    {
      for(int nu_ind_i=0; nu_ind_i<2*BANDS; nu_ind_i++)
        {
          for(int nu_ind_j=0; nu_ind_j<2*BANDS; nu_ind_j++)
            {
              for(int r=0; r<FULL_CLUSTER_SIZE; r++)
                {
                  double U_i_j_r = std::fabs(H_interaction(nu_ind_i, nu_ind_j, r));

                  double coshgamma=1.+U_i_j_r*BETA*CORRELATED_ORBITALS/(2.*K_CT_AUX);

                  gamma_function(nu_ind_i, nu_ind_j, r) = acosh(coshgamma);
                }
            }
        }
    }

    template<class parameters_type>
    void CV<parameters_type>::initialize_exp_V()
    {
      //cout << __FUNCTION__ << endl;

      for(int nu_ind_i=0; nu_ind_i<2*BANDS; nu_ind_i++)
        {
          for(int nu_ind_j=0; nu_ind_j<2*BANDS; nu_ind_j++)
            {
              for(int HS_spin_ind=0; HS_spin_ind<3; HS_spin_ind++)
                {
                  for(int HS_field_ind=0; HS_field_ind<2; HS_field_ind++)
                    {
                      for(int r=0; r<FULL_CLUSTER_SIZE; r++)
                        {
                          HS_spin_states_type HS_spin  = HS_spin_domain_type      ::get_elements()[HS_spin_ind];
                          HS_field_sign_type  HS_field = HS_field_sign_domain_type::get_elements()[HS_field_ind];
			  
                            exp_V_function(nu_ind_i, nu_ind_j, HS_spin_ind, HS_field_ind, r)
                              = std::exp(-gamma_function(nu_ind_i, nu_ind_j, r)*HS_spin*HS_field);
                          

                          if(H_interaction(nu_ind_i, nu_ind_j, r)<-1.e-3)
                            {
                              HS_field = HS_FIELD_UP;

                              exp_V_function(nu_ind_i, nu_ind_j, HS_spin_ind, HS_field_ind, r)
<<<<<<< HEAD
                                = std::exp(-gamma_function(nu_ind_i, nu_ind_j, r)*HS_spin*HS_field);  // gamma=1? --> exp_V=1 ?!

                              //                            if(std::fabs(exp_V_function(nu_ind_i, nu_ind_j, HS_spin_ind, HS_field_ind, r)-1.) > 1.e-16)
                              //                              one__div__exp_V_function_min_one_function(nu_ind_i, nu_ind_j, HS_spin_ind, HS_field_ind, r)
                              //                                = 1./(exp_V_function(nu_ind_i, nu_ind_j, HS_spin_ind, 1, r)-1.);
=======
                                = std::exp(-gamma_function(nu_ind_i, nu_ind_j, r)*HS_spin*HS_field);
>>>>>>> e1cbad37
                            }
                        }
                    }
                }
            }
        }
    }

    template<class parameters_type>
    void CV<parameters_type>::initialize_exp_delta_V()
    {
      for(int nu_ind_i=0; nu_ind_i<2*BANDS; nu_ind_i++)
        {
          for(int nu_ind_j=0; nu_ind_j<2*BANDS; nu_ind_j++)
            {
              for(int HS_spin_1_ind=0; HS_spin_1_ind<3; HS_spin_1_ind++)
                {
                  for(int HS_spin_2_ind=0; HS_spin_2_ind<3; HS_spin_2_ind++)
                    {
                      for(int HS_field_ind=0; HS_field_ind<2; HS_field_ind++)
                        {
                          for(int r=0; r<FULL_CLUSTER_SIZE; r++)
                            {
                              HS_spin_states_type HS_spin_1  = HS_spin_domain_type::get_elements()[HS_spin_1_ind];
                              HS_spin_states_type HS_spin_2  = HS_spin_domain_type::get_elements()[HS_spin_2_ind];

                              HS_field_sign_type  HS_field = HS_field_sign_domain_type::get_elements()[HS_field_ind];

                                exp_delta_V_function(nu_ind_i, nu_ind_j, HS_spin_1_ind, HS_spin_2_ind, HS_field_ind, r) =
                                  std::exp(-gamma_function(nu_ind_i, nu_ind_j, r)*(HS_spin_1-HS_spin_2)*HS_field);

                              if(H_interaction(nu_ind_i, nu_ind_j, r)<-1.e-3)
                                {
                                  HS_field = HS_FIELD_UP;

                                  exp_delta_V_function(nu_ind_i, nu_ind_j, HS_spin_1_ind, HS_spin_2_ind, HS_field_ind, r) =
                                    std::exp(-gamma_function(nu_ind_i, nu_ind_j, r)*(HS_spin_1-HS_spin_2)*HS_field);
                                }
                            }
                        }
                    }
                }
            }
        }
    }

  }

}

#endif  // DCA_QMCI_CT_AUX_CACHED_AUXILARY_FIELD_VALUES_H<|MERGE_RESOLUTION|>--- conflicted
+++ resolved
@@ -79,11 +79,7 @@
                    int spin_orbital_2,
                    HS_spin_states_type HS_spin,
                    HS_field_sign_type HS_field_sign,
-<<<<<<< HEAD
                    int site);
-=======
-                   int site=0);
->>>>>>> e1cbad37
 
       double exp_delta_V(int linind);
 
@@ -145,13 +141,6 @@
       gamma_function("gamma_function"),
       exp_V_function("exp_V_function"),
       exp_delta_V_function("exp_delta_V_function")
-<<<<<<< HEAD
-=======
-    {}
-
-    template<typename parameters_type>
-    CV<parameters_type>::~CV()
->>>>>>> e1cbad37
     {}
 
     template<typename parameters_type>
@@ -211,11 +200,7 @@
           HS_spin_states_type old_HS_spin  = v.get_HS_spin();
           HS_field_sign_type  HS_field = HS_FIELD_UP;
 
-<<<<<<< HEAD
           return std::exp(-gamma_function(spin_orbitals.first, spin_orbitals.second, delta_r)*(new_HS_spin-old_HS_spin)*HS_field);
-=======
-          return std::exp(-gamma_function(spin_orbitals.first, spin_orbitals.second, 0)*(new_HS_spin-old_HS_spin)*HS_field);
->>>>>>> e1cbad37
         }
 
       return 0.;
@@ -295,11 +280,6 @@
                                                    HS_field_sign_type HS_field_sign,
                                                    int site)
     {
-<<<<<<< HEAD
-=======
-      assert(site==0);
-
->>>>>>> e1cbad37
       int HS_spin_1_ind = HS_spin_domain      ::to_coordinate(HS_spin_1);
       int HS_spin_2_ind = HS_spin_domain      ::to_coordinate(HS_spin_2);
       int HS_field_ind  = HS_field_sign_domain::to_coordinate(HS_field_sign);
@@ -315,11 +295,6 @@
                                                          HS_field_sign_type HS_field_sign,
                                                          int site)
     {
-<<<<<<< HEAD
-=======
-      assert(site==0);
-
->>>>>>> e1cbad37
       int HS_spin_1_ind = HS_spin_domain      ::to_coordinate(HS_spin_1);
       int HS_spin_2_ind = HS_spin_domain      ::to_coordinate(HS_spin_2);
       int HS_field_ind  = HS_field_sign_domain::to_coordinate(HS_field_sign);
@@ -411,15 +386,7 @@
                               HS_field = HS_FIELD_UP;
 
                               exp_V_function(nu_ind_i, nu_ind_j, HS_spin_ind, HS_field_ind, r)
-<<<<<<< HEAD
                                 = std::exp(-gamma_function(nu_ind_i, nu_ind_j, r)*HS_spin*HS_field);  // gamma=1? --> exp_V=1 ?!
-
-                              //                            if(std::fabs(exp_V_function(nu_ind_i, nu_ind_j, HS_spin_ind, HS_field_ind, r)-1.) > 1.e-16)
-                              //                              one__div__exp_V_function_min_one_function(nu_ind_i, nu_ind_j, HS_spin_ind, HS_field_ind, r)
-                              //                                = 1./(exp_V_function(nu_ind_i, nu_ind_j, HS_spin_ind, 1, r)-1.);
-=======
-                                = std::exp(-gamma_function(nu_ind_i, nu_ind_j, r)*HS_spin*HS_field);
->>>>>>> e1cbad37
                             }
                         }
                     }
