--- conflicted
+++ resolved
@@ -5,13 +5,8 @@
 // See LICENSE for terms of usage.
 // See CITATION.md for citation guidelines, if DCA++ is used for scientific publications.
 //
-<<<<<<< HEAD
-// Author: Raffaele Solca' (rasolca@itp.phys.ethz.ch)
-//         Giovanni Balduzzi (gbalduzz@itp.phys.ethz.ch)
-=======
 // Author: Giovanni Balduzzi (gbalduzz@itp.phys.ethz.ch)
 //         Raffaele Solca' (rasolca@itp.phys.ethz.ch)
->>>>>>> d510f6f1
 //
 // This file implements laset_gpu.hpp.
 
@@ -51,11 +46,7 @@
   const int j = threadIdx.y + blockIdx.y * blockDim.y;
 
   if (i < m && j < n) {
-<<<<<<< HEAD
     b[i + j * ldb] = d[j * inc_d] * a[i + j * lda];
-=======
-      b[i + j * ldb] = d[j * inc_d] * a[i + j * lda];
->>>>>>> d510f6f1
   }
 }
 
