--- conflicted
+++ resolved
@@ -238,16 +238,9 @@
 
   if (concurrency.id() == concurrency.first()) {
     std::cout << "On-node integration has ended: " << dca::util::print_time()
-<<<<<<< HEAD
               << "\n\nTotal number of measurements: " << parameters.get_measurements() << std::endl;
-=======
-              << "\n\nTotal number of measurements: "
-              << concurrency.number_of_processors() *
-                     parameters.get_measurements_per_process_and_accumulator()
-              << std::endl;
 
     walker.printSummary();
->>>>>>> 48d69cee
   }
 }
 
