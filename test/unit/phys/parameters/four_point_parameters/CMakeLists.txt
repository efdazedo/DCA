# Four-point parameters' unit tests

dca_add_gtest(four_point_parameters_test
  GTEST_MAIN
<<<<<<< HEAD
  LIBS json enumerations)
=======
  LIBS json ${DCA_CUDA_LIBS})
>>>>>>> a5f99ee1
<|MERGE_RESOLUTION|>--- conflicted
+++ resolved
@@ -2,8 +2,4 @@
 
 dca_add_gtest(four_point_parameters_test
   GTEST_MAIN
-<<<<<<< HEAD
-  LIBS json enumerations)
-=======
-  LIBS json ${DCA_CUDA_LIBS})
->>>>>>> a5f99ee1
+  LIBS json enumerations ${DCA_CUDA_LIBS})