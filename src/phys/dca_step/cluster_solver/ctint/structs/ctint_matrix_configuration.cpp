// Copyright (C) 2018 ETH Zurich
// Copyright (C) 2018 UT-Battelle, LLC
// All rights reserved.
//
// See LICENSE.txt for terms of usage.
// See CITATION.md for citation guidelines, if DCA++ is used for scientific publications.
//
// Authors: Giovanni Balduzzi (gbalduzz@phys.ethz.ch)
//
// This file implements ct_int_matrix_configuration.hpp.

#include "dca/phys/dca_step/cluster_solver/ctint/structs/ct_int_matrix_configuration.hpp"

namespace dca {
namespace phys {
namespace solver {
namespace ctint {
// dca::phys::solver::ctint::

MatrixConfiguration::MatrixConfiguration(const InteractionVertices* H_int, const int bands)
    : H_int_(H_int), n_bands_(bands), sectors_{Sector(), Sector()} {}

MatrixConfiguration& MatrixConfiguration::operator=(const MatrixConfiguration& rhs) {
  n_bands_ = rhs.n_bands_;
  H_int_ = rhs.H_int_;
  sectors_ = rhs.sectors_;
  return *this;
}

MatrixConfiguration& MatrixConfiguration::operator=(MatrixConfiguration&& rhs) {
  n_bands_ = rhs.n_bands_;
  H_int_ = rhs.H_int_;
  sectors_ = std::move(rhs.sectors_);
  return *this;
}

void MatrixConfiguration::addVertex(Vertex& v, unsigned config_id,
                                    std::array<std::vector<ConfigRef>, 2>& config_refs) {
  auto spin = [=](const int nu) { return nu >= n_bands_; };
  auto band = [=](const int nu) -> unsigned short { return nu - n_bands_ * spin(nu); };

  std::array<unsigned, 2> indices;
  const auto& nu = (*H_int_)[v.interaction_id].nu;
  const auto& r = (*H_int_)[v.interaction_id].r;

  const bool is_ndd = band(nu[0]) != band(nu[1]) || band(nu[2]) != band(nu[3]);

  auto field_type = [&](const Vertex& v, const int leg) -> short {
    const short sign = v.aux_spin ? 1 : -1;
    const InteractionElement& elem = (*H_int_)[v.interaction_id];
    if (is_ndd)
      return leg == 1 ? -3 * sign : 3 * sign;  // non density-density.
    else if (elem.w > 0)
      return leg == 1 ? -1 * sign : 1 * sign;  // positive dd interaction.
    else
      return 2 * sign;  // negative dd interaction.
  };

<<<<<<< HEAD
  for (ushort leg = 0; leg < 2; ++leg) {
=======
  std::array<unsigned, 2> indices;
  const auto& nu = (*H_int_)[v.interaction_id].nu;
  const auto& r = (*H_int_)[v.interaction_id].r;

  for (unsigned short leg = 0; leg < 2; ++leg) {
>>>>>>> 23f3c2a7
    assert(spin(nu[0 + 2 * leg]) == spin(nu[1 + 2 * leg]));
    const short s = spin(nu[0 + 2 * leg]);
    Sector& sector = sectors_[s];

    indices[leg] = sector.size();
    sector.entries_.emplace_back(details::SectorEntry{band(nu[0 + 2 * leg]), r[0 + 2 * leg],
                                                      band(nu[1 + 2 * leg]), r[1 + 2 * leg], v.tau,
                                                      field_type(v, leg)});
    v.spins[leg] = s;
    v.matrix_config_indices[leg] = sector.size() - 1;
    config_refs[s].emplace_back(config_id, leg);
  }
}

}  // namespace ctint
}  // namespace solver
}  // namespace phys
}  // namespace dca<|MERGE_RESOLUTION|>--- conflicted
+++ resolved
@@ -56,15 +56,7 @@
       return 2 * sign;  // negative dd interaction.
   };
 
-<<<<<<< HEAD
-  for (ushort leg = 0; leg < 2; ++leg) {
-=======
-  std::array<unsigned, 2> indices;
-  const auto& nu = (*H_int_)[v.interaction_id].nu;
-  const auto& r = (*H_int_)[v.interaction_id].r;
-
   for (unsigned short leg = 0; leg < 2; ++leg) {
->>>>>>> 23f3c2a7
     assert(spin(nu[0 + 2 * leg]) == spin(nu[1 + 2 * leg]));
     const short s = spin(nu[0 + 2 * leg]);
     Sector& sector = sectors_[s];
