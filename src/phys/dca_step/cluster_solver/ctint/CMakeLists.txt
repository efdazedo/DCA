--- conflicted
+++ resolved
@@ -5,19 +5,14 @@
 endif ()
 
 add_library(ctint
-<<<<<<< HEAD
-    structs/ctint_matrix_configuration.cpp
+    domains/ct_int_domains.cpp
     structs/interaction_vertices.cpp
     structs/read_write_configuration.cpp
     structs/solver_configuration.cpp
-=======
-    domains/ct_int_domains.cpp
-    structs/interaction_vertices.cpp
-    structs/read_write_configuration.cpp
+    structs/ctint_matrix_configuration.cpp
     walker/tools/g0_interpolation.cpp
     walker/tools/d_matrix_builder.cpp
     ${CTINT_CUDA_CPP_FILES}
->>>>>>> 27667188
     )
 
 if (DCA_HAVE_CUDA)
