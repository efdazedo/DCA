// Copyright (C) 2018 ETH Zurich
// Copyright (C) 2018 UT-Battelle, LLC
// All rights reserved.
//
// See LICENSE.txt for terms of usage.
// See CITATION.txt for citation guidelines if you use this code for scientific publications.
//
// Author: Peter Staar (taa@zurich.ibm.com)
//         Raffaele Solca' (rasolca@itp.phys.ethz.ch)
//         Giovanni Balduzzi (gbalduzz@itp.phys.ethz.ch)
//
// This class measures the single-particle functions with a delayed NFFT scheme.

#ifndef DCA_PHYS_DCA_STEP_CLUSTER_SOLVER_SHARED_TOOLS_ACCUMULATION_SP_SP_ACCUMULATOR_HPP
#define DCA_PHYS_DCA_STEP_CLUSTER_SOLVER_SHARED_TOOLS_ACCUMULATION_SP_SP_ACCUMULATOR_HPP

#include <cassert>
#include <complex>
#include <memory>
#include <stdexcept>
#include <vector>

#include "dca/function/function.hpp"
#include "dca/math/nfft/dnfft_1d.hpp"
#include "dca/linalg/device_type.hpp"
#include "dca/linalg/matrix.hpp"
#include "dca/linalg/util/cuda_stream.hpp"
#include "dca/phys/error_computation_type.hpp"
#include "dca/phys/domains/quantum/electron_band_domain.hpp"
#include "dca/phys/domains/quantum/electron_spin_domain.hpp"
#include "dca/phys/domains/time_and_frequency/frequency_domain.hpp"
#include "dca/phys/domains/time_and_frequency/time_domain.hpp"

namespace dca {
namespace phys {
namespace solver {
namespace accumulator {
// dca::phys::solver::accumulator::

template <class Parameters, linalg::DeviceType device = linalg::CPU, typename Real = double>
class SpAccumulator;

template <class Parameters, typename Real>
class SpAccumulator<Parameters, linalg::CPU, Real> {
public:
    using Profiler = typename Parameters::profiler_type;
    using Scalar = Real;
protected:
  using TDmn = func::dmn_0<domains::time_domain>;
  using WDmn = func::dmn_0<domains::frequency_domain>;
  using BDmn = func::dmn_0<domains::electron_band_domain>;
  using SDmn = func::dmn_0<domains::electron_spin_domain>;
  using RDmn = typename Parameters::RClusterDmn;

  using NuDmn = func::dmn_variadic<BDmn, SDmn>;  // orbital-spin index
  using PDmn = func::dmn_variadic<BDmn, BDmn, RDmn>;

public:
<<<<<<< HEAD
  SpAccumulator(/*const*/ Parameters& parameters_ref, bool accumulate_m_squared = false);
=======
  SpAccumulator(const Parameters& parameters_ref, bool accumulate_m_squared = false);
>>>>>>> 7b6f95c4

  void resetAccumulation();

  template <class Configuration>
  void accumulate(const std::array<linalg::Matrix<Real, linalg::CPU>, 2>& Ms,
                  const std::array<Configuration, 2>& configs, const int sign);

  void finalize();

  void sumTo(SpAccumulator<Parameters, linalg::CPU, Real>& other) const;

  void synchronizeCopy() {}

  const auto& get_sign_times_M_r_w() const;

  const auto& get_sign_times_M_r_w_sqr() const;

  template <class T>
  void syncStreams(const T&) {}

  // Returns the allocated device memory in bytes.
  int deviceFingerprint() const {
    return 0;
  }

  std::vector<linalg::util::CudaStream*> get_streams() const {
    return std::vector<linalg::util::CudaStream*>();
  }

protected:
  constexpr static int oversampling = 8;
  const Parameters& parameters_;

  bool initialized_ = false;
  bool finalized_ = false;

  const bool accumulate_m_sqr_ = true;

  using MFunction =
      func::function<std::complex<double>, func::dmn_variadic<NuDmn, NuDmn, RDmn, WDmn>>;
  std::unique_ptr<MFunction> M_r_w_, M_r_w_sqr_;

private:
  using NfftType = math::nfft::Dnfft1D<Real, WDmn, PDmn, oversampling, math::nfft::CUBIC>;
  std::unique_ptr<std::array<NfftType, 2>> cached_nfft_obj_;
  std::unique_ptr<std::array<NfftType, 2>> cached_nfft_sqr_obj_;
};

template <class Parameters, typename Real>
<<<<<<< HEAD
SpAccumulator<Parameters, linalg::CPU, Real>::SpAccumulator(/*const*/ Parameters& parameters_ref,
=======
SpAccumulator<Parameters, linalg::CPU, Real>::SpAccumulator(const Parameters& parameters_ref,
>>>>>>> 7b6f95c4
                                                            const bool accumulate_m_sqr)
    : parameters_(parameters_ref), accumulate_m_sqr_(accumulate_m_sqr) {}

template <class Parameters, typename Real>
void SpAccumulator<Parameters, linalg::CPU, Real>::resetAccumulation() {
  cached_nfft_obj_ = std::make_unique<std::array<NfftType, 2>>();
  if (accumulate_m_sqr_)
    cached_nfft_sqr_obj_ = std::make_unique<std::array<NfftType, 2>>();

  M_r_w_.release();
  M_r_w_sqr_.release();
  finalized_ = false;
  initialized_ = true;
}

template <class Parameters, typename Real>
template <class Configuration>
void SpAccumulator<Parameters, linalg::CPU, Real>::accumulate(
    const std::array<linalg::Matrix<Real, linalg::CPU>, 2>& Ms,
    const std::array<Configuration, 2>& configs, const int sign) {
  if (!initialized_)
    throw(std::logic_error("The accumulator was not initialized."));

  const func::dmn_variadic<PDmn> bbr_dmn;
  const Real one_div_two_beta = 1. / (2. * parameters_.get_beta());
  //  constexpr Real epsilon = std::is_same<Real, double>::value ? 1e-16 : 1e-7;

  for (int s = 0; s < 2; ++s) {
    const auto& config = configs[s];
    for (int j = 0; j < config.size(); j++) {
      const int b_j = config[j].get_left_band();
      const int r_j = config[j].get_left_site();
      const Real t_j = config[j].get_tau();
      for (int i = 0; i < config.size(); i++) {
        const int b_i = config[i].get_right_band();
        const int r_i = config[i].get_right_site();
        const Real t_i = config[i].get_tau();
        const int delta_r = RDmn::parameter_type::subtract(r_j, r_i);
        const double scaled_tau = (t_i - t_j) * one_div_two_beta;  // + (i == j) * epsilon;

        const int index = bbr_dmn(b_i, b_j, delta_r);
        const Real f_val = Ms[s](i, j);

        (*cached_nfft_obj_)[s].accumulate(index, scaled_tau, sign * f_val);
        if (accumulate_m_sqr_)
          (*cached_nfft_sqr_obj_)[s].accumulate(index, scaled_tau, sign * f_val * f_val);
      }
    }
  }
}

template <class Parameters, typename Real>
void SpAccumulator<Parameters, linalg::CPU, Real>::finalize() {
  if (finalized_)
    return;
  func::function<std::complex<Real>, func::dmn_variadic<WDmn, PDmn>> tmp("tmp");
  const Real normalization = 1. / RDmn::dmn_size();

  auto finalize_function = [&](std::array<NfftType, 2>& ft_objs, MFunction& function) {
    for (int s = 0; s < 2; ++s) {
      ft_objs[s].finalize(tmp);
      for (int w_ind = 0; w_ind < WDmn::dmn_size(); w_ind++)
        for (int r_ind = 0; r_ind < RDmn::dmn_size(); r_ind++)
          for (int b2_ind = 0; b2_ind < BDmn::dmn_size(); b2_ind++)
            for (int b1_ind = 0; b1_ind < BDmn::dmn_size(); b1_ind++)
              function(b1_ind, s, b2_ind, s, r_ind, w_ind) +=
                  tmp(w_ind, b1_ind, b2_ind, r_ind) * normalization;
    }
  };

  M_r_w_.reset(new MFunction("M_r_w"));
  finalize_function(*cached_nfft_obj_, *M_r_w_);

  if (accumulate_m_sqr_) {
    M_r_w_sqr_.reset(new MFunction("M_r_w_sqr"));
    finalize_function(*cached_nfft_sqr_obj_, *M_r_w_sqr_);
  }

  finalized_ = true;
  initialized_ = false;
}

template <class Parameters, typename Real>
void SpAccumulator<Parameters, linalg::CPU, Real>::sumTo(
    SpAccumulator<Parameters, linalg::CPU, Real>& other) const {
  if (!other.cached_nfft_obj_)
    other.cached_nfft_obj_.reset(new std::array<NfftType, 2>);
  if (!other.cached_nfft_sqr_obj_ && accumulate_m_sqr_)
    other.cached_nfft_sqr_obj_.reset(new std::array<NfftType, 2>);

  for (int s = 0; s < 2; ++s) {
    (*other.cached_nfft_obj_)[s] += (*cached_nfft_obj_)[s];
    if (accumulate_m_sqr_)
      (*other.cached_nfft_sqr_obj_)[s] += (*cached_nfft_sqr_obj_)[s];
  }
}

template <class Parameters, typename Real>
const auto& SpAccumulator<Parameters, linalg::CPU, Real>::get_sign_times_M_r_w() const {
  if (!finalized_)
    throw(std::logic_error("The accumulator was not finalized."));
  return *M_r_w_;
}

template <class Parameters, typename Real>
const auto& SpAccumulator<Parameters, linalg::CPU, Real>::get_sign_times_M_r_w_sqr() const {
  if (!finalized_)
    throw(std::logic_error("The accumulator was not finalized."));
  if (!accumulate_m_sqr_)
    throw(std::logic_error("M squared was not accumulated."));
  return *M_r_w_sqr_;
}

}  // namespace accumulator
}  // namespace solver
}  // namespace phys
}  // namespace dca

#endif  // DCA_PHYS_DCA_STEP_CLUSTER_SOLVER_SHARED_TOOLS_ACCUMULATION_SP_SP_ACCUMULATOR_HPP<|MERGE_RESOLUTION|>--- conflicted
+++ resolved
@@ -56,11 +56,7 @@
   using PDmn = func::dmn_variadic<BDmn, BDmn, RDmn>;
 
 public:
-<<<<<<< HEAD
-  SpAccumulator(/*const*/ Parameters& parameters_ref, bool accumulate_m_squared = false);
-=======
   SpAccumulator(const Parameters& parameters_ref, bool accumulate_m_squared = false);
->>>>>>> 7b6f95c4
 
   void resetAccumulation();
 
@@ -110,11 +106,7 @@
 };
 
 template <class Parameters, typename Real>
-<<<<<<< HEAD
-SpAccumulator<Parameters, linalg::CPU, Real>::SpAccumulator(/*const*/ Parameters& parameters_ref,
-=======
 SpAccumulator<Parameters, linalg::CPU, Real>::SpAccumulator(const Parameters& parameters_ref,
->>>>>>> 7b6f95c4
                                                             const bool accumulate_m_sqr)
     : parameters_(parameters_ref), accumulate_m_sqr_(accumulate_m_sqr) {}
 
