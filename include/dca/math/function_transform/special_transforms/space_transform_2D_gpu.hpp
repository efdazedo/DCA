--- conflicted
+++ resolved
@@ -87,10 +87,6 @@
   const int nc_;
 
   const linalg::util::MagmaQueue& queue_;
-<<<<<<< HEAD
-  const linalg::util::CudaStream& stream_;
-=======
->>>>>>> 99b884ac
 
   std::shared_ptr<RMatrix> workspace_;
 
@@ -105,10 +101,6 @@
       nw_(2 * nw_pos),
       nc_(RDmn::dmn_size()),
       queue_(queue),
-<<<<<<< HEAD
-      stream_(queue),
-=======
->>>>>>> 99b884ac
       plan1_(queue_),
       plan2_(queue_) {
   workspace_ = std::make_shared<RMatrix>();
