--- conflicted
+++ resolved
@@ -44,7 +44,7 @@
   typedef typename CtauxTypedefs<Parameters, Data>::concurrency_type concurrency_type;
 
 public:
-  WalkerBIT(Parameters& parameters_ref, Data& MOMS_ref, int id);
+  WalkerBIT(/*const*/ Parameters& parameters_ref, Data& MOMS_ref, int id);
   ~WalkerBIT();
 
   void initialize();
@@ -71,23 +71,17 @@
                         dca::linalg::Matrix<Real, device_t>& G_dn);
 
 private:
-  Parameters& parameters;
+  /*const*/ Parameters& parameters;
   Data& MOMS;
-  concurrency_type& concurrency;
+  const concurrency_type& concurrency;
 
   int thread_id;
 
   CV<Parameters> CV_obj;
 
-<<<<<<< HEAD
-  G0Interpolation<dca::linalg::CPU, parameters_type> G0_CPU_tools_obj;
-  N_TOOLS<dca::linalg::CPU, parameters_type> N_CPU_tools_obj;
-  G_TOOLS<dca::linalg::CPU, parameters_type> G_CPU_tools_obj;
-=======
-  G0_INTERPOLATION<dca::linalg::CPU, Parameters, Real> G0_CPU_tools_obj;
+  G0Interpolation<dca::linalg::CPU, Parameters, Real> G0_CPU_tools_obj;
   N_TOOLS<dca::linalg::CPU, Parameters, Real> N_CPU_tools_obj;
   G_TOOLS<dca::linalg::CPU, Parameters, Real> G_CPU_tools_obj;
->>>>>>> ee0de8cf
 
   dca::linalg::Matrix<Real, dca::linalg::CPU> G0_up_CPU;
   dca::linalg::Matrix<Real, dca::linalg::CPU> G0_dn_CPU;
@@ -102,7 +96,7 @@
 };
 
 template <class Parameters, class Data, typename Real>
-WalkerBIT<Parameters, Data, Real>::WalkerBIT(Parameters& parameters_ref, Data& MOMS_ref, int id)
+WalkerBIT<Parameters, Data, Real>::WalkerBIT(/*const*/ Parameters& parameters_ref, Data& MOMS_ref, int id)
     : parameters(parameters_ref),
       MOMS(MOMS_ref),
       concurrency(parameters.get_concurrency()),
