// Copyright (C) 2018 ETH Zurich
// Copyright (C) 2018 UT-Battelle, LLC
// All rights reserved.
//
// See LICENSE for terms of usage.
// See CITATION.md for citation guidelines, if DCA++ is used for scientific publications.
//
// Author: Peter Staar (taa@zurich.ibm.com)
//         Andrei Plamada (plamada@phys.ethz.ch)
//         Urs R. Haehner (haehneru@itp.phys.ethz.ch)
//         Giovanni Balduzzi (gbalduzz@itp.phys.ethz.ch)
//
// This class provides an interface to do collective sums and averages with MPI.
// In addition, it can compute the covariance for func::function.

#ifndef DCA_PARALLEL_MPI_CONCURRENCY_MPI_COLLECTIVE_SUM_HPP
#define DCA_PARALLEL_MPI_CONCURRENCY_MPI_COLLECTIVE_SUM_HPP

#include <map>
#include <memory>
#include <string>
#include <utility>  // std::move, std::swap
#include <vector>

#include <mpi.h>

#include "dca/function/domains.hpp"
#include "dca/function/function.hpp"
#include "dca/linalg/matrix.hpp"
#include "dca/linalg/vector.hpp"
#include "dca/parallel/mpi_concurrency/mpi_processor_grouping.hpp"
#include "dca/parallel/mpi_concurrency/mpi_type_map.hpp"

namespace dca {
namespace parallel {
// dca::parallel::

class MPICollectiveSum : public virtual MPIProcessorGrouping {
public:
<<<<<<< HEAD
  MPICollectiveSum(const std::unique_ptr<const MPIProcessorGrouping>& grouping)
      : grouping_(grouping) {}
=======
  MPICollectiveSum() = default;
>>>>>>> 61c5f280

  template <typename scalar_type>
  void sum(scalar_type& value) const;
  template <typename scalar_type>
  void sum(std::vector<scalar_type>& m) const;
  template <typename scalartype>
  void sum(std::map<std::string, std::vector<scalartype>>& m) const;
  template <typename scalar_type, class domain>
  void sum(func::function<scalar_type, domain>& f) const;
  template <typename scalar_type, class domain>
  void sum(const func::function<scalar_type, domain>& f_in,
           func::function<scalar_type, domain>& f_out) const;
  template <typename scalar_type, class domain>
  void sum(func::function<std::vector<scalar_type>, domain>& f) const;
  template <typename scalar_type>
  void sum(linalg::Vector<scalar_type, linalg::CPU>& vec) const;
  template <typename scalar_type>
  void sum(linalg::Matrix<scalar_type, linalg::CPU>& f) const;

  template <typename some_type>
  void sum_and_average(some_type& obj, int nr_meas_rank = 1) const;
  template <typename some_type>
  void sum_and_average(const some_type& in, some_type& out, int nr_meas_rank = 1) const;

  template <typename scalar_type, class domain>
  void average_and_compute_stddev(func::function<scalar_type, domain>& f_mean,
                                  func::function<scalar_type, domain>& f_stddev) const;
  template <typename scalar_type, class domain>
  void average_and_compute_stddev(func::function<std::complex<scalar_type>, domain>& f_mean,
                                  func::function<std::complex<scalar_type>, domain>& f_stddev) const;

  // Computes the average of s over all ranks excluding the local value and stores the result back
  // in s.
  // Does nothing, if there is only one rank.
  // In/Out: s
  template <typename Scalar>
  void leaveOneOutAvg(Scalar& s) const;
  // Element-wise implementation for dca::func::function.
  // In/Out: f
  template <typename Scalar, class Domain>
  void leaveOneOutAvg(func::function<Scalar, Domain>& f) const;

  // Computes and returns the element-wise jackknife error
  // \Delta f_{jack} = \sqrt( (n-1)/n \sum_i^n (f_i - f_avg)^2 ),
  // where f_i is the i-th jackknife estimate of f and f_avg is the average of all f_i's.
  // Returns zero for all elements, if there is only one rank.
  // In/Out: f_i
  // In (optional): overwrite (default = true)
  // Preconditions: Each rank holds a unique precomputed jackknife estimate f_i.
  // Postconditions: If overwrite == true, the jackknife estimate f_i is overwritten with the
  //                 average f_avg; else f_i stays unchanged.
  template <typename Scalar, class Domain>
  func::function<Scalar, Domain> jackknifeError(func::function<Scalar, Domain>& f_i,
                                                bool overwrite = true) const;
  // Implementation for std::complex.
  // Real and imaginary parts are treated independently.
  template <typename Scalar, class Domain>
  func::function<std::complex<Scalar>, Domain> jackknifeError(
      func::function<std::complex<Scalar>, Domain>& f_i, bool overwrite = true) const;

  // Computes the covariance matrix of the measurements of the different mpi ranks.
  // In: f, f_estimated
  // Out: cov
  template <typename Scalar, class Domain>
  void computeCovariance(const func::function<Scalar, Domain>& f,
                         const func::function<Scalar, Domain>& f_estimated,
                         func::function<Scalar, func::dmn_variadic<Domain, Domain>>& cov) const;

  // Computes the covariance matrix of complex measurements of the different mpi ranks.
  // The real part and the imaginary part are treated independently, and cov represents
  // the covariance of the real vector [Re(f[0]), Re(f[1]), ..., Im(f[0]), Im(f[1]), ...].
  // In: f, f_estimated
  // Out: cov
  template <typename Scalar, class Domain, class CovDomain>
  void computeCovariance(const func::function<std::complex<Scalar>, Domain>& f,
                         const func::function<std::complex<Scalar>, Domain>& f_estimated,
                         func::function<Scalar, CovDomain>& cov) const;

<<<<<<< HEAD
  // Computes the covariance of f relatively to its sample average. Then moves the average into f.
=======
  // Computes the covariance of f with respect to its sample average. Then moves the average into f.
>>>>>>> 61c5f280
  // In/Out: f
  // Out: cov
  template <typename ScalarOrComplex, typename Scalar, class Domain, class CovDomain>
  void computeCovarianceAndAvg(func::function<ScalarOrComplex, Domain>& f,
                               func::function<Scalar, CovDomain>& cov) const;

  // Returns the normalized momenta of the desired orders. The momenta is the averaged across the
  // entries of f.
  // The normalized momenta of order i is defined as \lambda_i = <(f - <f>)^i> / \sigma^i
  // In: f, orders
  // Returns: momenta
  template <typename Scalar, class Domain>
  std::vector<Scalar> avgNormalizedMomenta(const func::function<Scalar, Domain>& f,
                                           const std::vector<int>& orders) const;
<<<<<<< HEAD

private:
  const std::unique_ptr<const MPIProcessorGrouping>& grouping_;
=======
>>>>>>> 61c5f280
};

template <typename scalar_type>
void MPICollectiveSum::sum(scalar_type& value) const {
  scalar_type result;

  MPI_Allreduce(&value, &result, MPITypeMap<scalar_type>::factor(),
<<<<<<< HEAD
                MPITypeMap<scalar_type>::value(), MPI_SUM, grouping_->get());
=======
                MPITypeMap<scalar_type>::value(), MPI_SUM, MPIProcessorGrouping::get());
>>>>>>> 61c5f280

  value = result;
}

template <typename scalar_type>
void MPICollectiveSum::sum(std::vector<scalar_type>& m) const {
  std::vector<scalar_type> result(m.size(), scalar_type(0));

  MPI_Allreduce(&(m[0]), &(result[0]), MPITypeMap<scalar_type>::factor() * m.size(),
<<<<<<< HEAD
                MPITypeMap<scalar_type>::value(), MPI_SUM, grouping_->get());
=======
                MPITypeMap<scalar_type>::value(), MPI_SUM, MPIProcessorGrouping::get());
>>>>>>> 61c5f280

  m = std::move(result);
}

template <typename scalar_type>
void MPICollectiveSum::sum(std::map<std::string, std::vector<scalar_type>>& m) const {
  typedef typename std::map<std::string, std::vector<scalar_type>>::iterator iterator_type;

  iterator_type it = m.begin();

  for (; it != m.end(); ++it) {
    std::vector<scalar_type> values((it->second).size());

    for (size_t l = 0; l < (it->second).size(); l++)
      values[l] = (it->second)[l];

    sum(values);

    for (size_t l = 0; l < (it->second).size(); l++)
      (it->second)[l] = values[l];
  }
}

template <typename scalar_type, class domain>
void MPICollectiveSum::sum(func::function<scalar_type, domain>& f) const {
  func::function<scalar_type, domain> f_sum;

  MPI_Allreduce(f.values(), f_sum.values(), MPITypeMap<scalar_type>::factor() * f.size(),
<<<<<<< HEAD
                MPITypeMap<scalar_type>::value(), MPI_SUM, grouping_->get());
=======
                MPITypeMap<scalar_type>::value(), MPI_SUM, MPIProcessorGrouping::get());
>>>>>>> 61c5f280

  f = std::move(f_sum);

#ifndef NDEBUG
  for (int i = 0; i < f.size(); ++i) {
    // INTERNAL: Cannot use std::isnan since scalar_type might be std::complex.
    if (f(i) != f(i))
      throw std::logic_error("Summation resulted in not-a-number (NaN) value.");
  }
#endif  // NDEBUG
}

template <typename scalar_type, class domain>
void MPICollectiveSum::sum(const func::function<scalar_type, domain>& f_in,
                           func::function<scalar_type, domain>& f_out) const {
  MPI_Allreduce(f_in.values(), f_out.values(), MPITypeMap<scalar_type>::factor() * f_in.size(),
<<<<<<< HEAD
                MPITypeMap<scalar_type>::value(), MPI_SUM, grouping_->get());
=======
                MPITypeMap<scalar_type>::value(), MPI_SUM, MPIProcessorGrouping::get());
>>>>>>> 61c5f280
}

template <typename scalar_type, class domain>
void MPICollectiveSum::sum(func::function<std::vector<scalar_type>, domain>& f) const {
  int Nr = f(0).size();
  int Nc = f.size();

  linalg::Matrix<scalar_type, linalg::CPU> M("M", std::pair<int, int>(Nr, Nc));

  for (int j = 0; j < Nc; j++)
    for (int i = 0; i < Nr; i++)
      M(i, j) = f(j)[i];

  sum(M);

  for (int j = 0; j < Nc; j++)
    for (int i = 0; i < Nr; i++)
      f(j)[i] = M(i, j);
}

template <typename scalar_type>
void MPICollectiveSum::sum(linalg::Vector<scalar_type, linalg::CPU>& vec) const {
  linalg::Vector<scalar_type, linalg::CPU> vec_sum("vec_sum", vec.size());

  MPI_Allreduce(&vec[0], &vec_sum[0], MPITypeMap<scalar_type>::factor() * vec.size(),
<<<<<<< HEAD
                MPITypeMap<scalar_type>::value(), MPI_SUM, grouping_->get());
=======
                MPITypeMap<scalar_type>::value(), MPI_SUM, MPIProcessorGrouping::get());
>>>>>>> 61c5f280

  vec = vec_sum;

#ifndef NDEBUG
  for (int i = 0; i < vec.size(); ++i)
    if (vec[i] != vec[i])
      throw std::logic_error("Summation resulted in not-a-number (NaN) value.");
#endif  // NDEBUG
}

template <typename scalar_type>
void MPICollectiveSum::sum(linalg::Matrix<scalar_type, linalg::CPU>& f) const {
  linalg::Matrix<scalar_type, linalg::CPU> F("F", f.size(), f.capacity());

  assert(f.capacity().first == F.capacity().first);
  assert(f.capacity().second == F.capacity().second);

  int Nr = f.capacity().first;
  int Nc = f.capacity().second;

  MPI_Allreduce(&f(0, 0), &F(0, 0), MPITypeMap<scalar_type>::factor() * Nr * Nc,
<<<<<<< HEAD
                MPITypeMap<scalar_type>::value(), MPI_SUM, grouping_->get());
=======
                MPITypeMap<scalar_type>::value(), MPI_SUM, MPIProcessorGrouping::get());
>>>>>>> 61c5f280

  for (int j = 0; j < F.size().second; j++)
    for (int i = 0; i < F.size().first; i++)
      f(i, j) = F(i, j);
}

template <typename some_type>
void MPICollectiveSum::sum_and_average(some_type& obj, const int nr_meas_rank) const {
  sum(obj);

<<<<<<< HEAD
  const double one_over_N = 1. / (nr_meas_rank * grouping_->get_Nr_threads());
=======
  const double one_over_N = 1. / (nr_meas_rank * MPIProcessorGrouping::get_size());
>>>>>>> 61c5f280

  obj *= one_over_N;
}

template <typename some_type>
void MPICollectiveSum::sum_and_average(const some_type& in, some_type& out,
                                       const int nr_meas_rank) const {
  sum(in, out);

<<<<<<< HEAD
  const double one_over_N = 1. / (nr_meas_rank * grouping_->get_Nr_threads());
=======
  const double one_over_N = 1. / (nr_meas_rank * MPIProcessorGrouping::get_size());
>>>>>>> 61c5f280

  out *= one_over_N;
}

template <typename Scalar>
void MPICollectiveSum::leaveOneOutAvg(Scalar& s) const {
<<<<<<< HEAD
  if (grouping_->get_Nr_threads() == 1)
=======
  if (MPIProcessorGrouping::get_size() == 1)
>>>>>>> 61c5f280
    return;

  const Scalar s_local(s);
  sum(s);
<<<<<<< HEAD
  s = (s - s_local) / (grouping_->get_Nr_threads() - 1);
=======
  s = (s - s_local) / (MPIProcessorGrouping::get_size() - 1);
>>>>>>> 61c5f280
}

template <typename Scalar, class Domain>
void MPICollectiveSum::leaveOneOutAvg(func::function<Scalar, Domain>& f) const {
<<<<<<< HEAD
  if (grouping_->get_Nr_threads() == 1)
=======
  if (MPIProcessorGrouping::get_size() == 1)
>>>>>>> 61c5f280
    return;

  const func::function<Scalar, Domain> f_local(f);
  sum(f_local, f);

<<<<<<< HEAD
  const double scale = 1. / (grouping_->get_Nr_threads() - 1);
=======
  const double scale = 1. / (MPIProcessorGrouping::get_size() - 1);
>>>>>>> 61c5f280
  for (int i = 0; i < f.size(); ++i)
    f(i) = scale * (f(i) - f_local(i));
}

template <typename Scalar, class Domain>
func::function<Scalar, Domain> MPICollectiveSum::jackknifeError(func::function<Scalar, Domain>& f_i,
                                                                const bool overwrite) const {
  func::function<Scalar, Domain> err("jackknife-error");

<<<<<<< HEAD
  const int n = grouping_->get_Nr_threads();
=======
  const int n = MPIProcessorGrouping::get_size();
>>>>>>> 61c5f280

  if (n == 1)  // No jackknife procedure possible.
    return err;

  func::function<Scalar, Domain> f_avg("f_avg");
  sum_and_average(f_i, f_avg);

  for (int k = 0; k < f_avg.size(); ++k)
    err(k) = (f_i(k) - f_avg(k)) * (f_i(k) - f_avg(k));

  sum(err);

  const double scale = double(n - 1) / double(n);
  for (int k = 0; k < err.size(); ++k)
    err(k) = std::sqrt(scale * err(k));

  if (overwrite)
    f_i = std::move(f_avg);

  return err;
}

template <typename Scalar, class Domain>
func::function<std::complex<Scalar>, Domain> MPICollectiveSum::jackknifeError(
    func::function<std::complex<Scalar>, Domain>& f_i, const bool overwrite) const {
  func::function<std::complex<Scalar>, Domain> err("jackknife-error");

<<<<<<< HEAD
  const int n = grouping_->get_Nr_threads();
=======
  const int n = MPIProcessorGrouping::get_size();
>>>>>>> 61c5f280

  if (n == 1)  // No jackknife procedure possible.
    return err;

  func::function<std::complex<Scalar>, Domain> f_avg("f_avg");
  sum_and_average(f_i, f_avg);

  for (int k = 0; k < f_avg.size(); ++k) {
    const auto diff = f_i(k) - f_avg(k);
    err(k).real(diff.real() * diff.real());
    err(k).imag(diff.imag() * diff.imag());
  }

  sum(err);

  const double scale = double(n - 1) / double(n);
  for (int k = 0; k < err.size(); ++k) {
    err(k).real(std::sqrt(scale * err(k).real()));
    err(k).imag(std::sqrt(scale * err(k).imag()));
  }

  if (overwrite)
    f_i = std::move(f_avg);

  return err;
}

template <typename scalar_type, class domain>
void MPICollectiveSum::average_and_compute_stddev(func::function<scalar_type, domain>& f_mean,
                                                  func::function<scalar_type, domain>& f_stddev) const {
<<<<<<< HEAD
  scalar_type factor = 1. / grouping_->get_Nr_threads();
=======
  scalar_type factor = 1. / MPIProcessorGrouping::get_size();
>>>>>>> 61c5f280

  func::function<scalar_type, domain> f_sum("f-sum");
  func::function<scalar_type, domain> f_diff("f-diff");

  sum(f_mean, f_sum);

  f_sum *= factor;

  for (int i = 0; i < f_sum.size(); i++)
    f_diff(i) = (f_mean(i) - f_sum(i)) * (f_mean(i) - f_sum(i));

  for (int i = 0; i < f_sum.size(); i++)
    f_mean(i) = f_sum(i);

  sum(f_diff, f_stddev);

  f_stddev *= factor;

  for (int i = 0; i < f_sum.size(); i++)
    f_stddev(i) = std::sqrt(f_stddev(i));

<<<<<<< HEAD
  f_stddev /= std::sqrt(grouping_->get_Nr_threads());
=======
  f_stddev /= std::sqrt(MPIProcessorGrouping::get_size());
>>>>>>> 61c5f280
}

template <typename scalar_type, class domain>
void MPICollectiveSum::average_and_compute_stddev(
    func::function<std::complex<scalar_type>, domain>& f_mean,
    func::function<std::complex<scalar_type>, domain>& f_stddev) const {
<<<<<<< HEAD
  scalar_type factor = 1. / grouping_->get_Nr_threads();
=======
  scalar_type factor = 1. / MPIProcessorGrouping::get_size();
>>>>>>> 61c5f280

  func::function<std::complex<scalar_type>, domain> f_sum("f-sum");
  func::function<std::complex<scalar_type>, domain> f_diff("f-diff");

  sum(f_mean, f_sum);

  f_sum *= factor;

  for (int i = 0; i < f_sum.size(); i++) {
    f_diff(i).real(real(f_mean(i) - f_sum(i)) * real(f_mean(i) - f_sum(i)));
    f_diff(i).imag(imag(f_mean(i) - f_sum(i)) * imag(f_mean(i) - f_sum(i)));
  }

  for (int i = 0; i < f_sum.size(); i++)
    f_mean(i) = f_sum(i);

  sum(f_diff, f_stddev);

  f_stddev *= factor;

  for (int i = 0; i < f_sum.size(); i++) {
    f_stddev(i).real(std::sqrt(real(f_stddev(i))));
    f_stddev(i).imag(std::sqrt(imag(f_stddev(i))));
  }

<<<<<<< HEAD
  f_stddev /= std::sqrt(grouping_->get_Nr_threads());
=======
  f_stddev /= std::sqrt(MPIProcessorGrouping::get_size());
>>>>>>> 61c5f280
}

template <typename Scalar, class Domain>
void MPICollectiveSum::computeCovariance(
    const func::function<Scalar, Domain>& f, const func::function<Scalar, Domain>& f_estimated,
    func::function<Scalar, func::dmn_variadic<Domain, Domain>>& cov) const {
  for (int i = 0; i < f.size(); i++)
    for (int j = 0; j < f.size(); j++)
      cov(i, j) = (f(i) - f_estimated(i)) * (f(j) - f_estimated(j));

  sum_and_average(cov, 1);
}

template <typename Scalar, class Domain, class CovDomain>
void MPICollectiveSum::computeCovariance(const func::function<std::complex<Scalar>, Domain>& f,
                                         const func::function<std::complex<Scalar>, Domain>& f_estimated,
                                         func::function<Scalar, CovDomain>& cov) const {
  assert(4 * f.size() * f.size() == cov.size());

  // Treat real and imaginary parts as independent entries
  for (int i = 0; i < f.size(); i++)
    for (int j = 0; j < f.size(); j++) {
      // Real - Real
      cov(i, j) = (f(i).real() - f_estimated(i).real()) * (f(j).real() - f_estimated(j).real());

      // Imaginary - Imaginary
      cov(i + f.size(), j + f.size()) =
          (f(i).imag() - f_estimated(i).imag()) * (f(j).imag() - f_estimated(j).imag());

      // Real - Imaginary
      cov(i, j + f.size()) =
          (f(i).real() - f_estimated(i).real()) * (f(j).imag() - f_estimated(j).imag());

      // Imaginary - Real
      cov(i + f.size(), j) =
          (f(i).imag() - f_estimated(i).imag()) * (f(j).real() - f_estimated(j).imag());
    }
  sum_and_average(cov, 1);
}

template <typename ScalarOrComplex, typename Scalar, class Domain, class CovDomain>
void MPICollectiveSum::computeCovarianceAndAvg(func::function<ScalarOrComplex, Domain>& f,
                                               func::function<Scalar, CovDomain>& cov) const {
  auto f_avg = f;
  sum_and_average(f_avg);
  computeCovariance(f, f_avg, cov);
  f = std::move(f_avg);
}

template <typename Scalar, class Domain>
std::vector<Scalar> MPICollectiveSum::avgNormalizedMomenta(const func::function<Scalar, Domain>& f,
                                                           const std::vector<int>& orders) const {
  func::function<Scalar, Domain> avg(f);
  sum_and_average(avg);
  linalg::Matrix<Scalar, linalg::CPU> momenta(std::make_pair(orders.size(), f.size()));
  std::vector<Scalar> var2(f.size());

  for (std::size_t i = 0; i < f.size(); i++) {
    const Scalar diff = f(i) - avg(i);
    var2[i] = diff * diff;
    for (std::size_t j = 0; j < orders.size(); j++)
      momenta(j, i) = std::pow(diff, orders[j]);
  }

  sum(momenta);
  sum(var2);

  // Divide by n and normalize the momenta by sigma^order, then average.
  std::vector<Scalar> momenta_avg(orders.size(), 0);
<<<<<<< HEAD
  const int n = grouping_->get_Nr_threads();
=======
  const int n = MPIProcessorGrouping::get_size();
>>>>>>> 61c5f280
  for (std::size_t i = 0; i < f.size(); i++) {
    const Scalar var = std::sqrt(var2[i] / n);
    for (std::size_t j = 0; j < orders.size(); j++)
      momenta_avg[j] += std::abs(momenta(j, i)) / (n * std::pow(var, orders[j]));
  }

  for (std::size_t j = 0; j < orders.size(); j++)
    momenta_avg[j] /= f.size();

  return momenta_avg;
}

}  // parallel
}  // dca

#endif  // DCA_PARALLEL_MPI_CONCURRENCY_MPI_COLLECTIVE_SUM_HPP<|MERGE_RESOLUTION|>--- conflicted
+++ resolved
@@ -17,7 +17,6 @@
 #define DCA_PARALLEL_MPI_CONCURRENCY_MPI_COLLECTIVE_SUM_HPP
 
 #include <map>
-#include <memory>
 #include <string>
 #include <utility>  // std::move, std::swap
 #include <vector>
@@ -37,12 +36,7 @@
 
 class MPICollectiveSum : public virtual MPIProcessorGrouping {
 public:
-<<<<<<< HEAD
-  MPICollectiveSum(const std::unique_ptr<const MPIProcessorGrouping>& grouping)
-      : grouping_(grouping) {}
-=======
   MPICollectiveSum() = default;
->>>>>>> 61c5f280
 
   template <typename scalar_type>
   void sum(scalar_type& value) const;
@@ -121,11 +115,7 @@
                          const func::function<std::complex<Scalar>, Domain>& f_estimated,
                          func::function<Scalar, CovDomain>& cov) const;
 
-<<<<<<< HEAD
-  // Computes the covariance of f relatively to its sample average. Then moves the average into f.
-=======
   // Computes the covariance of f with respect to its sample average. Then moves the average into f.
->>>>>>> 61c5f280
   // In/Out: f
   // Out: cov
   template <typename ScalarOrComplex, typename Scalar, class Domain, class CovDomain>
@@ -140,12 +130,6 @@
   template <typename Scalar, class Domain>
   std::vector<Scalar> avgNormalizedMomenta(const func::function<Scalar, Domain>& f,
                                            const std::vector<int>& orders) const;
-<<<<<<< HEAD
-
-private:
-  const std::unique_ptr<const MPIProcessorGrouping>& grouping_;
-=======
->>>>>>> 61c5f280
 };
 
 template <typename scalar_type>
@@ -153,11 +137,7 @@
   scalar_type result;
 
   MPI_Allreduce(&value, &result, MPITypeMap<scalar_type>::factor(),
-<<<<<<< HEAD
-                MPITypeMap<scalar_type>::value(), MPI_SUM, grouping_->get());
-=======
-                MPITypeMap<scalar_type>::value(), MPI_SUM, MPIProcessorGrouping::get());
->>>>>>> 61c5f280
+                MPITypeMap<scalar_type>::value(), MPI_SUM, MPIProcessorGrouping::get());
 
   value = result;
 }
@@ -167,11 +147,7 @@
   std::vector<scalar_type> result(m.size(), scalar_type(0));
 
   MPI_Allreduce(&(m[0]), &(result[0]), MPITypeMap<scalar_type>::factor() * m.size(),
-<<<<<<< HEAD
-                MPITypeMap<scalar_type>::value(), MPI_SUM, grouping_->get());
-=======
-                MPITypeMap<scalar_type>::value(), MPI_SUM, MPIProcessorGrouping::get());
->>>>>>> 61c5f280
+                MPITypeMap<scalar_type>::value(), MPI_SUM, MPIProcessorGrouping::get());
 
   m = std::move(result);
 }
@@ -200,11 +176,7 @@
   func::function<scalar_type, domain> f_sum;
 
   MPI_Allreduce(f.values(), f_sum.values(), MPITypeMap<scalar_type>::factor() * f.size(),
-<<<<<<< HEAD
-                MPITypeMap<scalar_type>::value(), MPI_SUM, grouping_->get());
-=======
-                MPITypeMap<scalar_type>::value(), MPI_SUM, MPIProcessorGrouping::get());
->>>>>>> 61c5f280
+                MPITypeMap<scalar_type>::value(), MPI_SUM, MPIProcessorGrouping::get());
 
   f = std::move(f_sum);
 
@@ -221,11 +193,7 @@
 void MPICollectiveSum::sum(const func::function<scalar_type, domain>& f_in,
                            func::function<scalar_type, domain>& f_out) const {
   MPI_Allreduce(f_in.values(), f_out.values(), MPITypeMap<scalar_type>::factor() * f_in.size(),
-<<<<<<< HEAD
-                MPITypeMap<scalar_type>::value(), MPI_SUM, grouping_->get());
-=======
-                MPITypeMap<scalar_type>::value(), MPI_SUM, MPIProcessorGrouping::get());
->>>>>>> 61c5f280
+                MPITypeMap<scalar_type>::value(), MPI_SUM, MPIProcessorGrouping::get());
 }
 
 template <typename scalar_type, class domain>
@@ -251,11 +219,7 @@
   linalg::Vector<scalar_type, linalg::CPU> vec_sum("vec_sum", vec.size());
 
   MPI_Allreduce(&vec[0], &vec_sum[0], MPITypeMap<scalar_type>::factor() * vec.size(),
-<<<<<<< HEAD
-                MPITypeMap<scalar_type>::value(), MPI_SUM, grouping_->get());
-=======
-                MPITypeMap<scalar_type>::value(), MPI_SUM, MPIProcessorGrouping::get());
->>>>>>> 61c5f280
+                MPITypeMap<scalar_type>::value(), MPI_SUM, MPIProcessorGrouping::get());
 
   vec = vec_sum;
 
@@ -277,11 +241,7 @@
   int Nc = f.capacity().second;
 
   MPI_Allreduce(&f(0, 0), &F(0, 0), MPITypeMap<scalar_type>::factor() * Nr * Nc,
-<<<<<<< HEAD
-                MPITypeMap<scalar_type>::value(), MPI_SUM, grouping_->get());
-=======
-                MPITypeMap<scalar_type>::value(), MPI_SUM, MPIProcessorGrouping::get());
->>>>>>> 61c5f280
+                MPITypeMap<scalar_type>::value(), MPI_SUM, MPIProcessorGrouping::get());
 
   for (int j = 0; j < F.size().second; j++)
     for (int i = 0; i < F.size().first; i++)
@@ -292,11 +252,7 @@
 void MPICollectiveSum::sum_and_average(some_type& obj, const int nr_meas_rank) const {
   sum(obj);
 
-<<<<<<< HEAD
-  const double one_over_N = 1. / (nr_meas_rank * grouping_->get_Nr_threads());
-=======
   const double one_over_N = 1. / (nr_meas_rank * MPIProcessorGrouping::get_size());
->>>>>>> 61c5f280
 
   obj *= one_over_N;
 }
@@ -306,50 +262,30 @@
                                        const int nr_meas_rank) const {
   sum(in, out);
 
-<<<<<<< HEAD
-  const double one_over_N = 1. / (nr_meas_rank * grouping_->get_Nr_threads());
-=======
   const double one_over_N = 1. / (nr_meas_rank * MPIProcessorGrouping::get_size());
->>>>>>> 61c5f280
 
   out *= one_over_N;
 }
 
 template <typename Scalar>
 void MPICollectiveSum::leaveOneOutAvg(Scalar& s) const {
-<<<<<<< HEAD
-  if (grouping_->get_Nr_threads() == 1)
-=======
   if (MPIProcessorGrouping::get_size() == 1)
->>>>>>> 61c5f280
     return;
 
   const Scalar s_local(s);
   sum(s);
-<<<<<<< HEAD
-  s = (s - s_local) / (grouping_->get_Nr_threads() - 1);
-=======
   s = (s - s_local) / (MPIProcessorGrouping::get_size() - 1);
->>>>>>> 61c5f280
 }
 
 template <typename Scalar, class Domain>
 void MPICollectiveSum::leaveOneOutAvg(func::function<Scalar, Domain>& f) const {
-<<<<<<< HEAD
-  if (grouping_->get_Nr_threads() == 1)
-=======
   if (MPIProcessorGrouping::get_size() == 1)
->>>>>>> 61c5f280
     return;
 
   const func::function<Scalar, Domain> f_local(f);
   sum(f_local, f);
 
-<<<<<<< HEAD
-  const double scale = 1. / (grouping_->get_Nr_threads() - 1);
-=======
   const double scale = 1. / (MPIProcessorGrouping::get_size() - 1);
->>>>>>> 61c5f280
   for (int i = 0; i < f.size(); ++i)
     f(i) = scale * (f(i) - f_local(i));
 }
@@ -359,11 +295,7 @@
                                                                 const bool overwrite) const {
   func::function<Scalar, Domain> err("jackknife-error");
 
-<<<<<<< HEAD
-  const int n = grouping_->get_Nr_threads();
-=======
   const int n = MPIProcessorGrouping::get_size();
->>>>>>> 61c5f280
 
   if (n == 1)  // No jackknife procedure possible.
     return err;
@@ -391,11 +323,7 @@
     func::function<std::complex<Scalar>, Domain>& f_i, const bool overwrite) const {
   func::function<std::complex<Scalar>, Domain> err("jackknife-error");
 
-<<<<<<< HEAD
-  const int n = grouping_->get_Nr_threads();
-=======
   const int n = MPIProcessorGrouping::get_size();
->>>>>>> 61c5f280
 
   if (n == 1)  // No jackknife procedure possible.
     return err;
@@ -426,11 +354,7 @@
 template <typename scalar_type, class domain>
 void MPICollectiveSum::average_and_compute_stddev(func::function<scalar_type, domain>& f_mean,
                                                   func::function<scalar_type, domain>& f_stddev) const {
-<<<<<<< HEAD
-  scalar_type factor = 1. / grouping_->get_Nr_threads();
-=======
   scalar_type factor = 1. / MPIProcessorGrouping::get_size();
->>>>>>> 61c5f280
 
   func::function<scalar_type, domain> f_sum("f-sum");
   func::function<scalar_type, domain> f_diff("f-diff");
@@ -452,22 +376,14 @@
   for (int i = 0; i < f_sum.size(); i++)
     f_stddev(i) = std::sqrt(f_stddev(i));
 
-<<<<<<< HEAD
-  f_stddev /= std::sqrt(grouping_->get_Nr_threads());
-=======
   f_stddev /= std::sqrt(MPIProcessorGrouping::get_size());
->>>>>>> 61c5f280
 }
 
 template <typename scalar_type, class domain>
 void MPICollectiveSum::average_and_compute_stddev(
     func::function<std::complex<scalar_type>, domain>& f_mean,
     func::function<std::complex<scalar_type>, domain>& f_stddev) const {
-<<<<<<< HEAD
-  scalar_type factor = 1. / grouping_->get_Nr_threads();
-=======
   scalar_type factor = 1. / MPIProcessorGrouping::get_size();
->>>>>>> 61c5f280
 
   func::function<std::complex<scalar_type>, domain> f_sum("f-sum");
   func::function<std::complex<scalar_type>, domain> f_diff("f-diff");
@@ -493,11 +409,7 @@
     f_stddev(i).imag(std::sqrt(imag(f_stddev(i))));
   }
 
-<<<<<<< HEAD
-  f_stddev /= std::sqrt(grouping_->get_Nr_threads());
-=======
   f_stddev /= std::sqrt(MPIProcessorGrouping::get_size());
->>>>>>> 61c5f280
 }
 
 template <typename Scalar, class Domain>
@@ -567,11 +479,7 @@
 
   // Divide by n and normalize the momenta by sigma^order, then average.
   std::vector<Scalar> momenta_avg(orders.size(), 0);
-<<<<<<< HEAD
-  const int n = grouping_->get_Nr_threads();
-=======
   const int n = MPIProcessorGrouping::get_size();
->>>>>>> 61c5f280
   for (std::size_t i = 0; i < f.size(); i++) {
     const Scalar var = std::sqrt(var2[i] / n);
     for (std::size_t j = 0; j < orders.size(); j++)
