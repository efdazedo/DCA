// Copyright (C) 2018 ETH Zurich
// Copyright (C) 2018 UT-Battelle, LLC
// All rights reserved.
//
// See LICENSE for terms of usage.
// See CITATION.md for citation guidelines, if DCA++ is used for scientific publications.
//
// Author: Peter Staar (taa@zurich.ibm.com)
//         Raffaele Solca' (rasolca@itp.phys.ethz.ch)
//
// This file provides the matrix interface for the following matrix operations:
// - copyCol, copyRow, copyCols, copyRows
// - difference
// - real
// - insertCol, insertRow (for CPU matrices only)
// - inverse
// - inverseAndDeterminant
// - removeCol, removeCols, removeRow, removeRows, removeRowAndCol, removeRowAndCols
// - scaleCol, scaleRow, scaleRows
// - swapCol, swapRow, swapRowAndCol
// - swapCols, swapRows (for GPU matrices only)
// - gemm
// - multiply
// - trsm
// - determinant
// - eigensolver (non-symmetric / symmetric / Hermitian)
// - pseudoInverse

#ifndef DCA_LINALG_MATRIXOP_HPP
#define DCA_LINALG_MATRIXOP_HPP

#include <cassert>
#include <cstring>
#include <tuple>

#include "dca/linalg/blas/use_device.hpp"
#include "dca/linalg/lapack/use_device.hpp"
#include "dca/linalg/matrix.hpp"
#include "dca/linalg/util/util_lapack.hpp"
#include "dca/linalg/util/util_matrixop.hpp"
#include "dca/linalg/vector.hpp"

#ifdef DCA_HAVE_CUDA
#include "dca/linalg/blas/kernels_gpu.hpp"
#endif

namespace dca {
namespace linalg {
namespace matrixop {
// dca::linalg::matrixop::

// Copies the matrix mat in a.
// Preconditions: lda >= mat.nrRows().
template <typename Scalar>
inline void copyMatrixToArray(const Matrix<Scalar, CPU>& mat, Scalar* a, int lda) {
  assert(lda >= mat.nrRows());
  lapack::lacpy("A", mat.nrRows(), mat.nrCols(), mat.ptr(), mat.leadingDimension(), a, lda);
}

// Copies the m by n matrix stored in a to the matrix mat.
// Preconditions: lda >= m.
template <typename Scalar>
inline void copyArrayToMatrix(int m, int n, const Scalar* a, int lda,
                              Matrix<Scalar, CPU>& mat) {
  assert(lda >= m);
  mat.resizeNoCopy(std::make_pair(m, n));
  lapack::lacpy("A", mat.nrRows(), mat.nrCols(), a, lda, mat.ptr(), mat.leadingDimension());
}

// Copies the jx-th column of mat_x into the jy-th column of mat_y.
// In/Out: mat_y
// Preconditions: mat_x.nrRows() == mat_y.nrRows(),
//                0 <= jx < mat_x.nrCols(), 0 <= jy < mat_y.nrCols().
template <typename Scalar, DeviceType device_name>
inline void copyCol(const Matrix<Scalar, device_name>& mat_x, int jx,
                    Matrix<Scalar, device_name>& mat_y, int jy, int thread_id = 0,
                    int stream_id = 0) {
  assert(jx >= 0 && jx < mat_x.nrCols());
  assert(jy >= 0 && jy < mat_y.nrCols());
  assert(mat_x.nrRows() == mat_y.nrRows());

  blas::UseDevice<device_name>::copy(mat_x.nrRows(), mat_x.ptr(0, jx), 1, mat_y.ptr(0, jy), 1,
                                     thread_id, stream_id);
}

// Copies the j_x[i]-th column of mat_x into the j_y[i]-th column of mat_y, for 0 <= i < j_x.size().
// In/Out: mat_y
// Preconditions: j_x.size() <= j_y.size(), mat_x.nrRows() == mat_y.nrRows()
//                0 <= j_x[i] < mat_x.nrCols() for 0 <= i < j_x.size(),
//                0 <= j_y[i] < mat_y.nrCols() for 0 <= i < j_x.size().
<<<<<<< HEAD
template <typename ScalarType, class Vec>
inline void copyCols(const Matrix<ScalarType, CPU>& mat_x, const Vec& j_x,
                     Matrix<ScalarType, CPU>& mat_y, const Vec& j_y, int /*thread_id*/ = 0,
                     int /*stream_id*/ = 0) {
=======
template <typename Scalar>
inline void copyCols(const Matrix<Scalar, CPU>& mat_x, const Vector<int, CPU>& j_x,
                     Matrix<Scalar, CPU>& mat_y, const Vector<int, CPU>& j_y,
                     int /*thread_id*/ = 0, int /*stream_id*/ = 0) {
>>>>>>> 7601dc96
  assert(j_x.size() <= j_y.size());

  for (int ind_j = 0; ind_j < j_x.size(); ++ind_j)
    copyCol(mat_x, j_x[ind_j], mat_y, j_y[ind_j]);
}
#ifdef DCA_HAVE_CUDA
template <typename Scalar>
inline void copyCols(const Matrix<Scalar, GPU>& mat_x, const Vector<int, GPU>& j_x,
                     Matrix<Scalar, GPU>& mat_y, const Vector<int, GPU>& j_y, int thread_id = 0,
                     int stream_id = 0) {
  assert(j_x.size() <= j_y.size());
  assert(mat_x.nrRows() == mat_y.nrRows());

  blas::copyCols(mat_x.nrRows(), j_x.size(), j_x.ptr(), mat_x.ptr(), mat_x.leadingDimension(),
                 j_y.ptr(), mat_y.ptr(), mat_y.leadingDimension(), thread_id, stream_id);
}

// Copies the j_x columns of mat_x into the  mat_y, for 0 <= i < j_x.size().
// In/Out: mat_y
// Preconditions: mat_x.nrRows() == mat_y.nrRows()
//                0 <= j_x[i] < mat_x.nrCols() for 0 <= i < j_x.size(),
template <typename ScalarType>
inline void copyCols(const Matrix<ScalarType, GPU>& mat_x, const Vector<int, GPU>& j_x,
                     Matrix<ScalarType, GPU>& mat_y, int thread_id = 0, int stream_id = 0) {
  assert(mat_x.nrRows() == mat_y.nrRows());

  blas::copyCols(mat_x.nrRows(), j_x.size(), j_x.ptr(), mat_x.ptr(), mat_x.leadingDimension(),
                 mat_y.ptr(), mat_y.leadingDimension(), thread_id, stream_id);
}
#endif  // DCA_HAVE_CUDA

// Copies the ix-th row of mat_x into the iy-th row of mat_y.
// In/Out: mat_y
// Preconditions: mat_x.nrCols() == mat_y.nrCols(),
//                0 <= ix < mat_x.nrRows(), 0 <= iy < mat_y.nrRows().
template <typename Scalar, DeviceType device_name>
inline void copyRow(const Matrix<Scalar, device_name>& mat_x, int ix,
                    Matrix<Scalar, device_name>& mat_y, int iy, int thread_id = 0,
                    int stream_id = 0) {
  assert(ix >= 0 && ix < mat_x.nrRows());
  assert(iy >= 0 && iy < mat_y.nrRows());
  assert(mat_x.nrCols() == mat_y.nrCols());

  blas::UseDevice<device_name>::copy(mat_x.nrCols(), mat_x.ptr(ix, 0), mat_x.leadingDimension(),
                                     mat_y.ptr(iy, 0), mat_y.leadingDimension(), thread_id,
                                     stream_id);
}

// Copies the i_x[i]-th row of mat_x into the i_y[i]-th row of mat_y, for 0 <= i < i_x.size().
// In/Out: mat_y
// Preconditions: i_x.size() <= i_y.size(), mat_x.nrCols() == mat_y.nrCols()
//                0 <= i_x[i] < mat_x.nrRows() for 0 <= i < i_x.size(),
//                0 <= i_y[i] < mat_y.nrRows() for 0 <= i < i_x.size().
<<<<<<< HEAD
template <typename ScalarType, class Vec>
inline void copyRows(const Matrix<ScalarType, CPU>& mat_x, const Vec& i_x,
                     Matrix<ScalarType, CPU>& mat_y, const Vec& i_y, int /*thread_id*/ = 0,
                     int /*stream_id*/ = 0) {
=======
template <typename Scalar>
inline void copyRows(const Matrix<Scalar, CPU>& mat_x, const Vector<int, CPU>& i_x,
                     Matrix<Scalar, CPU>& mat_y, const Vector<int, CPU>& i_y,
                     int /*thread_id*/ = 0, int /*stream_id*/ = 0) {
>>>>>>> 7601dc96
  assert(i_x.size() <= i_y.size());
  assert(mat_x.nrCols() == mat_y.nrCols());

  for (int j = 0; j < mat_x.nrCols(); ++j)
    for (int ind_i = 0; ind_i < i_x.size(); ++ind_i)
      mat_y(i_y[ind_i], j) = mat_x(i_x[ind_i], j);
}
#ifdef DCA_HAVE_CUDA
template <typename Scalar>
inline void copyRows(const Matrix<Scalar, GPU>& mat_x, const Vector<int, GPU>& i_x,
                     Matrix<Scalar, GPU>& mat_y, const Vector<int, GPU>& i_y, int thread_id = 0,
                     int stream_id = 0) {
  assert(i_x.size() <= i_y.size());
  assert(mat_x.nrCols() == mat_y.nrCols());

  blas::copyRows(mat_x.nrCols(), i_x.size(), i_x.ptr(), mat_x.ptr(), mat_x.leadingDimension(),
                 i_y.ptr(), mat_y.ptr(), mat_y.leadingDimension(), thread_id, stream_id);
}

// Copies the i_x rows of mat_x into  mat_y, for 0 <= i < i_x.size().
// In/Out: mat_y
// Preconditions: mat_x.nrCols() == mat_y.nrCols()
//                0 <= i_x[i] < mat_x.nrRows() for 0 <= i < i_x.size().
template <typename ScalarType>
inline void copyRows(const Matrix<ScalarType, GPU>& mat_x, const Vector<int, GPU>& i_x,
                     Matrix<ScalarType, GPU>& mat_y, int thread_id = 0, int stream_id = 0) {
  assert(mat_x.nrCols() == mat_y.nrCols());

  blas::copyRows(mat_x.nrCols(), i_x.size(), i_x.ptr(), mat_x.ptr(), mat_x.leadingDimension(),
                 mat_y.ptr(), mat_y.leadingDimension(), thread_id, stream_id);
}
#endif  // DCA_HAVE_CUDA

// Returns the difference of two matrices in terms of max_i,j(|a(i, j) - b(i, j)|).
// If the difference is larger than the threshold a std::logic_error exception is thrown,
// and if NDEBUG is not defined each difference which exceeds the threshold is printed.
// Preconditions: a.size() == b.size().
template <typename Scalar>
auto difference(const Matrix<Scalar, CPU>& a, const Matrix<Scalar, CPU>& b,
                double diff_threshold = 1e-3) {
  assert(a.size() == b.size());

  auto max_diff = std::abs(Scalar(0));

  for (int j = 0; j < a.nrCols(); ++j) {
    for (int i = 0; i < a.nrRows(); ++i) {
      max_diff = std::max(max_diff, std::abs(a(i, j) - b(i, j)));
    }
  }

  if (max_diff > diff_threshold) {
#ifndef NDEBUG
    std::stringstream s;
    for (int i = 0; i < a.nrRows(); ++i) {
      for (int j = 0; j < a.nrCols(); ++j) {
        if (std::abs(a(i, j) - b(i, j)) <= diff_threshold)
          s << 0. << "\t";
        else
          s << a(i, j) - b(i, j) << "\t";
      }
      s << "\n";
    }
    s << std::endl;
    std::cout << s.str();
#endif  // NDEBUG

    throw std::logic_error(__FUNCTION__);
  }

  return max_diff;
}
template <typename Scalar, DeviceType device_name>
auto difference(const Matrix<Scalar, device_name>& a, const Matrix<Scalar, CPU>& b,
                double diff_threshold = 1e-3) {
  Matrix<Scalar, CPU> cp_a(a);
  return difference(cp_a, b, diff_threshold);
}
template <typename Scalar, DeviceType device_name_a, DeviceType device_name_b>
auto difference(const Matrix<Scalar, device_name_a>& a,
                const Matrix<Scalar, device_name_b>& b, double diff_threshold = 1e-3) {
  Matrix<Scalar, CPU> cp_b(b);
  return difference(a, cp_b, diff_threshold);
}

// Returns the real part of a matrix.
// In: a
// TODO test.
template <typename Scalar>
Matrix<Scalar, CPU> real(const Matrix<std::complex<Scalar>, CPU>& a) {
  Matrix<Scalar, CPU> a_re(a.size());
  for (int j = 0; j < a.nrCols(); ++j)
    for (int i = 0; i < a.nrRows(); ++i)
      a_re(i, j) = std::real(a(i, j));
  return a_re;
}

// Insert a column at position j. The data is moved accordingly.
// In/Out: mat
// Preconditions: 0 <= j < mat.nrCols() + 1.
// Postconditions: The elements of the inserted column are set to 0.
template <typename Scalar>
void insertCol(Matrix<Scalar, CPU>& mat, int j) {
  assert(j >= 0 && j < mat.nrCols() + 1);

  mat.resize(std::make_pair(mat.nrRows(), mat.nrCols() + 1));

  if (mat.nrRows() > 0 && j < mat.nrCols() - 1)
    memmove(mat.ptr(0, j + 1), mat.ptr(0, j),
            sizeof(Scalar) * (mat.nrCols() - 1 - j) * mat.leadingDimension());

  for (int i = 0; i < mat.nrRows(); ++i)
    mat(i, j) = 0;
}

// Insert a row at position i. The data is moved accordingly.
// In/Out: mat
// Preconditions: 0 <= i < mat.nrRows() + 1.
// Postconditions: The elements of the inserted row are set to 0.
template <typename Scalar>
void insertRow(Matrix<Scalar, CPU>& mat, int i) {
  assert(i >= 0 && i < mat.nrRows() + 1);

  mat.resize(std::make_pair(mat.nrRows() + 1, mat.nrCols()));

  if (i < mat.nrRows() - 1)
    for (int j = 0; j < mat.nrCols(); ++j)
      memmove(mat.ptr(i + 1, j), mat.ptr(i, j), sizeof(Scalar) * (mat.nrRows() - 1 - i));

  for (int j = 0; j < mat.nrCols(); ++j)
    mat(i, j) = 0;
}

// Computes the inverse of the matrix using the LU factorization.
// In/Out: mat
// Out: ipiv, work
// Preconditions: mat is a square matrix.
// Postconditions: ipiv and work are resized to the needed dimension.
template <typename Scalar, DeviceType device_name, template <typename, DeviceType> class MatrixType>
void inverse(MatrixType<Scalar, device_name>& mat, Vector<int, CPU>& ipiv,
             Vector<Scalar, device_name>& work) {
  assert(mat.is_square());

  ipiv.resizeNoCopy(mat.nrRows());

  lapack::UseDevice<device_name>::getrf(mat.nrRows(), mat.nrCols(), mat.ptr(),
                                        mat.leadingDimension(), ipiv.ptr());
  // Get optimal worksize.
  int lwork = util::getInverseWorkSize(mat);
  work.resizeNoCopy(lwork);

  lapack::UseDevice<device_name>::getri(mat.nrRows(), mat.ptr(), mat.leadingDimension(), ipiv.ptr(),
                                        work.ptr(), lwork);
}
template <typename Scalar, DeviceType device_name, template <typename, DeviceType> class MatrixType>
void inverse(MatrixType<Scalar, device_name>& mat) {
  Vector<int, CPU> ipiv;
  Vector<Scalar, device_name> work;
  inverse(mat, ipiv, work);
}

<<<<<<< HEAD
template <class ScalarType>
void smallInverse(Matrix<ScalarType, CPU>& m_inv, Vector<int, CPU>& ipiv,
                  Vector<ScalarType, CPU>& work) {
  assert(m_inv.is_square());
  switch (m_inv.nrCols()) {
    case 1:
      m_inv(0, 0) = ScalarType(1.) / m_inv(0, 0);
      break;
    case 2: {
      const Matrix<ScalarType, CPU> m(m_inv);
      const ScalarType det = m(0, 0) * m(1, 1) - m(0, 1) * m(1, 0);
      m_inv(0, 0) = m(1, 1) / det;
      m_inv(1, 1) = m(0, 0) / det;
      m_inv(0, 1) = -m(1, 0) / det;
      m_inv(1, 0) = -m(0, 1) / det;
      break;
    }
    case 3: {
      const Matrix<ScalarType, CPU> m(m_inv);
      const ScalarType det = m(0, 0) * (m(1, 1) * m(2, 2) - m(2, 1) * m(1, 2)) -
=======
template <typename Scalar>
void smallInverse(Matrix<Scalar, CPU>& m_inv, Vector<int, CPU>& ipiv,
                  Vector<Scalar, CPU>& work) {
  assert(m_inv.is_square());
  switch (m_inv.nrCols()) {
    case 1:
      m_inv(0, 0) = Scalar(1.) / m_inv(0, 0);
      break;
    case 2: {
      const Scalar det = m_inv(0, 0) * m_inv(1, 1) - m_inv(0, 1) * m_inv(1, 0);

      std::swap(m_inv(0, 0), m_inv(1, 1));
      m_inv(0, 0) /= det;
      m_inv(1, 1) /= det;
      std::swap(m_inv(1, 0), m_inv(0, 1));
      m_inv(1, 0) /= -det;
      m_inv(0, 1) /= -det;
      break;
    }
    case 3: {
      const Matrix<Scalar, CPU> m(m_inv);
      const Scalar det = m(0, 0) * (m(1, 1) * m(2, 2) - m(2, 1) * m(1, 2)) -
>>>>>>> 7601dc96
                             m(1, 0) * (m(0, 1) * m(2, 2) - m(0, 2) * m(2, 1)) +
                             m(2, 0) * (m(0, 1) * m(1, 2) - m(0, 2) * m(1, 1));
      m_inv(0, 0) = (m(1, 1) * m(2, 2) - m(2, 1) * m(1, 2)) / det;
      m_inv(0, 1) = -(m(0, 1) * m(2, 2) - m(0, 2) * m(2, 1)) / det;
      m_inv(0, 2) = (m(0, 1) * m(1, 2) - m(0, 2) * m(1, 1)) / det;
      m_inv(1, 0) = -(m(1, 0) * m(2, 2) - m(1, 2) * m(2, 0)) / det;
      m_inv(1, 1) = (m(0, 0) * m(2, 2) - m(0, 2) * m(2, 0)) / det;
      m_inv(1, 2) = -(m(0, 0) * m(1, 2) - m(1, 0) * m(0, 2)) / det;
      m_inv(2, 0) = (m(1, 0) * m(2, 1) - m(1, 1) * m(2, 0)) / det;
      m_inv(2, 1) = -(m(0, 0) * m(2, 1) - m(0, 1) * m(2, 0)) / det;
      m_inv(2, 2) = (m(0, 0) * m(1, 1) - m(0, 1) * m(1, 0)) / det;
      break;
    }
    default:
      inverse(m_inv, ipiv, work);
  }
}

<<<<<<< HEAD
template <class ScalarType>
void smallInverse(Matrix<ScalarType, CPU>& m_inv) {
  Vector<int, CPU> ipiv;
  Vector<ScalarType, CPU> work;
  smallInverse(m_inv, ipiv, work);
}

// Computes in place the inverse of mat and the determinant of the inverse.
// In/Out: mat
// Returns: the determinant of mat^-1
// Precondition: mat is a non-singular real matrix.
template <typename ScalarType, template <typename, DeviceType> class MatrixType>
ScalarType inverseAndDeterminant(MatrixType<ScalarType, CPU>& mat) {
  assert(mat.is_square());
  std::vector<int> ipiv(mat.nrRows());

  lapack::UseDevice<CPU>::getrf(mat.nrRows(), mat.nrCols(), mat.ptr(), mat.leadingDimension(),
                                ipiv.data());

  ScalarType det = 1;
  for (int i = 0; i < mat.nrCols(); ++i) {
    det *= mat(i, i);
    if (ipiv[i] != i + 1)
      det *= -1;
  }

  const int lwork = util::getInverseWorkSize(mat);
  std::vector<ScalarType> work(lwork);
  lapack::UseDevice<CPU>::getri(mat.nrRows(), mat.ptr(), mat.leadingDimension(), ipiv.data(),
                                work.data(), lwork);

  return 1. / det;
}

=======
template <class Scalar>
void smallInverse(Matrix<Scalar, CPU>& m_inv) {
  Vector<int, CPU> ipiv;
  Vector<Scalar, CPU> work;
  smallInverse(m_inv, ipiv, work);
}

>>>>>>> 7601dc96
// Remove the j-th column. The data is moved accordingly.
// In/Out: mat
// Preconditions: 0 <= j < mat.nrCols().
template <typename Scalar>
void removeCol(Matrix<Scalar, CPU>& mat, int j) {
  assert(j >= 0 && j < mat.nrCols());

  if (mat.nrRows() > 0 && j < mat.nrCols() - 1)
    memmove(mat.ptr(0, j), mat.ptr(0, j + 1),
            sizeof(Scalar) * (mat.nrCols() - j - 1) * mat.leadingDimension());

  mat.resize(std::make_pair(mat.nrRows(), mat.nrCols() - 1));
}

#ifdef DCA_HAVE_CUDA
template <typename Scalar>
void removeCol(Matrix<Scalar, GPU>& mat, int j) {
  assert(j >= 0 && j < mat.nrCols());

  if (mat.nrRows() > 0 && j < mat.nrCols() - 1)
    blas::moveLeft(mat.nrRows(), mat.nrCols() - j, mat.ptr(0, j), mat.leadingDimension());

  mat.resize(std::make_pair(mat.nrRows(), mat.nrCols() - 1));
}
#endif  // DCA_HAVE_CUDA

// Remove columns in range [first, last]. The data is moved accordingly.
// In/Out: mat
// Preconditions: 0 <= first, last < mat.nrCols().
template <typename Scalar>
void removeCols(Matrix<Scalar, CPU>& mat, int first, int last) {
  const int n_removed = last - first + 1;
  const int n = mat.nrRows();
  const int m = mat.nrCols();
  assert(last < m and last >= first and first >= 0);

  if (n > 0 and last < m - 1)
    std::memmove(mat.ptr(0, first), mat.ptr(0, last + 1),
                 mat.leadingDimension() * (m - last - 1) * sizeof(Scalar));

  mat.resize(std::make_pair(n, m - n_removed));
}

// Remove the i-th row. The data is moved accordingly.
// In/Out: mat
// Preconditions: 0 <= i < mat.nrRows().
template <typename Scalar>
void removeRow(Matrix<Scalar, CPU>& mat, int i) {
  assert(i >= 0 && i < mat.nrRows());

  if (i < mat.nrRows() - 1)
    for (int j = 0; j < mat.nrCols(); ++j)
      memmove(mat.ptr(i, j), mat.ptr(i + 1, j), sizeof(Scalar) * (mat.nrRows() - i - 1));

  mat.resize(std::make_pair(mat.nrRows() - 1, mat.nrCols()));
}

#ifdef DCA_HAVE_CUDA
template <typename Scalar>
void removeRow(Matrix<Scalar, GPU>& mat, int i) {
  assert(i >= 0 && i < mat.nrRows());

  if (mat.nrCols() > 0 && i < mat.nrRows() - 1)
    blas::moveUp(mat.nrRows() - i, mat.nrCols(), mat.ptr(i, 0), mat.leadingDimension());

  mat.resize(std::make_pair(mat.nrRows() - 1, mat.nrCols()));
}
#endif  // DCA_HAVE_CUDA

// Remove rows in range [first, last]. The data is moved accordingly.
// In/Out: mat
// Preconditions: 0 <= first, last < mat.nrRows().
template <typename Scalar>
void removeRows(Matrix<Scalar, CPU>& mat, int first, int last) {
  const int n_removed = last - first + 1;
  const int n = mat.nrRows();
  const int m = mat.nrCols();
  assert(last < n and last >= first and first >= 0);

  if (last < n - 1)
    for (int j = 0; j < m; ++j)
      std::memmove(mat.ptr(first, j), mat.ptr(last + 1, j), (n - last - 1) * sizeof(Scalar));

  mat.resize(std::make_pair(n - n_removed, m));
}

// Remove the i-th row and the j-th column. The data is moved accordingly.
// In/Out: mat
// Preconditions: 0 <= i < mat.nrRows(), 0 <= j < mat.nrCols().
template <typename Scalar, DeviceType device_name>
inline void removeRowAndCol(Matrix<Scalar, device_name>& mat, int i, int j) {
  removeRow(mat, i);
  removeCol(mat, j);
}

// Remove the i-th row and the i-th column. The data is moved accordingly.
// In/Out: mat
// Preconditions: 0 <= i < mat.nrRows(), i < mat.nrCols().
template <typename Scalar, DeviceType device_name>
inline void removeRowAndCol(Matrix<Scalar, device_name>& mat, int i) {
  removeRowAndCol(mat, i, i);
}

// Remove rows and columns in range [first, last]. The data is moved accordingly.
// In/Out: mat
// Preconditions: 0 <= first, last < min(mat.nrRows(), mat.nrCols()).
template <typename Scalar>
void removeRowsAndCols(Matrix<Scalar, CPU>& mat, int first, int last) {
  removeCols(mat, first, last);
  removeRows(mat, first, last);
}

// Scales the j-th column of mat by val.
// In/Out: mat
// Preconditions: 0 <= j < mat.nrCols().
template <typename Scalar, DeviceType device_name>
inline void scaleCol(Matrix<Scalar, device_name>& mat, int j, Scalar val, int thread_id = 0,
                     int stream_id = 0) {
  assert(j >= 0 && j < mat.nrCols());
  blas::UseDevice<device_name>::scal(mat.nrRows(), val, mat.ptr(0, j), 1, thread_id, stream_id);
}

// Scales the i-th row of mat by val.
// In/Out: mat
// Preconditions: 0 <= i < mat.nrRow().
template <typename Scalar, DeviceType device_name>
inline void scaleRow(Matrix<Scalar, device_name>& mat, int i, Scalar val, int thread_id = 0,
                     int stream_id = 0) {
  assert(i >= 0 && i < mat.nrRows());
  blas::UseDevice<device_name>::scal(mat.nrCols(), val, mat.ptr(i, 0), mat.leadingDimension(),
                                     thread_id, stream_id);
}

// Scales the i[k]-th row of mat by val[k] for 0 <= k < i.size().
// In/Out: mat
// Preconditions: i.size() == val.size(), 0 <= i[k] < mat.nrRow() for 0 <= k < i.size().
template <typename Scalar>
inline void scaleRows(Matrix<Scalar, CPU>& mat, const Vector<int, CPU>& i,
                      const Vector<Scalar, CPU>& val, int /*thread_id*/ = 0,
                      int /*stream_id*/ = 0) {
  assert(i.size() == val.size());

  for (int j = 0; j < mat.nrCols(); ++j)
    for (int ind = 0; ind < i.size(); ++ind)
      mat(i[ind], j) *= val[ind];
}
#ifdef DCA_HAVE_CUDA
template <typename Scalar>
inline void scaleRows(Matrix<Scalar, GPU>& mat, const Vector<int, GPU>& i,
                      const Vector<Scalar, GPU>& val, int thread_id = 0, int stream_id = 0) {
  assert(i.size() == val.size());

  blas::scaleRows(mat.nrCols(), i.size(), i.ptr(), val.ptr(), mat.ptr(), mat.leadingDimension(),
                  thread_id, stream_id);
}
#endif  // DCA_HAVE_CUDA

// Swaps the j1-th column with the j2-th column of mat.
// In/Out: mat
// Preconditions: 0 <= j1 < mat.nrCols(), 0 <= j2 < mat_y.nrCols().
template <typename Scalar, DeviceType device_name>
inline void swapCol(Matrix<Scalar, device_name>& mat, int j1, int j2, int thread_id = 0,
                    int stream_id = 0) {
  assert(j1 >= 0 && j1 < mat.nrCols());
  assert(j2 >= 0 && j2 < mat.nrCols());
  blas::UseDevice<device_name>::swap(mat.nrRows(), mat.ptr(0, j1), 1, mat.ptr(0, j2), 1, thread_id,
                                     stream_id);
}

// Swaps the j_1[i]-th column with the j_2[i]-th column of mat, for 0 <= i < j_1.size().
// In/Out: mat
// Preconditions: j_1.size() <= j_2.size()
//                0 <= j_1[i] < mat.nrCols() for 0 <= i < j_1.size(),
//                0 <= j_2[i] < mat.nrCols() for 0 <= i < j_1.size().
//                j_1[i] != j_1[j] for i != j, j_2[i] != j_2[j] for i != j,
//                j_1[i] != j_2[j] for all i, j.
#ifdef DCA_HAVE_CUDA
template <typename Scalar>
inline void swapCols(Matrix<Scalar, GPU>& mat, const Vector<int, GPU>& j_1,
                     const Vector<int, GPU>& j_2, int thread_id = 0, int stream_id = 0) {
  assert(j_1.size() <= j_2.size());
  blas::swapCols(mat.nrRows(), j_1.size(), j_1.ptr(), j_2.ptr(), mat.ptr(), mat.leadingDimension(),
                 thread_id, stream_id);
}
#endif  // DCA_HAVE_CUDA

// Swaps the i1-th row with the i2-th row of mat.
// In/Out: mat
// Preconditions: 0 <= i1 < mat.nrRows(), 0 <= i2 < mat_y.nrRows().
template <typename Scalar, DeviceType device_name>
inline void swapRow(Matrix<Scalar, device_name>& mat, int i1, int i2, int thread_id = 0,
                    int stream_id = 0) {
  assert(i1 >= 0 && i1 < mat.nrRows());
  assert(i2 >= 0 && i2 < mat.nrRows());
  blas::UseDevice<device_name>::swap(mat.nrCols(), mat.ptr(i1, 0), mat.leadingDimension(),
                                     mat.ptr(i2, 0), mat.leadingDimension(), thread_id, stream_id);
}

// Swaps the i_1[i]-th row with the i_2[i]-th row of mat, for 0 <= i < i_1.size().
// In/Out: mat
// Preconditions: i_2.size() == i_2.size()
//                0 <= i_1[i] < mat.nrRows() for 0 <= i < i_1.size(),
//                0 <= i_2[i] < mat.nrRows() for 0 <= i < i_1.size().
//                i_1[i] != i_1[j] for i != j, i_2[i] != i_2[j] for i != j,
//                i_1[i] != i_2[j] for all i, j.
#ifdef DCA_HAVE_CUDA
template <typename Scalar>
inline void swapRows(Matrix<Scalar, GPU>& mat, const Vector<int, GPU>& i_1,
                     const Vector<int, GPU>& i_2, int thread_id = 0, int stream_id = 0) {
  assert(i_1.size() == i_2.size());
  blas::swapRows(mat.nrCols(), i_1.size(), i_1.ptr(), i_2.ptr(), mat.ptr(), mat.leadingDimension(),
                 thread_id, stream_id);
}
#endif  // DCA_HAVE_CUDA

// Swaps the i1-th row with the i2-th row and the i1-th column with the i2-th column of mat.
// In/Out: mat
// Preconditions: 0 <= i1 < mat.nrRows(), i1 < mat.nrCols(),
//                0 <= i2 < mat.nrRows(), i2 < mat.nrCols().
template <typename Scalar, DeviceType device_name>
inline void swapRowAndCol(Matrix<Scalar, device_name>& mat, int i1, int i2, int thread_id = 0,
                          int stream_id = 0) {
  swapRow(mat, i1, i2, thread_id, stream_id);
  swapCol(mat, i1, i2, thread_id, stream_id);
}

// Performs the matrix-vector multiplication y <- alpha * op(a) * x + beta * y,
// where op(X) = X if transX == 'N', op(X) = transposed(X) if transX == 'T', and
// op(X) == conjugate_transposed(X) if transX == 'C' (X = a).
// In/Out: y ('In' only if beta != 0)
// Preconditions: transa should be one of the following: 'N', 'T' or 'C',
//                a.nrRows() == y.size() if transa == 'N', a.nrCols() == y.size() otherwise,
//                a.nrCols() == x.size() if transa == 'N', a.nrRows() == x.size() otherwise.
template <typename Scalar>
void gemv(char transa, Scalar alpha, const Matrix<Scalar, CPU>& a,
          const Vector<Scalar, CPU>& x, Scalar beta, Vector<Scalar, CPU>& y) {
  if (transa == 'N') {
    assert(a.nrRows() == y.size());
    assert(a.nrCols() == x.size());
  }
  else {
    assert(a.nrRows() == x.size());
    assert(a.nrCols() == y.size());
  }

  int lda = a.leadingDimension();

  blas::gemv(&transa, a.nrRows(), a.nrCols(), alpha, a.ptr(), lda, x.ptr(), 1, beta, y.ptr(), 1);
}

// Performs the matrix-vector multiplication y <- op(a) * x,
// where op(X) = X if transX == 'N', op(X) = transposed(X) if transX == 'T', and
// op(X) == conjugate_transposed(X) if transX == 'C' (X = a).
// Out: y
// Preconditions: transa should be one of the following: 'N', 'T' or 'C',
//                a.nrRows() == y.size() if transa == 'N', a.nrCols() == y.size() otherwise,
//                a.nrCols() == x.size() if transa == 'N', a.nrRows() == x.size() otherwise.
template <typename Scalar>
void gemv(char transa, const Matrix<Scalar, CPU>& a, const Vector<Scalar, CPU>& x,
          Vector<Scalar, CPU>& y) {
  gemv<Scalar>(transa, 1., a, x, 0., y);
}

// Performs the matrix-matrix multiplication c <- alpha * op(a) * op(b) + beta * c,
// where op(X) = X if transX == 'N', op(X) = transposed(X) if transX == 'T', and
// op(X) == conjugate_transposed(X) if transX == 'C' (X = a, b).
// In/Out: c ('In' only if beta != 0)
// Preconditions: transa and transb should be one of the following: 'N', 'T' or 'C',
//                a.nrRows() == c.nrRows() if transa == 'N', a.nrCols() == c.nrRows() otherwise,
//                b.nrCols() == c.nrCols() if transb == 'N', b.nrRows() == c.nrCols() otherwise,
//                ka == kb, where ka = a.nrCols() if transa == 'N', ka = a.nrRows() otherwise and
//                          kb = b.nrRows() if transb == 'N', kb = b.nrCols() otherwise.
template <typename Scalar, DeviceType device_name, template <typename, DeviceType> class MatrixA,
          template <typename, DeviceType> class MatrixB, template <typename, DeviceType> class MatrixC>
void gemm(char transa, char transb, Scalar alpha, const MatrixA<Scalar, device_name>& a,
          const MatrixB<Scalar, device_name>& b, Scalar beta,
          MatrixC<Scalar, device_name>& c, int thread_id = 0, int stream_id = 0) {
  int m = c.nrRows();
  int n = c.nrCols();
  int k;

  if (transa == 'N') {
    assert(a.nrRows() == m);
    k = a.nrCols();
  }
  else {
    assert(a.nrCols() == m);
    k = a.nrRows();
  }

  if (transb == 'N') {
    assert(b.nrRows() == k);
    assert(b.nrCols() == n);
  }
  else {
    assert(b.nrCols() == k);
    assert(b.nrRows() == n);
  }

  int lda = a.leadingDimension();
  int ldb = b.leadingDimension();
  int ldc = c.leadingDimension();

  blas::UseDevice<device_name>::gemm(&transa, &transb, m, n, k, alpha, a.ptr(), lda, b.ptr(), ldb,
                                     beta, c.ptr(), ldc, thread_id, stream_id);
}

// Performs the matrix-matrix multiplication c <- a * b
// Out: c
// Preconditions: a.nrRows() == c.nrRows(), b.nrCols() == c.nrCols() and a.nrCols() == b.nrRows()
template <typename Scalar, DeviceType device_name, template <typename, DeviceType> class MatrixA,
          template <typename, DeviceType> class MatrixB, template <typename, DeviceType> class MatrixC>
inline void gemm(const MatrixA<Scalar, device_name>& a, const MatrixB<Scalar, device_name>& b,
                 MatrixC<Scalar, device_name>& c, int thread_id = 0, int stream_id = 0) {
  gemm<Scalar, device_name>('N', 'N', 1., a, b, 0., c, thread_id, stream_id);
}

// Performs the matrix-matrix multiplication c <- alpha * a * b + beta * c,
// In/Out: c ('In' only if beta != 0)
// Preconditions: a.nrRows() == c.nrRows(), b.nrCols() == c.nrCols() and a.nrCols() == b.nrRows()
template <typename Scalar, DeviceType device_name, template <typename, DeviceType> class MatrixA,
          template <typename, DeviceType> class MatrixB, template <typename, DeviceType> class MatrixC>
inline void gemm(Scalar alpha, const MatrixA<Scalar, device_name>& a,
                 const MatrixB<Scalar, device_name>& b, Scalar beta,
                 MatrixC<Scalar, device_name>& c, int thread_id = 0, int stream_id = 0) {
  gemm<Scalar, device_name>('N', 'N', alpha, a, b, beta, c, thread_id, stream_id);
}

// Performs the matrix-matrix multiplication c <- op(a) * op(b),
// where op(X) = X if transX == 'N', op(X) = transposed(X) if transX == 'T', and
// op(X) == conjugate_transposed(X) if transX == 'C' (X = a, b).
// Out: c
// Preconditions: transa and transb should be one of the following: 'N', 'T' or 'C',
//                a.nrRows() == c.nrRows() if transa == 'N', a.nrCols() == c.nrRows() otherwise,
//                b.nrCols() == c.nrCols() if transb == 'N', b.nrRows() == c.nrCols() otherwise,
//                ka == kb, where ka = a.nrCols() if transa == 'N', ka = a.nrRows() otherwise and
//                          kb = b.nrRows() if transb == 'N', kb = b.nrCols() otherwise.
template <typename Scalar, DeviceType device_name>
inline void gemm(char transa, char transb, const Matrix<Scalar, device_name>& a,
                 const Matrix<Scalar, device_name>& b, Matrix<Scalar, device_name>& c,
                 int thread_id = 0, int stream_id = 0) {
  gemm<Scalar, device_name>(transa, transb, 1., a, b, 0., c, thread_id, stream_id);
}

// Performs the triangular solve b <- a^-1 * b,
// where a is a lower triangular matrix (uplo = 'L') or an upper triangular matrix (uplo = 'U'),
// with unit diagonal (diag = "U") or with general diagonal (diag = "N")
// In/Out: b
// Preconditions: a.nrRows() == a.nrCols() , a.nrCols() == b.nrRows()
template <typename Scalar, DeviceType device_name>
void trsm(char uplo, char diag, const Matrix<Scalar, device_name>& a,
          Matrix<Scalar, device_name>& b, int thread_id = 0, int stream_id = 0) {
  assert(uplo == 'U' or uplo == 'L');
  assert(diag == 'U' or diag == 'N');
  assert(a.nrRows() == a.nrCols());
  assert(b.nrRows() == a.nrCols());

  blas::UseDevice<device_name>::trsm("L", &uplo, "N", &diag, b.nrRows(), b.nrCols(), Scalar(1),
                                     a.ptr(), a.leadingDimension(), b.ptr(), b.leadingDimension(),
                                     thread_id, stream_id);
}

// Mixed real and complex matrix-matrix multiply.
// TODO: Not sure if this are needed.
//       The only file in which it may be used is basis_transformation_cd_to_ed.h.

// Performs the matrix-matrix multiplication c <- op(a) * op(b),
// where op(X) = X if transX == 'N', op(X) = transposed(X) if transX == 'T', and
// op(X) == conjugate_transposed(X) if transX == 'C' (X = a, b).
// Out: c
// Preconditions: transa should be one of the following: 'N', 'T',
//                transb should be one of 'N', 'T', 'C',
//                a.nrRows() == c.nrRows() if transa == 'N', a.nrCols() == c.nrRows() otherwise,
//                b.nrCols() == c.nrCols() if transb == 'N', b.nrRows() == c.nrCols() otherwise,
//                ka == kb, where ka = a.nrCols() if transa == 'N', ka = a.nrRows() otherwise and
//                          kb = b.nrRows() if transb == 'N', kb = b.nrCols() otherwise.
template <typename Scalar>
void gemm(char transa, char transb, Matrix<Scalar, CPU>& a,
          Matrix<std::complex<Scalar>, CPU>& b, Matrix<std::complex<Scalar>, CPU>& c) {
  Matrix<Scalar, CPU> b_part(b.size());
  Matrix<Scalar, CPU> c_re(c.size());
  Matrix<Scalar, CPU> c_im(c.size());

  Scalar sign = 1;
  if (transb == 'C') {
    sign = -1;
    transb = 'T';
  }

  for (int j = 0; j < b.nrCols(); ++j)
    for (int i = 0; i < b.nrRows(); ++i)
      b_part(i, j) = b(i, j).real();

  gemm(transa, transb, a, b_part, c_re);

  for (int j = 0; j < b.nrCols(); ++j)
    for (int i = 0; i < b.nrRows(); ++i)
      b_part(i, j) = b(i, j).imag();

  gemm(transa, transb, sign, a, b_part, Scalar(0), c_im);

  for (int j = 0; j < c.nrCols(); ++j)
    for (int i = 0; i < c.nrRows(); ++i)
      c(i, j) = std::complex<Scalar>(c_re(i, j), c_im(i, j));
}

// Performs the matrix-matrix multiplication c <- op(a) * op(b),
// where op(X) = X if transX == 'N', op(X) = transposed(X) if transX == 'T', and
// op(X) == conjugate_transposed(X) if transX == 'C' (X = a, b).
// Out: c
// Preconditions: transa should be one of the following: 'N', 'T', 'C',
//                transb should be one of 'N', 'T',
//                a.nrRows() == c.nrRows() if transa == 'N', a.nrCols() == c.nrRows() otherwise,
//                b.nrCols() == c.nrCols() if transb == 'N', b.nrRows() == c.nrCols() otherwise,
//                ka == kb, where ka = a.nrCols() if transa == 'N', ka = a.nrRows() otherwise and
//                          kb = b.nrRows() if transb == 'N', kb = b.nrCols() otherwise.
template <typename Scalar>
static void gemm(char transa, char transb, Matrix<std::complex<Scalar>, CPU>& a,
                 Matrix<Scalar, CPU>& b, Matrix<std::complex<Scalar>, CPU>& c) {
  Matrix<Scalar, CPU> a_part(a.size());
  Matrix<Scalar, CPU> c_re(c.size());
  Matrix<Scalar, CPU> c_im(c.size());

  Scalar sign = 1;
  if (transa == 'C') {
    sign = -1;
    transa = 'T';
  }

  for (int j = 0; j < a.nrCols(); ++j)
    for (int i = 0; i < a.nrRows(); ++i)
      a_part(i, j) = a(i, j).real();

  gemm(transa, transb, a_part, b, c_re);

  for (int j = 0; j < a.nrCols(); ++j)
    for (int i = 0; i < a.nrRows(); ++i)
      a_part(i, j) = a(i, j).imag();

  gemm(transa, transb, sign, a_part, b, Scalar(0), c_im);

  for (int j = 0; j < c.nrCols(); ++j)
    for (int i = 0; i < c.nrRows(); ++i)
      c(i, j) = std::complex<Scalar>(c_re(i, j), c_im(i, j));
}

// Performs the matrix-matrix multiplication c = op(a) * op(b), where each matrix is split in real
// and imaginary part. This is implemented with 3 real matrix-matrix multiplications.
// Out: c
// Preconditions: transa and transb should be one of the following: 'N', 'T', 'C'.
//                a[0].size == a[1].size()
//                b[0].size == b[1].size()
//                c[0].size == c[1].size()
//                a[0].nrRows() == c[0].nrRows() if transa == 'N', a[0].nrCols() == c[0].nrRows()
//                  otherwise,
//                b[0].nrCols() == c[0].nrCols() if transb == 'N', b[0].nrRows() == c[0].nrCols()
//                  otherwise,
//                ka == kb, where ka = a[0].nrCols() if transa == 'N', ka = a[0].nrRows() otherwise
//                and kb = b[0].nrRows() if transb == 'N', kb = b[0].nrCols() otherwise.
template <typename Scalar>
void multiply(char transa, char transb, const std::array<Matrix<Scalar, CPU>, 2>& a,
              const std::array<Matrix<Scalar, CPU>, 2>& b,
              std::array<Matrix<Scalar, CPU>, 2>& c,
              std::array<Matrix<Scalar, CPU>, 5>& work) {
  assert(a[0].size() == a[1].size());
  assert(b[0].size() == b[1].size());
  assert(c[0].size() == c[1].size());

  work[0].resizeNoCopy(c[0].size());
  work[1].resizeNoCopy(c[0].size());
  work[2].resizeNoCopy(c[0].size());
  auto& a_sum = work[3];
  auto& b_sum = work[4];
  a_sum.resizeNoCopy(a[0].size());
  b_sum.resizeNoCopy(b[0].size());

  const Scalar signa = transa == 'C' ? transa = 'T', -1 : 1;
  const Scalar signb = transb == 'C' ? transb = 'T', -1 : 1;

  for (int j = 0; j < a[0].nrCols(); ++j)
    for (int i = 0; i < a[0].nrRows(); ++i)
      a_sum(i, j) = a[0](i, j) + signa * a[1](i, j);
  for (int j = 0; j < b[0].nrCols(); ++j)
    for (int i = 0; i < b[0].nrRows(); ++i)
      b_sum(i, j) = b[0](i, j) + signb * b[1](i, j);

  gemm(transa, transb, a[0], b[0], work[0]);
  gemm(transa, transb, signa * signb, a[1], b[1], Scalar(0), work[1]);
  gemm(transa, transb, a_sum, b_sum, work[2]);

  for (int j = 0; j < c[0].nrCols(); ++j)
    for (int i = 0; i < c[0].nrRows(); ++i) {
      c[0](i, j) = work[0](i, j) - work[1](i, j);
      c[1](i, j) = work[2](i, j) - work[0](i, j) - work[1](i, j);
    }
}

template <typename Scalar>
void multiply(const std::array<Matrix<Scalar, CPU>, 2>& a,
              const std::array<Matrix<Scalar, CPU>, 2>& b,
              std::array<Matrix<Scalar, CPU>, 2>& c,
              std::array<Matrix<Scalar, CPU>, 5>& work) {
  multiply('N', 'N', a, b, c, work);
}

// Performs the matrix-matrix multiplication c = op(a) * op(b), where a and c are split in real
// and imaginary part, while b is real.
// Out: c
// Preconditions: transa and transb should be one of the following: 'N', 'T',
//                a[0].size == a[1].size()
//                c[0].size == c[1].size()
//                a[0].nrRows() == c[0].nrRows() if transa == 'N', a.nrCols() == c.nrRows()
//                  otherwise,
//                b.nrCols() == c[0].nrCols() if transb == 'N', b.nrRows() == c.nrCols()
//                  otherwise,
//                ka == kb, where ka = a[0].nrCols() if transa == 'N', ka = a[0].nrRows() otherwise
//                and kb = b.nrRows() if transb == 'N', kb = b.nrCols() otherwise.
template <typename Scalar, DeviceType device_name>
void multiply(char transa, char transb, const std::array<Matrix<Scalar, device_name>, 2>& a,
              const Matrix<Scalar, device_name>& b,
              std::array<Matrix<Scalar, device_name>, 2>& c) {
  assert(transa == 'N' || transa == 'T' || transa == 'C');
  assert(transb == 'N' || transb == 'T');
  assert(a[0].size() == a[1].size());
  assert(c[0].size() == c[1].size());

  gemm(transa, transb, a[0], b, c[0]);
  const Scalar sign = transa == 'C' ? transa = 'T', -1 : 1;
  gemm(transa, transb, sign, a[1], b, Scalar(0), c[1]);
}

template <typename Scalar, DeviceType device_name>
void multiply(const std::array<Matrix<Scalar, device_name>, 2>& a,
              const Matrix<Scalar, device_name>& b,
              std::array<Matrix<Scalar, device_name>, 2>& c) {
  multiply('N', 'N', a, b, c);
}

// Performs the matrix-matrix multiplication c = op(a) * op(b), where b and c are split in real
// and imaginary part, while a is real.
// Out: c
// Preconditions: transa and transb should be one of the following: 'N', 'T',
//                b[0].size == b[1].size()
//                c[0].size == c[1].size()
//                a.nrRows() == c[0].nrRows() if transa == 'N', a.nrCols() == c.nrRows()
//                  otherwise,
//                b.[0]nrCols() == c[0].nrCols() if transb == 'N', b.[0]nrRows() == c.nrCols()
//                  otherwise,
//                ka == kb, where ka = a.nrCols() if transa == 'N', ka = a.nrRows() otherwise
//                and kb = b.[0]nrRows() if transb == 'N', kb = b.[0]nrCols() otherwise.
template <typename Scalar, DeviceType device_name>
void multiply(char transa, char transb, const Matrix<Scalar, device_name>& a,
              const std::array<Matrix<Scalar, device_name>, 2>& b,
              std::array<Matrix<Scalar, device_name>, 2>& c) {
  assert(transa == 'N' || transa == 'T');
  assert(transb == 'N' || transb == 'T' || transb == 'C');
  assert(b[0].size() == b[1].size());
  assert(c[0].size() == c[1].size());

  gemm(transa, transb, a, b[0], c[0]);
  const Scalar sign = transb == 'C' ? transb = 'T', -1 : 1;
  gemm(transa, transb, sign, a, b[1], Scalar(0), c[1]);
}

template <typename Scalar, DeviceType device_name>
void multiply(const Matrix<Scalar, device_name>& a,
              const std::array<Matrix<Scalar, device_name>, 2>& b,
              std::array<Matrix<Scalar, device_name>, 2>& c) {
  multiply('N', 'N', a, b, c);
}

// Performs the matrix-matrix multiplication b <- D * a,
// where d is a vector containing the diagonal elements of the matrix D.
// Out: b
// Preconditions: a.size() == b.size(), d.size() == a.nrRows().
template <typename ScalarIn, typename ScalarOut, DeviceType device_name>
inline void multiplyDiagonalLeft(const Vector<ScalarIn, device_name>& d,
                                 const Matrix<ScalarIn, device_name>& a,
                                 Matrix<ScalarOut, device_name>& b, int thread_id = 0,
                                 int stream_id = 0) {
  lapack::UseDevice<device_name>::multiplyDiagonalLeft(a.nrRows(), a.nrCols(), d.ptr(), 1, a.ptr(),
                                                       a.leadingDimension(), b.ptr(),
                                                       b.leadingDimension(), thread_id, stream_id);
}
template <typename ScalarIn, typename ScalarOut>
inline void multiplyDiagonalLeft(const Vector<ScalarIn, CPU>& d, const Matrix<ScalarIn, GPU>& a,
                                 Matrix<ScalarOut, GPU>& b, int thread_id = 0, int stream_id = 0) {
  Vector<ScalarIn, GPU> d_gpu(d);
  multiplyDiagonalLeft(d_gpu, a, b, thread_id, stream_id);
}

// Performs the matrix-matrix multiplication b <- a * D,
// where d is a vector containing the diagonal elements of the matrix D.
// Out: b
// Preconditions: a.size() == b.size(), d.size() == a.nrCols().
template <typename Scalar, DeviceType device_name>
inline void multiplyDiagonalRight(const Matrix<Scalar, device_name>& a,
                                  const Vector<Scalar, device_name>& d,
                                  Matrix<Scalar, device_name>& b, int thread_id = 0,
                                  int stream_id = 0) {
  lapack::UseDevice<device_name>::multiplyDiagonalRight(a.nrRows(), a.nrCols(), a.ptr(),
                                                        a.leadingDimension(), d.ptr(), 1, b.ptr(),
                                                        b.leadingDimension(), thread_id, stream_id);
}
template <typename Scalar>
inline void multiplyDiagonalRight(const Matrix<Scalar, GPU>& a, const Vector<Scalar, CPU>& d,
                                  Matrix<Scalar, GPU>& b, int thread_id = 0, int stream_id = 0) {
  Vector<Scalar, GPU> d_gpu(d);
  multiplyDiagonalRight(a, d_gpu, b, thread_id, stream_id);
}

// Computes the eigenvalues, the left eigenvectors (if jobvl == 'V')
// and the right eigenvectors (if jobvr == 'V') of the real matrix a.
// The real parts of the eigenvalues are stored in lambda_re, while the imaginary parts in
// lambda_im.
// If computed the left eigenvectors are stored in vl and the right eigenvectors in vr.
// See sgeev, dgeev Lapack documentation for information about how the
// eigenvectors are stored.
// Out: lambda_re, lambda_im, vl, vr.
// Precondition: jobvl == 'N' or jobvl == 'V',
//               jobvr == 'N' or jobvr == 'V',
//               a is a square matrix.
// Postcondition: lambda_re, lambda_i, are resized, vl if jobvl == 'V', vr if jobvr == 'V' are
// resized.
template <typename Scalar>
void eigensolver(char jobvl, char jobvr, const Matrix<Scalar, CPU>& a,
                 Vector<Scalar, CPU>& lambda_re, Vector<Scalar, CPU>& lambda_im,
                 Matrix<Scalar, CPU>& vl, Matrix<Scalar, CPU>& vr) {
  assert(a.is_square());

  Matrix<Scalar, CPU> a_copy(a);
  lambda_re.resizeNoCopy(a_copy.nrRows());
  lambda_im.resizeNoCopy(a_copy.nrRows());
  int ldvl = 1;
  int ldvr = 1;
  if (jobvl == 'V' || jobvl == 'v') {
    vl.resizeNoCopy(a_copy.size());
    ldvl = vl.leadingDimension();
  }
  if (jobvr == 'V' || jobvr == 'v') {
    vr.resizeNoCopy(a_copy.size());
    ldvr = vr.leadingDimension();
  }

  // Get optimal worksize.
  int lwork = util::getEigensolverWorkSize(jobvl, jobvr, a_copy);
  dca::linalg::Vector<Scalar, CPU> work(lwork);

  lapack::geev(&jobvl, &jobvr, a_copy.nrRows(), a_copy.ptr(), a_copy.leadingDimension(),
               lambda_re.ptr(), lambda_im.ptr(), vl.ptr(), ldvl, vr.ptr(), ldvr, work.ptr(),
               work.size());
}

// Computes the eigenvalues, the left eigenvectors (if jobvl == 'V')
// and the right eigenvectors (if jobvr == 'V') of the complex matrix a.
// The eigenvalues are stored in lambda.
// If computed the left eigenvectors are stored in vl and the right eigenvectors in vr.
// Out: lambda, vl, vr.
// Precondition: jobvl == 'N' or jobvl == 'V',
//               jobvr == 'N' or jobvr == 'V',
//               a is a square matrix.
// Postcondition: lambda, is resized, vl if jobvl == 'V', vr if jobvr == 'V' are resized.
template <typename Scalar>
void eigensolver(char jobvl, char jobvr, const Matrix<std::complex<Scalar>, CPU>& a,
                 Vector<std::complex<Scalar>, CPU>& lambda,
                 Matrix<std::complex<Scalar>, CPU>& vl,
                 Matrix<std::complex<Scalar>, CPU>& vr) {
  assert(a.is_square());

  Matrix<std::complex<Scalar>, CPU> a_copy(a);
  lambda.resizeNoCopy(a_copy.nrRows());
  int ldvl = 1;
  int ldvr = 1;
  if (jobvl == 'V' || jobvl == 'v') {
    vl.resizeNoCopy(a_copy.size());
    ldvl = vl.leadingDimension();
  }
  if (jobvr == 'V' || jobvr == 'v') {
    vr.resizeNoCopy(a_copy.size());
    ldvr = vr.leadingDimension();
  }

  // Get optimal worksize.
  int lwork = util::getEigensolverWorkSize(jobvl, jobvr, a_copy);
  dca::linalg::Vector<std::complex<Scalar>, CPU> work(lwork);
  dca::linalg::Vector<Scalar, CPU> rwork(2 * a_copy.nrRows());

  lapack::geev(&jobvl, &jobvr, a_copy.nrRows(), a_copy.ptr(), a_copy.leadingDimension(),
               lambda.ptr(), vl.ptr(), ldvl, vr.ptr(), ldvr, work.ptr(), work.size(), rwork.ptr());
}

// Computes the eigenvalues, and the eigenvectors (if jobv == 'V') of the real symmetric matrix a.
// if uplo == 'U' the upper triangular part of a is referenced, whereas
// if uplo == 'L' the lower triangular part of a is referenced.
// The eigenvalues are stored in lambda.
// If computed the eigenvectors are stored in v.
// Out: lambda, v
// Precondition: jobv == 'N' or jobv == 'V',
//               uplo == 'U' or uplo == 'L',
//               a is a square matrix.
// Postcondition: lambda, and v are resized.
template <typename Scalar>
void eigensolverSymmetric(char jobv, char uplo, const Matrix<Scalar, CPU>& a,
                          Vector<Scalar, CPU>& lambda, Matrix<Scalar, CPU>& v) {
  assert(a.is_square());

  lambda.resizeNoCopy(a.nrRows());
  v = a;

  // Get optimal worksize.
  auto lwork = util::getEigensolverSymmetricWorkSize(jobv, uplo, v);
  dca::linalg::Vector<Scalar, CPU> work(std::get<0>(lwork));
  dca::linalg::Vector<int, CPU> iwork(std::get<1>(lwork));

  lapack::syevd(&jobv, &uplo, v.nrRows(), v.ptr(), v.leadingDimension(), lambda.ptr(), work.ptr(),
                work.size(), iwork.ptr(), iwork.size());
}
// For real types Hermitian and symmetric is the same.
template <typename Scalar>
inline void eigensolverHermitian(char jobv, char uplo, const Matrix<Scalar, CPU>& a,
                                 Vector<Scalar, CPU>& lambda, Matrix<Scalar, CPU>& v) {
  eigensolverSymmetric(jobv, uplo, a, lambda, v);
}

// Computes the eigenvalues, and the eigenvectors (if jobv == 'V')
// of the complex Hermitian matrix a.
// if uplo == 'U' the upper triangular part of a is referenced, whereas
// if uplo == 'L' the lower triangular part of a is referenced.
// The eigenvalues are stored in lambda.
// If computed the eigenvectors are stored in v.
// Out: lambda, v
// Precondition: jobv == 'N' or jobv == 'V',
//               uplo == 'U' or uplo == 'L',
//               a is a square matrix.
// Postcondition: lambda, and v are resized.
template <typename Scalar>
void eigensolverHermitian(char jobv, char uplo, const Matrix<std::complex<Scalar>, CPU>& a,
                          Vector<Scalar, CPU>& lambda, Matrix<std::complex<Scalar>, CPU>& v) {
  assert(a.is_square());

  lambda.resizeNoCopy(a.nrRows());
  v = a;

  // Get optimal worksize.
  auto lwork = util::getEigensolverHermitianWorkSize(jobv, uplo, v);
  dca::linalg::Vector<std::complex<Scalar>, CPU> work(std::get<0>(lwork));
  dca::linalg::Vector<Scalar, CPU> rwork(std::get<1>(lwork));
  dca::linalg::Vector<int, CPU> iwork(std::get<2>(lwork));

  lapack::heevd(&jobv, &uplo, v.nrRows(), v.ptr(), v.leadingDimension(), lambda.ptr(), work.ptr(),
                work.size(), rwork.ptr(), rwork.size(), iwork.ptr(), iwork.size());
}

template <typename Scalar>
void eigensolverGreensFunctionMatrix(char jobv, char uplo,
                                     const Matrix<std::complex<Scalar>, CPU>& a,
                                     Vector<Scalar, CPU>& lambda,
                                     Matrix<std::complex<Scalar>, CPU>& v) {
  assert(a.is_square());
  int n = a.nrRows();
  assert(n % 2 == 0);

  if (n == 2) {
    lambda.resize(2);
    v.resize(2);

    assert(std::abs(std::imag(a(0, 0))) < 1.e-6);
    assert(std::abs(std::imag(a(1, 1))) < 1.e-6);

    lambda[0] = std::real(a(0, 0));
    lambda[1] = std::real(a(1, 1));
    v(0, 0) = 1.;
    v(1, 0) = 0.;
    v(0, 1) = 0.;
    v(1, 1) = 1.;
    return;
  }
  eigensolverHermitian(jobv, uplo, a, lambda, v);
}

// Computes the pseudo inverse of the matrix.
// Out: a_inv
// Postconditions: a_inv is resized to the needed dimension.
template <typename Scalar>
void pseudoInverse(const Matrix<Scalar, CPU>& a, Matrix<Scalar, CPU>& a_inv,
                   double eps = 1.e-6) {
  int m = a.nrRows();
  int n = a.nrCols();
  a_inv.resizeNoCopy(std::make_pair(n, m));

  using RealType = decltype(std::real(*a.ptr()));

  if (m <= n) {
    // a_inv = a'*inv(a*a')
    // inv(a*a') = v*inv(lambda)*v', [lambda, v] = eig(a*a')

    Matrix<Scalar, CPU> a_at("A_At", m);
    dca::linalg::matrixop::gemm('N', 'C', a, a, a_at);

    dca::linalg::Vector<RealType, CPU> lambda("Lambda", m);
    Matrix<Scalar, CPU> v("V", m);

    eigensolverHermitian('V', 'U', a_at, lambda, v);
    Matrix<Scalar, CPU> vt(v);

    for (int j = 0; j < m; j++) {
      Scalar lambda_inv = 0;

      if (lambda[j] > eps * lambda[m - 1])
        lambda_inv = 1. / lambda[j];

      scaleCol(v, j, lambda_inv);
    }

    gemm('N', 'C', v, vt, a_at);
    gemm('C', 'N', a, a_at, a_inv);
  }
  else {
    // a_inv = inv(a'*a)*a'
    // inv(a'*a) = v*inv(lambda)*v', [lambda, v] = eig(a'*a)

    Matrix<Scalar, CPU> at_a("at_a", n);
    dca::linalg::matrixop::gemm('C', 'N', a, a, at_a);

    dca::linalg::Vector<RealType, CPU> lambda("Lambda", n);
    Matrix<Scalar, CPU> v("V", n);

    eigensolverHermitian('V', 'U', at_a, lambda, v);
    Matrix<Scalar, CPU> vt(v);

    for (int j = 0; j < n; j++) {
      Scalar lambda_inv = 0;

      if (lambda[j] > eps * lambda[n - 1])
        lambda_inv = 1. / lambda[j];

      scaleCol(v, j, lambda_inv);
    }

    gemm('N', 'C', v, vt, at_a);
    gemm('N', 'C', at_a, a, a_inv);
  }
}
<<<<<<< HEAD

// Computes (in place) the determinant of the matrix.
// Returns: determinant.
// Postcondition: M is its LU decomposition.
template <template <typename, DeviceType> class MatrixType, typename ScalarType, DeviceType device>
double determinantIP(MatrixType<ScalarType, device>& M) {
  assert(M.nrCols() == M.nrRows());
  const int n = M.nrCols();
  std::vector<int> ipiv(n);

  try {
    lapack::getrf(n, n, M.ptr(), M.leadingDimension(), ipiv.data());
  }
  catch (lapack::util::LapackException& err) {
    if (err.info() > 0)
      return 0;
    else
      throw(std::logic_error("LU decomposition failed."));
  }

  double det = 1.;
  for (int i = 0; i < n; i++) {
    det *= M(i, i);
    if (ipiv[i] != i + 1)
      det *= -1;
  }
  return det;
}

// Copy and computes the determinant of the matrix.
// Returns: determinant.
template <typename ScalarType>
double determinant(const Matrix<ScalarType, CPU>& M) {
  Matrix<ScalarType, CPU> M_copy(M);
  return determinantIP(M_copy);
}

template <typename ScalarType>
bool areNear(const Matrix<ScalarType, CPU>& A, const Matrix<ScalarType, CPU>& B,
             const double err = 1e-16) {
  if (A.size() != B.size())
    return false;

  for (int j = 0; j < A.size().second; j++)
    for (int i = 0; i < A.size().first; i++)
      if (std::abs(A(i, j) - B(i, j)) > err)
        return false;

  return true;
}

=======
>>>>>>> 7601dc96
}  // namespace matrixop
}  // namespace linalg
}  // namespace dca

#endif  // DCA_LINALG_MATRIXOP_HPP<|MERGE_RESOLUTION|>--- conflicted
+++ resolved
@@ -60,8 +60,7 @@
 // Copies the m by n matrix stored in a to the matrix mat.
 // Preconditions: lda >= m.
 template <typename Scalar>
-inline void copyArrayToMatrix(int m, int n, const Scalar* a, int lda,
-                              Matrix<Scalar, CPU>& mat) {
+inline void copyArrayToMatrix(int m, int n, const Scalar* a, int lda, Matrix<Scalar, CPU>& mat) {
   assert(lda >= m);
   mat.resizeNoCopy(std::make_pair(m, n));
   lapack::lacpy("A", mat.nrRows(), mat.nrCols(), a, lda, mat.ptr(), mat.leadingDimension());
@@ -73,8 +72,7 @@
 //                0 <= jx < mat_x.nrCols(), 0 <= jy < mat_y.nrCols().
 template <typename Scalar, DeviceType device_name>
 inline void copyCol(const Matrix<Scalar, device_name>& mat_x, int jx,
-                    Matrix<Scalar, device_name>& mat_y, int jy, int thread_id = 0,
-                    int stream_id = 0) {
+                    Matrix<Scalar, device_name>& mat_y, int jy, int thread_id = 0, int stream_id = 0) {
   assert(jx >= 0 && jx < mat_x.nrCols());
   assert(jy >= 0 && jy < mat_y.nrCols());
   assert(mat_x.nrRows() == mat_y.nrRows());
@@ -88,17 +86,9 @@
 // Preconditions: j_x.size() <= j_y.size(), mat_x.nrRows() == mat_y.nrRows()
 //                0 <= j_x[i] < mat_x.nrCols() for 0 <= i < j_x.size(),
 //                0 <= j_y[i] < mat_y.nrCols() for 0 <= i < j_x.size().
-<<<<<<< HEAD
-template <typename ScalarType, class Vec>
-inline void copyCols(const Matrix<ScalarType, CPU>& mat_x, const Vec& j_x,
-                     Matrix<ScalarType, CPU>& mat_y, const Vec& j_y, int /*thread_id*/ = 0,
-                     int /*stream_id*/ = 0) {
-=======
-template <typename Scalar>
-inline void copyCols(const Matrix<Scalar, CPU>& mat_x, const Vector<int, CPU>& j_x,
-                     Matrix<Scalar, CPU>& mat_y, const Vector<int, CPU>& j_y,
-                     int /*thread_id*/ = 0, int /*stream_id*/ = 0) {
->>>>>>> 7601dc96
+template <typename Scalar, class Vec>
+inline void copyCols(const Matrix<Scalar, CPU>& mat_x, const Vec& j_x, Matrix<Scalar, CPU>& mat_y,
+                     const Vec& j_y, int /*thread_id*/ = 0, int /*stream_id*/ = 0) {
   assert(j_x.size() <= j_y.size());
 
   for (int ind_j = 0; ind_j < j_x.size(); ++ind_j)
@@ -120,9 +110,9 @@
 // In/Out: mat_y
 // Preconditions: mat_x.nrRows() == mat_y.nrRows()
 //                0 <= j_x[i] < mat_x.nrCols() for 0 <= i < j_x.size(),
-template <typename ScalarType>
-inline void copyCols(const Matrix<ScalarType, GPU>& mat_x, const Vector<int, GPU>& j_x,
-                     Matrix<ScalarType, GPU>& mat_y, int thread_id = 0, int stream_id = 0) {
+template <typename Scalar>
+inline void copyCols(const Matrix<Scalar, GPU>& mat_x, const Vector<int, GPU>& j_x,
+                     Matrix<Scalar, GPU>& mat_y, int thread_id = 0, int stream_id = 0) {
   assert(mat_x.nrRows() == mat_y.nrRows());
 
   blas::copyCols(mat_x.nrRows(), j_x.size(), j_x.ptr(), mat_x.ptr(), mat_x.leadingDimension(),
@@ -136,8 +126,7 @@
 //                0 <= ix < mat_x.nrRows(), 0 <= iy < mat_y.nrRows().
 template <typename Scalar, DeviceType device_name>
 inline void copyRow(const Matrix<Scalar, device_name>& mat_x, int ix,
-                    Matrix<Scalar, device_name>& mat_y, int iy, int thread_id = 0,
-                    int stream_id = 0) {
+                    Matrix<Scalar, device_name>& mat_y, int iy, int thread_id = 0, int stream_id = 0) {
   assert(ix >= 0 && ix < mat_x.nrRows());
   assert(iy >= 0 && iy < mat_y.nrRows());
   assert(mat_x.nrCols() == mat_y.nrCols());
@@ -152,17 +141,9 @@
 // Preconditions: i_x.size() <= i_y.size(), mat_x.nrCols() == mat_y.nrCols()
 //                0 <= i_x[i] < mat_x.nrRows() for 0 <= i < i_x.size(),
 //                0 <= i_y[i] < mat_y.nrRows() for 0 <= i < i_x.size().
-<<<<<<< HEAD
-template <typename ScalarType, class Vec>
-inline void copyRows(const Matrix<ScalarType, CPU>& mat_x, const Vec& i_x,
-                     Matrix<ScalarType, CPU>& mat_y, const Vec& i_y, int /*thread_id*/ = 0,
-                     int /*stream_id*/ = 0) {
-=======
-template <typename Scalar>
-inline void copyRows(const Matrix<Scalar, CPU>& mat_x, const Vector<int, CPU>& i_x,
-                     Matrix<Scalar, CPU>& mat_y, const Vector<int, CPU>& i_y,
-                     int /*thread_id*/ = 0, int /*stream_id*/ = 0) {
->>>>>>> 7601dc96
+template <typename Scalar, class Vec>
+inline void copyRows(const Matrix<Scalar, CPU>& mat_x, const Vec& i_x, Matrix<Scalar, CPU>& mat_y,
+                     const Vec& i_y, int /*thread_id*/ = 0, int /*stream_id*/ = 0) {
   assert(i_x.size() <= i_y.size());
   assert(mat_x.nrCols() == mat_y.nrCols());
 
@@ -186,9 +167,9 @@
 // In/Out: mat_y
 // Preconditions: mat_x.nrCols() == mat_y.nrCols()
 //                0 <= i_x[i] < mat_x.nrRows() for 0 <= i < i_x.size().
-template <typename ScalarType>
-inline void copyRows(const Matrix<ScalarType, GPU>& mat_x, const Vector<int, GPU>& i_x,
-                     Matrix<ScalarType, GPU>& mat_y, int thread_id = 0, int stream_id = 0) {
+template <typename Scalar>
+inline void copyRows(const Matrix<Scalar, GPU>& mat_x, const Vector<int, GPU>& i_x,
+                     Matrix<Scalar, GPU>& mat_y, int thread_id = 0, int stream_id = 0) {
   assert(mat_x.nrCols() == mat_y.nrCols());
 
   blas::copyRows(mat_x.nrCols(), i_x.size(), i_x.ptr(), mat_x.ptr(), mat_x.leadingDimension(),
@@ -241,8 +222,8 @@
   return difference(cp_a, b, diff_threshold);
 }
 template <typename Scalar, DeviceType device_name_a, DeviceType device_name_b>
-auto difference(const Matrix<Scalar, device_name_a>& a,
-                const Matrix<Scalar, device_name_b>& b, double diff_threshold = 1e-3) {
+auto difference(const Matrix<Scalar, device_name_a>& a, const Matrix<Scalar, device_name_b>& b,
+                double diff_threshold = 1e-3) {
   Matrix<Scalar, CPU> cp_b(b);
   return difference(a, cp_b, diff_threshold);
 }
@@ -323,31 +304,8 @@
   inverse(mat, ipiv, work);
 }
 
-<<<<<<< HEAD
-template <class ScalarType>
-void smallInverse(Matrix<ScalarType, CPU>& m_inv, Vector<int, CPU>& ipiv,
-                  Vector<ScalarType, CPU>& work) {
-  assert(m_inv.is_square());
-  switch (m_inv.nrCols()) {
-    case 1:
-      m_inv(0, 0) = ScalarType(1.) / m_inv(0, 0);
-      break;
-    case 2: {
-      const Matrix<ScalarType, CPU> m(m_inv);
-      const ScalarType det = m(0, 0) * m(1, 1) - m(0, 1) * m(1, 0);
-      m_inv(0, 0) = m(1, 1) / det;
-      m_inv(1, 1) = m(0, 0) / det;
-      m_inv(0, 1) = -m(1, 0) / det;
-      m_inv(1, 0) = -m(0, 1) / det;
-      break;
-    }
-    case 3: {
-      const Matrix<ScalarType, CPU> m(m_inv);
-      const ScalarType det = m(0, 0) * (m(1, 1) * m(2, 2) - m(2, 1) * m(1, 2)) -
-=======
-template <typename Scalar>
-void smallInverse(Matrix<Scalar, CPU>& m_inv, Vector<int, CPU>& ipiv,
-                  Vector<Scalar, CPU>& work) {
+template <typename Scalar>
+void smallInverse(Matrix<Scalar, CPU>& m_inv, Vector<int, CPU>& ipiv, Vector<Scalar, CPU>& work) {
   assert(m_inv.is_square());
   switch (m_inv.nrCols()) {
     case 1:
@@ -367,9 +325,8 @@
     case 3: {
       const Matrix<Scalar, CPU> m(m_inv);
       const Scalar det = m(0, 0) * (m(1, 1) * m(2, 2) - m(2, 1) * m(1, 2)) -
->>>>>>> 7601dc96
-                             m(1, 0) * (m(0, 1) * m(2, 2) - m(0, 2) * m(2, 1)) +
-                             m(2, 0) * (m(0, 1) * m(1, 2) - m(0, 2) * m(1, 1));
+                         m(1, 0) * (m(0, 1) * m(2, 2) - m(0, 2) * m(2, 1)) +
+                         m(2, 0) * (m(0, 1) * m(1, 2) - m(0, 2) * m(1, 1));
       m_inv(0, 0) = (m(1, 1) * m(2, 2) - m(2, 1) * m(1, 2)) / det;
       m_inv(0, 1) = -(m(0, 1) * m(2, 2) - m(0, 2) * m(2, 1)) / det;
       m_inv(0, 2) = (m(0, 1) * m(1, 2) - m(0, 2) * m(1, 1)) / det;
@@ -386,42 +343,6 @@
   }
 }
 
-<<<<<<< HEAD
-template <class ScalarType>
-void smallInverse(Matrix<ScalarType, CPU>& m_inv) {
-  Vector<int, CPU> ipiv;
-  Vector<ScalarType, CPU> work;
-  smallInverse(m_inv, ipiv, work);
-}
-
-// Computes in place the inverse of mat and the determinant of the inverse.
-// In/Out: mat
-// Returns: the determinant of mat^-1
-// Precondition: mat is a non-singular real matrix.
-template <typename ScalarType, template <typename, DeviceType> class MatrixType>
-ScalarType inverseAndDeterminant(MatrixType<ScalarType, CPU>& mat) {
-  assert(mat.is_square());
-  std::vector<int> ipiv(mat.nrRows());
-
-  lapack::UseDevice<CPU>::getrf(mat.nrRows(), mat.nrCols(), mat.ptr(), mat.leadingDimension(),
-                                ipiv.data());
-
-  ScalarType det = 1;
-  for (int i = 0; i < mat.nrCols(); ++i) {
-    det *= mat(i, i);
-    if (ipiv[i] != i + 1)
-      det *= -1;
-  }
-
-  const int lwork = util::getInverseWorkSize(mat);
-  std::vector<ScalarType> work(lwork);
-  lapack::UseDevice<CPU>::getri(mat.nrRows(), mat.ptr(), mat.leadingDimension(), ipiv.data(),
-                                work.data(), lwork);
-
-  return 1. / det;
-}
-
-=======
 template <class Scalar>
 void smallInverse(Matrix<Scalar, CPU>& m_inv) {
   Vector<int, CPU> ipiv;
@@ -429,7 +350,33 @@
   smallInverse(m_inv, ipiv, work);
 }
 
->>>>>>> 7601dc96
+// Computes in place the inverse of mat and the determinant of the inverse.
+// In/Out: mat
+// Returns: the determinant of mat^-1
+// Precondition: mat is a non-singular real matrix.
+template <typename Scalar, template <typename, DeviceType> class MatrixType>
+Scalar inverseAndDeterminant(MatrixType<Scalar, CPU>& mat) {
+  assert(mat.is_square());
+  std::vector<int> ipiv(mat.nrRows());
+
+  lapack::UseDevice<CPU>::getrf(mat.nrRows(), mat.nrCols(), mat.ptr(), mat.leadingDimension(),
+                                ipiv.data());
+
+  Scalar det = 1;
+  for (int i = 0; i < mat.nrCols(); ++i) {
+    det *= mat(i, i);
+    if (ipiv[i] != i + 1)
+      det *= -1;
+  }
+
+  const int lwork = util::getInverseWorkSize(mat);
+  std::vector<Scalar> work(lwork);
+  lapack::UseDevice<CPU>::getri(mat.nrRows(), mat.ptr(), mat.leadingDimension(), ipiv.data(),
+                                work.data(), lwork);
+
+  return 1. / det;
+}
+
 // Remove the j-th column. The data is moved accordingly.
 // In/Out: mat
 // Preconditions: 0 <= j < mat.nrCols().
@@ -568,8 +515,7 @@
 // Preconditions: i.size() == val.size(), 0 <= i[k] < mat.nrRow() for 0 <= k < i.size().
 template <typename Scalar>
 inline void scaleRows(Matrix<Scalar, CPU>& mat, const Vector<int, CPU>& i,
-                      const Vector<Scalar, CPU>& val, int /*thread_id*/ = 0,
-                      int /*stream_id*/ = 0) {
+                      const Vector<Scalar, CPU>& val, int /*thread_id*/ = 0, int /*stream_id*/ = 0) {
   assert(i.size() == val.size());
 
   for (int j = 0; j < mat.nrCols(); ++j)
@@ -664,8 +610,8 @@
 //                a.nrRows() == y.size() if transa == 'N', a.nrCols() == y.size() otherwise,
 //                a.nrCols() == x.size() if transa == 'N', a.nrRows() == x.size() otherwise.
 template <typename Scalar>
-void gemv(char transa, Scalar alpha, const Matrix<Scalar, CPU>& a,
-          const Vector<Scalar, CPU>& x, Scalar beta, Vector<Scalar, CPU>& y) {
+void gemv(char transa, Scalar alpha, const Matrix<Scalar, CPU>& a, const Vector<Scalar, CPU>& x,
+          Scalar beta, Vector<Scalar, CPU>& y) {
   if (transa == 'N') {
     assert(a.nrRows() == y.size());
     assert(a.nrCols() == x.size());
@@ -705,8 +651,8 @@
 template <typename Scalar, DeviceType device_name, template <typename, DeviceType> class MatrixA,
           template <typename, DeviceType> class MatrixB, template <typename, DeviceType> class MatrixC>
 void gemm(char transa, char transb, Scalar alpha, const MatrixA<Scalar, device_name>& a,
-          const MatrixB<Scalar, device_name>& b, Scalar beta,
-          MatrixC<Scalar, device_name>& c, int thread_id = 0, int stream_id = 0) {
+          const MatrixB<Scalar, device_name>& b, Scalar beta, MatrixC<Scalar, device_name>& c,
+          int thread_id = 0, int stream_id = 0) {
   int m = c.nrRows();
   int n = c.nrCols();
   int k;
@@ -807,8 +753,8 @@
 //                ka == kb, where ka = a.nrCols() if transa == 'N', ka = a.nrRows() otherwise and
 //                          kb = b.nrRows() if transb == 'N', kb = b.nrCols() otherwise.
 template <typename Scalar>
-void gemm(char transa, char transb, Matrix<Scalar, CPU>& a,
-          Matrix<std::complex<Scalar>, CPU>& b, Matrix<std::complex<Scalar>, CPU>& c) {
+void gemm(char transa, char transb, Matrix<Scalar, CPU>& a, Matrix<std::complex<Scalar>, CPU>& b,
+          Matrix<std::complex<Scalar>, CPU>& c) {
   Matrix<Scalar, CPU> b_part(b.size());
   Matrix<Scalar, CPU> c_re(c.size());
   Matrix<Scalar, CPU> c_im(c.size());
@@ -891,8 +837,7 @@
 //                and kb = b[0].nrRows() if transb == 'N', kb = b[0].nrCols() otherwise.
 template <typename Scalar>
 void multiply(char transa, char transb, const std::array<Matrix<Scalar, CPU>, 2>& a,
-              const std::array<Matrix<Scalar, CPU>, 2>& b,
-              std::array<Matrix<Scalar, CPU>, 2>& c,
+              const std::array<Matrix<Scalar, CPU>, 2>& b, std::array<Matrix<Scalar, CPU>, 2>& c,
               std::array<Matrix<Scalar, CPU>, 5>& work) {
   assert(a[0].size() == a[1].size());
   assert(b[0].size() == b[1].size());
@@ -929,8 +874,7 @@
 
 template <typename Scalar>
 void multiply(const std::array<Matrix<Scalar, CPU>, 2>& a,
-              const std::array<Matrix<Scalar, CPU>, 2>& b,
-              std::array<Matrix<Scalar, CPU>, 2>& c,
+              const std::array<Matrix<Scalar, CPU>, 2>& b, std::array<Matrix<Scalar, CPU>, 2>& c,
               std::array<Matrix<Scalar, CPU>, 5>& work) {
   multiply('N', 'N', a, b, c, work);
 }
@@ -949,8 +893,7 @@
 //                and kb = b.nrRows() if transb == 'N', kb = b.nrCols() otherwise.
 template <typename Scalar, DeviceType device_name>
 void multiply(char transa, char transb, const std::array<Matrix<Scalar, device_name>, 2>& a,
-              const Matrix<Scalar, device_name>& b,
-              std::array<Matrix<Scalar, device_name>, 2>& c) {
+              const Matrix<Scalar, device_name>& b, std::array<Matrix<Scalar, device_name>, 2>& c) {
   assert(transa == 'N' || transa == 'T' || transa == 'C');
   assert(transb == 'N' || transb == 'T');
   assert(a[0].size() == a[1].size());
@@ -963,8 +906,7 @@
 
 template <typename Scalar, DeviceType device_name>
 void multiply(const std::array<Matrix<Scalar, device_name>, 2>& a,
-              const Matrix<Scalar, device_name>& b,
-              std::array<Matrix<Scalar, device_name>, 2>& c) {
+              const Matrix<Scalar, device_name>& b, std::array<Matrix<Scalar, device_name>, 2>& c) {
   multiply('N', 'N', a, b, c);
 }
 
@@ -1055,9 +997,8 @@
 // Postcondition: lambda_re, lambda_i, are resized, vl if jobvl == 'V', vr if jobvr == 'V' are
 // resized.
 template <typename Scalar>
-void eigensolver(char jobvl, char jobvr, const Matrix<Scalar, CPU>& a,
-                 Vector<Scalar, CPU>& lambda_re, Vector<Scalar, CPU>& lambda_im,
-                 Matrix<Scalar, CPU>& vl, Matrix<Scalar, CPU>& vr) {
+void eigensolver(char jobvl, char jobvr, const Matrix<Scalar, CPU>& a, Vector<Scalar, CPU>& lambda_re,
+                 Vector<Scalar, CPU>& lambda_im, Matrix<Scalar, CPU>& vl, Matrix<Scalar, CPU>& vr) {
   assert(a.is_square());
 
   Matrix<Scalar, CPU> a_copy(a);
@@ -1094,8 +1035,7 @@
 // Postcondition: lambda, is resized, vl if jobvl == 'V', vr if jobvr == 'V' are resized.
 template <typename Scalar>
 void eigensolver(char jobvl, char jobvr, const Matrix<std::complex<Scalar>, CPU>& a,
-                 Vector<std::complex<Scalar>, CPU>& lambda,
-                 Matrix<std::complex<Scalar>, CPU>& vl,
+                 Vector<std::complex<Scalar>, CPU>& lambda, Matrix<std::complex<Scalar>, CPU>& vl,
                  Matrix<std::complex<Scalar>, CPU>& vr) {
   assert(a.is_square());
 
@@ -1184,8 +1124,7 @@
 }
 
 template <typename Scalar>
-void eigensolverGreensFunctionMatrix(char jobv, char uplo,
-                                     const Matrix<std::complex<Scalar>, CPU>& a,
+void eigensolverGreensFunctionMatrix(char jobv, char uplo, const Matrix<std::complex<Scalar>, CPU>& a,
                                      Vector<Scalar, CPU>& lambda,
                                      Matrix<std::complex<Scalar>, CPU>& v) {
   assert(a.is_square());
@@ -1214,8 +1153,7 @@
 // Out: a_inv
 // Postconditions: a_inv is resized to the needed dimension.
 template <typename Scalar>
-void pseudoInverse(const Matrix<Scalar, CPU>& a, Matrix<Scalar, CPU>& a_inv,
-                   double eps = 1.e-6) {
+void pseudoInverse(const Matrix<Scalar, CPU>& a, Matrix<Scalar, CPU>& a_inv, double eps = 1.e-6) {
   int m = a.nrRows();
   int n = a.nrCols();
   a_inv.resizeNoCopy(std::make_pair(n, m));
@@ -1273,13 +1211,12 @@
     gemm('N', 'C', at_a, a, a_inv);
   }
 }
-<<<<<<< HEAD
 
 // Computes (in place) the determinant of the matrix.
 // Returns: determinant.
 // Postcondition: M is its LU decomposition.
-template <template <typename, DeviceType> class MatrixType, typename ScalarType, DeviceType device>
-double determinantIP(MatrixType<ScalarType, device>& M) {
+template <template <typename, DeviceType> class MatrixType, typename Scalar, DeviceType device>
+double determinantIP(MatrixType<Scalar, device>& M) {
   assert(M.nrCols() == M.nrRows());
   const int n = M.nrCols();
   std::vector<int> ipiv(n);
@@ -1305,15 +1242,14 @@
 
 // Copy and computes the determinant of the matrix.
 // Returns: determinant.
-template <typename ScalarType>
-double determinant(const Matrix<ScalarType, CPU>& M) {
-  Matrix<ScalarType, CPU> M_copy(M);
+template <typename Scalar>
+double determinant(const Matrix<Scalar, CPU>& M) {
+  Matrix<Scalar, CPU> M_copy(M);
   return determinantIP(M_copy);
 }
 
-template <typename ScalarType>
-bool areNear(const Matrix<ScalarType, CPU>& A, const Matrix<ScalarType, CPU>& B,
-             const double err = 1e-16) {
+template <typename Scalar>
+bool areNear(const Matrix<Scalar, CPU>& A, const Matrix<Scalar, CPU>& B, const double err = 1e-16) {
   if (A.size() != B.size())
     return false;
 
@@ -1325,8 +1261,6 @@
   return true;
 }
 
-=======
->>>>>>> 7601dc96
 }  // namespace matrixop
 }  // namespace linalg
 }  // namespace dca
