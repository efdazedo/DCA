// Copyright (C) 2018 ETH Zurich
// Copyright (C) 2018 UT-Battelle, LLC
// All rights reserved.
//
// See LICENSE for terms of usage.
// See CITATION.md for citation guidelines, if DCA++ is used for scientific publications.
//
// Author: Peter Staar (taa@zurich.ibm.com)
//         Urs R. Haehner (haehneru@itp.phys.ethz.ch)
//         Giovanni Balduzzi (gbalduzz@itp.phys.ethz.ch)
//
// This class reads, stores, and writes the Monte Carlo solver parameters.
// It is templated on the MC solver name and only implemented when specialized for CT-AUX and
// SS-CT-HYB.

#ifndef DCA_PHYS_PARAMETERS_MC_SOLVER_PARAMETERS_HPP
#define DCA_PHYS_PARAMETERS_MC_SOLVER_PARAMETERS_HPP

#include <array>
#include <iostream>
#include <stdexcept>
#include "dca/phys/dca_step/cluster_solver/cluster_solver_name.hpp"

namespace dca {
namespace phys {
namespace params {
// dca::phys::params::

// Empty class template
template <solver::ClusterSolverName solver_name>
class McSolverParameters {};

// Specialization for CT-AUX
template <>
class McSolverParameters<solver::CT_AUX> {
public:
  McSolverParameters()
      : expansion_parameter_K_(1.),
        initial_configuration_size_(10),
        initial_matrix_size_(128),
        max_submatrix_size_(128),
        neglect_bennett_updates_(false),
        additional_time_measurements_(false) {}

  template <typename Concurrency>
  int getBufferSize(const Concurrency& concurrency) const;
  template <typename Concurrency>
  void pack(const Concurrency& concurrency, char* buffer, int buffer_size, int& position) const;
  template <typename Concurrency>
  void unpack(const Concurrency& concurrency, char* buffer, int buffer_size, int& position);

  template <typename ReaderOrWriter>
  void readWrite(ReaderOrWriter& reader_or_writer);

  double get_expansion_parameter_K() const {
    return expansion_parameter_K_;
  }
  int get_initial_configuration_size() const {
    return initial_configuration_size_;
  }
  int get_initial_matrix_size() const {
    return initial_matrix_size_;
  }
  int get_max_submatrix_size() const {
    return max_submatrix_size_;
  }
  void set_max_submatrix_size(int submatrix_size) {
    max_submatrix_size_ = submatrix_size;
  }
  bool neglect_bennett_updates() const {
    return neglect_bennett_updates_;
  }
  bool additional_time_measurements() const {
    return additional_time_measurements_;
  }

private:
  double expansion_parameter_K_;
  int initial_configuration_size_;
  int initial_matrix_size_;
  int max_submatrix_size_;
  bool neglect_bennett_updates_;
  bool additional_time_measurements_;
};

template <typename Concurrency>
int McSolverParameters<solver::CT_AUX>::getBufferSize(const Concurrency& concurrency) const {
  int buffer_size = 0;

  buffer_size += concurrency.get_buffer_size(expansion_parameter_K_);
  buffer_size += concurrency.get_buffer_size(initial_configuration_size_);
  buffer_size += concurrency.get_buffer_size(initial_matrix_size_);
  buffer_size += concurrency.get_buffer_size(max_submatrix_size_);
  buffer_size += concurrency.get_buffer_size(neglect_bennett_updates_);
  buffer_size += concurrency.get_buffer_size(additional_time_measurements_);

  return buffer_size;
}

template <typename Concurrency>
void McSolverParameters<solver::CT_AUX>::pack(const Concurrency& concurrency, char* buffer,
                                              int buffer_size, int& position) const {
  concurrency.pack(buffer, buffer_size, position, expansion_parameter_K_);
  concurrency.pack(buffer, buffer_size, position, initial_configuration_size_);
  concurrency.pack(buffer, buffer_size, position, initial_matrix_size_);
  concurrency.pack(buffer, buffer_size, position, max_submatrix_size_);
  concurrency.pack(buffer, buffer_size, position, neglect_bennett_updates_);
  concurrency.pack(buffer, buffer_size, position, additional_time_measurements_);
}

template <typename Concurrency>
void McSolverParameters<solver::CT_AUX>::unpack(const Concurrency& concurrency, char* buffer,
                                                int buffer_size, int& position) {
  concurrency.unpack(buffer, buffer_size, position, expansion_parameter_K_);
  concurrency.unpack(buffer, buffer_size, position, initial_configuration_size_);
  concurrency.unpack(buffer, buffer_size, position, initial_matrix_size_);
  concurrency.unpack(buffer, buffer_size, position, max_submatrix_size_);
  concurrency.unpack(buffer, buffer_size, position, neglect_bennett_updates_);
  concurrency.unpack(buffer, buffer_size, position, additional_time_measurements_);
}

// TODO: None of the open_group methods seem to throw.
template <typename ReaderOrWriter>
void McSolverParameters<solver::CT_AUX>::readWrite(ReaderOrWriter& reader_or_writer) {
  try {
    reader_or_writer.open_group("CT-AUX");

    try {
      reader_or_writer.execute("expansion-parameter-K", expansion_parameter_K_);
    }
    catch (const std::exception& r_e) {
    }
    try {
      reader_or_writer.execute("initial-configuration-size", initial_configuration_size_);
    }
    catch (const std::exception& r_e) {
    }
    try {
      reader_or_writer.execute("initial-matrix-size", initial_matrix_size_);
    }
    catch (const std::exception& r_e) {
    }
    try {
      reader_or_writer.execute("max-submatrix-size", max_submatrix_size_);
    }
    catch (const std::exception& r_e) {
    }
    try {
      reader_or_writer.execute("neglect-Bennett-updates", neglect_bennett_updates_);
    }
    catch (const std::exception& r_e) {
    }
    try {
      reader_or_writer.execute("additional-time-measurements", additional_time_measurements_);
    }
    catch (const std::exception& r_e) {
    }

    reader_or_writer.close_group();
  }
  catch (const std::exception& r_e) {
  }
}

// Specialization for SS-CT-HYB
template <>
class McSolverParameters<solver::SS_CT_HYB> {
public:
  McSolverParameters()
      : self_energy_tail_cutoff_(0), steps_per_sweep_(0.5), shifts_per_sweep_(0.5) {}

  template <typename Concurrency>
  int getBufferSize(const Concurrency& concurrency) const;
  template <typename Concurrency>
  void pack(const Concurrency& concurrency, char* buffer, int buffer_size, int& position) const;
  template <typename Concurrency>
  void unpack(const Concurrency& concurrency, char* buffer, int buffer_size, int& position);

  template <typename ReaderOrWriter>
  void readWrite(ReaderOrWriter& reader_or_writer);

  int get_self_energy_tail_cutoff() const {
    return self_energy_tail_cutoff_;
  }
  double get_steps_per_sweep() const {
    return steps_per_sweep_;
  }
  double get_shifts_per_sweep() const {
    return shifts_per_sweep_;
  }

private:
  int self_energy_tail_cutoff_;
  double steps_per_sweep_;
  double shifts_per_sweep_;
};

template <typename Concurrency>
int McSolverParameters<solver::SS_CT_HYB>::getBufferSize(const Concurrency& concurrency) const {
  int buffer_size = 0;

  buffer_size += concurrency.get_buffer_size(self_energy_tail_cutoff_);
  buffer_size += concurrency.get_buffer_size(steps_per_sweep_);
  buffer_size += concurrency.get_buffer_size(shifts_per_sweep_);

  return buffer_size;
}

template <typename Concurrency>
void McSolverParameters<solver::SS_CT_HYB>::pack(const Concurrency& concurrency, char* buffer,
                                                 int buffer_size, int& position) const {
  concurrency.pack(buffer, buffer_size, position, self_energy_tail_cutoff_);
  concurrency.pack(buffer, buffer_size, position, steps_per_sweep_);
  concurrency.pack(buffer, buffer_size, position, shifts_per_sweep_);
}

template <typename Concurrency>
void McSolverParameters<solver::SS_CT_HYB>::unpack(const Concurrency& concurrency, char* buffer,
                                                   int buffer_size, int& position) {
  concurrency.unpack(buffer, buffer_size, position, self_energy_tail_cutoff_);
  concurrency.unpack(buffer, buffer_size, position, steps_per_sweep_);
  concurrency.unpack(buffer, buffer_size, position, shifts_per_sweep_);
}

template <typename ReaderOrWriter>
void McSolverParameters<solver::SS_CT_HYB>::readWrite(ReaderOrWriter& reader_or_writer) {
  try {
    reader_or_writer.open_group("SS-CT-HYB");

    try {
      reader_or_writer.execute("self-energy-tail-cutoff", self_energy_tail_cutoff_);
    }
    catch (const std::exception& r_e) {
    }
    try {
      reader_or_writer.execute("steps-per-sweep", steps_per_sweep_);
    }
    catch (const std::exception& r_e) {
    }
    try {
      reader_or_writer.execute("shifts-per-sweep", shifts_per_sweep_);
    }
    catch (const std::exception& r_e) {
    }

    reader_or_writer.close_group();
  }
  catch (const std::exception& r_e) {
  }
}

// Specialization for CT-INT
template <>
class McSolverParameters<solver::CT_INT> {
public:
  template <typename Concurrency>
  int getBufferSize(const Concurrency& concurrency) const;
  template <typename Concurrency>
  void pack(const Concurrency& concurrency, char* buffer, int buffer_size, int& position) const;
  template <typename Concurrency>
  void unpack(const Concurrency& concurrency, char* buffer, int buffer_size, int& position);

  template <typename ReaderOrWriter>
  void readWrite(ReaderOrWriter& reader_or_writer);

  int getInitialConfigurationSize() const {
    return initial_configuration_size_;
  }

  void setInitialConfigurationSize(const int size) {
    initial_configuration_size_ = size;
  }

  std::array<double, 3> getAlphas() const {
    return std::array<double, 3>{alpha_dd_pos_, alpha_dd_neg_, alpha_ndd_};
  }

<<<<<<< HEAD

  bool adjustAlphaDd() const {
      return adjust_alpha_dd_;
=======
  bool adjustAlphaDd() const {
    return adjust_alpha_dd_;
>>>>>>> 51d00850
  }

  double getDoubleUpdateProbability() const {
    return double_update_probability_;
  }

  void setDoubleUpdateProbability(const double p) {
    double_update_probability_ = p;
<<<<<<< HEAD
  }

  int getMaxSubmatrixSize() const {
    return max_submatrix_size_;
  }

=======
  }

  int getMaxSubmatrixSize() const {
    return max_submatrix_size_;
  }

>>>>>>> 51d00850
  void setMaxSubmatrixSize(const int size) {
    max_submatrix_size_ = size;
  }

private:
  int initial_configuration_size_ = 0;
  double alpha_dd_pos_ = 0.501;
  double alpha_dd_neg_ = 0;
  double alpha_ndd_ = 1e-4;
  bool adjust_alpha_dd_ = false;
  double double_update_probability_ = 0;
<<<<<<< HEAD
  bool double_counted_interaction_ = true;
=======
>>>>>>> 51d00850
  int max_submatrix_size_ = 1;
};

template <typename Concurrency>
int McSolverParameters<solver::CT_INT>::getBufferSize(const Concurrency& concurrency) const {
  int buffer_size = 0;
  buffer_size += concurrency.get_buffer_size(initial_configuration_size_);
  buffer_size += concurrency.get_buffer_size(alpha_dd_pos_);
  buffer_size += concurrency.get_buffer_size(alpha_dd_neg_);
  buffer_size += concurrency.get_buffer_size(alpha_ndd_);
  buffer_size += concurrency.get_buffer_size(adjust_alpha_dd_);
  buffer_size += concurrency.get_buffer_size(double_update_probability_);
  buffer_size += concurrency.get_buffer_size(max_submatrix_size_);

  return buffer_size;
}

template <typename Concurrency>
void McSolverParameters<solver::CT_INT>::pack(const Concurrency& concurrency, char* buffer,
                                              const int buffer_size, int& position) const {
  concurrency.pack(buffer, buffer_size, position, initial_configuration_size_);
  concurrency.pack(buffer, buffer_size, position, alpha_dd_pos_);
  concurrency.pack(buffer, buffer_size, position, alpha_dd_neg_);
  concurrency.pack(buffer, buffer_size, position, alpha_ndd_);
  concurrency.pack(buffer, buffer_size, position, adjust_alpha_dd_);
  concurrency.pack(buffer, buffer_size, position, double_update_probability_);
  concurrency.pack(buffer, buffer_size, position, max_submatrix_size_);
}

template <typename Concurrency>
void McSolverParameters<solver::CT_INT>::unpack(const Concurrency& concurrency, char* buffer,
                                                const int buffer_size, int& position) {
  concurrency.unpack(buffer, buffer_size, position, initial_configuration_size_);
  concurrency.unpack(buffer, buffer_size, position, alpha_dd_pos_);
  concurrency.unpack(buffer, buffer_size, position, alpha_dd_neg_);
  concurrency.unpack(buffer, buffer_size, position, alpha_ndd_);
  concurrency.unpack(buffer, buffer_size, position, adjust_alpha_dd_);
  concurrency.unpack(buffer, buffer_size, position, double_update_probability_);
  concurrency.unpack(buffer, buffer_size, position, max_submatrix_size_);
}

template <typename ReaderOrWriter>
void McSolverParameters<solver::CT_INT>::readWrite(ReaderOrWriter& reader_or_writer) {
  try {
    // TODO: None of the open_group methods seem to throw.
    reader_or_writer.open_group("CT-INT");

    auto tryToRead = [&](const std::string& name, auto& obj) {
      try {
        reader_or_writer.execute(name, obj);
      }
      catch (const std::exception& /*err*/) {
      }
    };

    tryToRead("initial-configuration-size", initial_configuration_size_);
    tryToRead("alpha-dd-pos", alpha_dd_pos_);
    tryToRead("alpha-dd-neg", alpha_dd_neg_);
    tryToRead("alpha-ndd", alpha_ndd_);
    tryToRead("adjust-alpha-dd", adjust_alpha_dd_);
    tryToRead("double-update-probability", double_update_probability_);
    tryToRead("max-submatrix-size", max_submatrix_size_);
    reader_or_writer.close_group();
  }
  catch (const std::exception& /*r_e*/) {
    std::cout << "\nNo CT-INT solver parameters defined!\n" << std::endl;
    throw std::logic_error(__PRETTY_FUNCTION__);
  }
}

}  // namespace params
}  // namespace phys
}  // namespace dca

#endif  // DCA_PHYS_PARAMETERS_MC_SOLVER_PARAMETERS_HPP<|MERGE_RESOLUTION|>--- conflicted
+++ resolved
@@ -275,14 +275,8 @@
     return std::array<double, 3>{alpha_dd_pos_, alpha_dd_neg_, alpha_ndd_};
   }
 
-<<<<<<< HEAD
-
-  bool adjustAlphaDd() const {
-      return adjust_alpha_dd_;
-=======
   bool adjustAlphaDd() const {
     return adjust_alpha_dd_;
->>>>>>> 51d00850
   }
 
   double getDoubleUpdateProbability() const {
@@ -291,21 +285,12 @@
 
   void setDoubleUpdateProbability(const double p) {
     double_update_probability_ = p;
-<<<<<<< HEAD
   }
 
   int getMaxSubmatrixSize() const {
     return max_submatrix_size_;
   }
 
-=======
-  }
-
-  int getMaxSubmatrixSize() const {
-    return max_submatrix_size_;
-  }
-
->>>>>>> 51d00850
   void setMaxSubmatrixSize(const int size) {
     max_submatrix_size_ = size;
   }
@@ -317,10 +302,6 @@
   double alpha_ndd_ = 1e-4;
   bool adjust_alpha_dd_ = false;
   double double_update_probability_ = 0;
-<<<<<<< HEAD
-  bool double_counted_interaction_ = true;
-=======
->>>>>>> 51d00850
   int max_submatrix_size_ = 1;
 };
 
