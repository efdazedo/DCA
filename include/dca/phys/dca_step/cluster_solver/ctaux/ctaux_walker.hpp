// Copyright (C) 2018 ETH Zurich
// Copyright (C) 2018 UT-Battelle, LLC
// All rights reserved.
//
// See LICENSE for terms of usage.
// See CITATION.md for citation guidelines, if DCA++ is used for scientific publications.
//
// Author: Peter Staar (taa@zurich.ibm.com)
//         Giovanni Balduzzi (gbalduzz@itp.phys.ethz.ch)
//
// This class organizes the MC walker in the CT-AUX QMC.

#ifndef DCA_PHYS_DCA_STEP_CLUSTER_SOLVER_CTAUX_CTAUX_WALKER_HPP
#define DCA_PHYS_DCA_STEP_CLUSTER_SOLVER_CTAUX_CTAUX_WALKER_HPP

#include <cassert>
#include <cstdint>  // uint64_t
#include <cstdlib>  // std::size_t
#include <cmath>
#include <iomanip>
#include <iostream>
#include <stdexcept>
#include <vector>

#include "dca/linalg/linalg.hpp"
#include "dca/io/hdf5/hdf5_writer.hpp"
#include "dca/linalg/matrixop.hpp"
#include "dca/linalg/util/cuda_event.hpp"
#include "dca/linalg/util/stream_functions.hpp"
#include "dca/phys/dca_step/cluster_solver/ctaux/domains/hs_vertex_move_domain.hpp"
#include "dca/phys/dca_step/cluster_solver/ctaux/structs/ct_aux_hs_configuration.hpp"
#include "dca/phys/dca_step/cluster_solver/ctaux/structs/ctaux_walker_data.hpp"
#include "dca/phys/dca_step/cluster_solver/ctaux/structs/read_write_config.hpp"
#include "dca/phys/dca_step/cluster_solver/ctaux/structs/vertex_singleton.hpp"
#include "dca/phys/dca_step/cluster_solver/ctaux/walker/ct_aux_walker_tools.hpp"
#include "dca/phys/dca_step/cluster_solver/ctaux/walker/tools/g0_interpolation/g0_interpolation.hpp"
#include "dca/phys/dca_step/cluster_solver/ctaux/walker/tools/g_tools.hpp"
#include "dca/phys/dca_step/cluster_solver/ctaux/walker/tools/n_tools.hpp"
#include "dca/phys/dca_step/cluster_solver/ctaux/walker/tools/shrink_tools.hpp"
#include "dca/phys/dca_step/cluster_solver/ctaux/walker/walker_bit.hpp"
#include "dca/phys/dca_step/cluster_solver/shared_tools/util/accumulator.hpp"
#include "dca/util/print_time.hpp"

namespace dca {
namespace phys {
namespace solver {
namespace ctaux {
// dca::phys::solver::ctaux::

template <dca::linalg::DeviceType device_t, class Parameters, class Data, typename Real>
class CtauxWalker : public WalkerBIT<Parameters, Data, Real>,
                    public CtauxWalkerData<device_t, Parameters, Real> {
public:
<<<<<<< HEAD
  using vertex_singleton_type = vertex_singleton;
  using configuration_type = CT_AUX_HS_configuration<Parameters>;
  using rng_type = typename Parameters::random_number_generator;

  using profiler_type = typename CtauxTypedefs<Parameters, Data>::profiler_type;
  using concurrency_type = typename CtauxTypedefs<Parameters, Data>::concurrency_type;
=======
  using parameters_type = Parameters;  // typedef for derived class.
  using Configuration = CT_AUX_HS_configuration<Parameters>;
  using Rng = typename Parameters::random_number_generator;

  using Profiler = typename Parameters::profiler_type;
  using Concurrency = typename CtauxTypedefs<Parameters, Data>::concurrency_type;
>>>>>>> 7b6f95c4

  const static dca::linalg::DeviceType walker_device_type = device_t;

public:
<<<<<<< HEAD
  CtauxWalker(Parameters& parameters_ref, Data& MOMS_ref, rng_type& rng_ref, int id);
=======
  CtauxWalker(/*const*/ Parameters& parameters, Data& MOMS_ref, Rng& rng_ref, int id);
>>>>>>> 7b6f95c4

  void initialize(int iteration);

  bool is_thermalized() const {
    return thermalized_;
  }

  void markThermalized();

  // Does one sweep, if the walker is not yet thermalized (warm-up).
  // Otherwise, does multiple sweeps according to the input parameter "sweeps-per-measurement".
  void doSweep();

  // Does one submatrix step of at most single_spin_updates_todo single spin updates.
  // Precondition: single_spin_updates_todo > 0
  // Postcondition: single_spin_updates_todo has been updated according to the executed submatrix
  //                update.
  // In/Out: single_spin_updates_todo
  void doStep(int& single_spin_updates_todo);

  // Computes M(N).
  // Out: Ms.
  // Returns: pointer to the event marking the end of the computation.
  template <typename AccumType>
  const linalg::util::CudaEvent* computeM(std::array<linalg::Matrix<AccumType, device_t>, 2>& Ms);

<<<<<<< HEAD
  auto& get_configuration();
=======
  auto& get_configuration() {
    return configuration_;
  }
  const auto& get_configuration() const {
    return configuration_;
  }

  auto get_matrix_configuration() const {
    return configuration_.get_matrix_configuration();
  }
>>>>>>> 7b6f95c4

  int get_sign();
  int get_thread_id();

  double get_Gflop();

  template <class stream_type>
  void to_JSON(stream_type& /*ss*/) {}

  void readConfig(dca::io::Buffer& buff);
  dca::io::Buffer dumpConfig() const;

  // Writes the current progress, the number of interacting spins and the total configuration_ size
  // to stdout.
  // TODO: Before this method can be made const, CT_AUX_HS_configuration and vertex_pair need to be
  //       made const correct.
  void updateShell(const int done, const int total) /*const*/;

  // Writes a summary of the walker's Markov chain updates and visited configurations to stdout.
  void printSummary() const;

  std::size_t deviceFingerprint() const {
    if (device_t == linalg::GPU)
      return G0_tools_obj.deviceFingerprint() + N_tools_obj.deviceFingerprint() +
             SHRINK_tools_obj.deviceFingerprint() +
             CtauxWalkerData<device_t, Parameters, Real>::deviceFingerprint();
    else
      return 0;
  }

  Real get_MC_log_weight() const {
    return mc_log_weight_;
  }

private:
  void addNonInteractingSpinsToMatrices();

  void generate_delayed_spins(int& single_spin_updates_todo);

  // Generates delayed single spin updates.
  // Returns the total number of proposed single spin updates including "static" steps.
  // Version that aborts when a Bennett spin is proposed for removal.
  int generateDelayedSpinsAbortAtBennett(int single_spin_updates_todo);

  // Version that neglects Bennett updates.
  int generateDelayedSpinsNeglectBennett(int single_spin_updates_todo);

  void finalizeDelayedSpins();

  void read_Gamma_matrices(e_spin_states e_spin);

  void compute_Gamma_matrices();

  void add_delayed_spin(int& delayed_index, int& Gamma_up_size, int& Gamma_dn_size);

  void add_delayed_spins_to_the_configuration();

  void remove_non_accepted_and_bennett_spins_from_Gamma(int& Gamma_up_size, int& Gamma_dn_size);

  void apply_bennett_on_Gamma_matrices(int& Gamma_up_size, int& Gamma_dn_size);

  void neutralize_delayed_spin(int& delayed_index, int& Gamma_up_size, int& Gamma_dn_size);

  template <dca::linalg::DeviceType dev_t = device_t>
  std::enable_if_t<dev_t == device_t && device_t != dca::linalg::CPU, void> download_from_device();

  template <dca::linalg::DeviceType dev_t = device_t>
  std::enable_if_t<dev_t == device_t && device_t == dca::linalg::CPU, void> download_from_device();

  template <dca::linalg::DeviceType dev_t = device_t>
  std::enable_if_t<dev_t == device_t && device_t != dca::linalg::CPU, void> upload_to_device();

  template <dca::linalg::DeviceType dev_t = device_t>
  std::enable_if_t<dev_t == device_t && device_t == dca::linalg::CPU, void> upload_to_device();

  void add_delayed_spins();

  void update_N_matrix_with_Gamma_matrix();

  void clean_up_the_configuration();

  HS_vertex_move_type get_new_HS_move();

  // INTERNAL: Unused.
  int get_new_vertex_index(HS_vertex_move_type HS_current_move);

  // INTERNAL: Unused.
  HS_spin_states_type get_new_spin_value(HS_vertex_move_type HS_current_move);

  double calculate_acceptace_ratio(Real ratio, HS_vertex_move_type HS_current_move, Real QMC_factor);

  bool assert_exp_delta_V_value(HS_field_sign HS_field, int random_vertex_ind,
                                HS_spin_states_type new_HS_spin_value, Real exp_delta_V);
<<<<<<< HEAD
=======

  void recomputeMCWeight();
>>>>>>> 7b6f95c4

private:
  using WalkerBIT<Parameters, Data, Real>::check_G0_matrices;
  using WalkerBIT<Parameters, Data, Real>::check_N_matrices;
  using WalkerBIT<Parameters, Data, Real>::check_G_matrices;

private:
  struct delayed_spin_struct {
    int delayed_spin_index;

    HS_vertex_move_type HS_current_move;
    int random_vertex_ind;
    HS_spin_states_type new_HS_spin_value;

    Real QMC_factor;

    bool is_accepted_move;
    bool is_a_bennett_spin;

    e_spin_states e_spin_HS_field_DN;
    e_spin_states e_spin_HS_field_UP;

    int configuration_e_spin_index_HS_field_DN;
    int configuration_e_spin_index_HS_field_UP;

    int Gamma_index_HS_field_DN;
    int Gamma_index_HS_field_UP;

    Real exp_V_HS_field_DN;
    Real exp_V_HS_field_UP;

    Real exp_delta_V_HS_field_DN;
    Real exp_delta_V_HS_field_UP;

    Real exp_minus_delta_V_HS_field_UP;
    Real exp_minus_delta_V_HS_field_DN;
  };

private:
<<<<<<< HEAD
  Parameters& parameters;
  Data& MOMS;
  concurrency_type& concurrency;
=======
  /*const*/ Parameters& parameters_;
  Data& data_;
  const Concurrency& concurrency_;
>>>>>>> 7b6f95c4

  int thread_id;
  int stream_id;

  CV<Parameters> CV_obj;
  CT_AUX_WALKER_TOOLS<dca::linalg::CPU, Real> ctaux_tools;

  Rng& rng;
  Configuration configuration_;

<<<<<<< HEAD
  G0_INTERPOLATION<device_t, Parameters, Real> G0_tools_obj;
=======
  G0Interpolation<device_t, Parameters, Real> G0_tools_obj;
>>>>>>> 7b6f95c4
  N_TOOLS<device_t, Parameters, Real> N_tools_obj;
  G_TOOLS<device_t, Parameters, Real> G_tools_obj;

  SHRINK_TOOLS<device_t, Real> SHRINK_tools_obj;

  using CtauxWalkerData<device_t, Parameters, Real>::N_up;
  using CtauxWalkerData<device_t, Parameters, Real>::N_dn;

  using CtauxWalkerData<device_t, Parameters, Real>::G0_up;
  using CtauxWalkerData<device_t, Parameters, Real>::G0_dn;

  using CtauxWalkerData<device_t, Parameters, Real>::Gamma_up;
  using CtauxWalkerData<device_t, Parameters, Real>::Gamma_dn;

  using CtauxWalkerData<device_t, Parameters, Real>::G_up;
  using CtauxWalkerData<device_t, Parameters, Real>::G_dn;

  dca::linalg::Matrix<Real, dca::linalg::CPU> Gamma_up_CPU;
  dca::linalg::Matrix<Real, dca::linalg::CPU> Gamma_dn_CPU;

  Real Gamma_up_diag_max;
  Real Gamma_up_diag_min;
  Real Gamma_dn_diag_max;
  Real Gamma_dn_diag_min;

  dca::linalg::Matrix<Real, dca::linalg::CPU> stored_Gamma_up_CPU;
  dca::linalg::Matrix<Real, dca::linalg::CPU> stored_Gamma_dn_CPU;

  std::vector<int> random_vertex_vector;
  std::vector<HS_vertex_move_type> HS_current_move_vector;
  std::vector<HS_spin_states_type> new_HS_spin_value_vector;

  std::vector<int> vertex_indixes_CPU;
  std::vector<Real> exp_V_CPU;
  std::vector<Real> exp_delta_V_CPU;

  dca::linalg::Vector<int, device_t> vertex_indixes;
  dca::linalg::Vector<Real, device_t> exp_V;
  dca::linalg::Vector<Real, device_t> exp_delta_V;

  std::vector<delayed_spin_struct> delayed_spins;
  std::vector<delayed_spin_struct> bennett_spins;

  int number_of_interacting_spins;

  int number_of_creations;
  int number_of_annihilations;

  bool annihilation_proposal_aborted_;
  uint64_t aborted_vertex_id_;

  bool thermalized_;
  bool Bennett;

  int sign_;
  Real mc_log_weight_ = 0.;
  const Real mc_log_weight_constant_;

  int warm_up_sweeps_done_;
  util::Accumulator<std::size_t> warm_up_expansion_order_;
  util::Accumulator<std::size_t> num_delayed_spins_;
  int currently_proposed_creations_ = 0;
  int currently_proposed_annihilations_ = 0;

  //  std::array<linalg::Matrix<Real, device_t>, 2> M_;
  std::array<linalg::Vector<Real, linalg::CPU>, 2> exp_v_minus_one_;
  std::array<linalg::Vector<Real, device_t>, 2> exp_v_minus_one_dev_;
  std::array<linalg::util::CudaEvent, 2> m_computed_events_;

  bool config_initialized_;

  double sweeps_per_measurement_ = 1.;

  linalg::util::CudaEvent sync_streams_event_;
};

template <dca::linalg::DeviceType device_t, class Parameters, class Data, typename Real>
<<<<<<< HEAD
CtauxWalker<device_t, Parameters, Data, Real>::CtauxWalker(Parameters& parameters_ref,
                                                           Data& MOMS_ref, rng_type& rng_ref, int id)
    : WalkerBIT<Parameters, Data, Real>(parameters_ref, MOMS_ref, id),
      CtauxWalkerData<device_t, Parameters, Real>(parameters_ref, id),
=======
CtauxWalker<device_t, Parameters, Data, Real>::CtauxWalker(/*const*/ Parameters& parameters,
                                                           Data& MOMS_ref, Rng& rng_ref, int id)
    : WalkerBIT<Parameters, Data, Real>(parameters, MOMS_ref, id),
      CtauxWalkerData<device_t, Parameters, Real>(parameters, id),
>>>>>>> 7b6f95c4

      parameters_(parameters),
      data_(MOMS_ref),
      concurrency_(parameters_.get_concurrency()),

      thread_id(id),
      stream_id(0),

<<<<<<< HEAD
      CV_obj(parameters),
      ctaux_tools(CtauxWalkerData<device_t, Parameters, Real>::MAX_VERTEX_SINGLETS *
                  parameters.get_max_submatrix_size()),
=======
      CV_obj(parameters_),
      ctaux_tools(CtauxWalkerData<device_t, Parameters, Real>::MAX_VERTEX_SINGLETS *
                  parameters_.get_max_submatrix_size()),
>>>>>>> 7b6f95c4

      rng(rng_ref),

      configuration_(parameters_, rng),

      G0_tools_obj(thread_id, parameters_),
      N_tools_obj(thread_id, parameters_, CV_obj),
      G_tools_obj(thread_id, parameters_, CV_obj),

      SHRINK_tools_obj(thread_id),

      Gamma_up_CPU("Gamma_up_CPU", Gamma_up.size(), Gamma_up.capacity()),
      Gamma_dn_CPU("Gamma_dn_CPU", Gamma_dn.size(), Gamma_dn.capacity()),

      Gamma_up_diag_max(1),
      Gamma_up_diag_min(1),
      Gamma_dn_diag_max(1),
      Gamma_dn_diag_min(1),

      stored_Gamma_up_CPU("stored_Gamma_up_CPU", Gamma_up.size(), Gamma_up.capacity()),
      stored_Gamma_dn_CPU("stored_Gamma_dn_CPU", Gamma_dn.size(), Gamma_dn.capacity()),

      random_vertex_vector(0),
      HS_current_move_vector(0),
      new_HS_spin_value_vector(0),

      annihilation_proposal_aborted_(false),
      aborted_vertex_id_(0),

      thermalized_(false),
      Bennett(false),
      sign_(1),
      mc_log_weight_constant_(
          std::log(parameters_.get_expansion_parameter_K() / (2. * parameters_.get_beta()))),

      warm_up_sweeps_done_(0),
      warm_up_expansion_order_(),
      num_delayed_spins_(),

      config_initialized_(false) {
  if (concurrency_.id() == 0 and thread_id == 0) {
    std::cout << "\n\n"
              << "\t\t"
              << "CT-AUX walker test"
              << "\n\n";
  }
}

template <dca::linalg::DeviceType device_t, class Parameters, class Data, typename Real>
void CtauxWalker<device_t, Parameters, Data, Real>::printSummary() const {
  // std::defaultfloat is only supported by GCC 5 or later.
  std::cout.unsetf(std::ios_base::floatfield);
  std::cout << "\n"
            << "Walker: process ID = " << concurrency_.id() << ", thread ID = " << thread_id << "\n"
            << "-------------------------------------------\n";

  if (warm_up_expansion_order_.count())
    std::cout << "estimate for sweep size: " << warm_up_expansion_order_.mean() << "\n";
  if (num_delayed_spins_.count())
    std::cout << "average number of delayed spins: " << num_delayed_spins_.mean() << "\n";

  std::cout << "# creations / # annihilations: "
            << static_cast<Real>(number_of_creations) / static_cast<Real>(number_of_annihilations)
            << "\n"
            << std::endl;

  std::cout << std::scientific;
}

template <dca::linalg::DeviceType device_t, class Parameters, class Data, typename Real>
<<<<<<< HEAD
auto& CtauxWalker<device_t, Parameters, Data, Real>::get_configuration() {
  return configuration;
}

template <dca::linalg::DeviceType device_t, class Parameters, class Data, typename Real>
int CtauxWalker<device_t, Parameters, Data, Real>::get_sign() {
  return sign;
}

template <dca::linalg::DeviceType device_t, class Parameters, class Data, typename Real>
=======
int CtauxWalker<device_t, Parameters, Data, Real>::get_sign() {
  return sign_;
}

template <dca::linalg::DeviceType device_t, class Parameters, class Data, typename Real>
>>>>>>> 7b6f95c4
int CtauxWalker<device_t, Parameters, Data, Real>::get_thread_id() {
  return thread_id;
}

template <dca::linalg::DeviceType device_t, class Parameters, class Data, typename Real>
double CtauxWalker<device_t, Parameters, Data, Real>::get_Gflop() {
  Real Gflop = 0.;

  Gflop += N_tools_obj.get_Gflop();
  Gflop += G_tools_obj.get_Gflop();

  return Gflop;
}

template <dca::linalg::DeviceType device_t, class Parameters, class Data, typename Real>
<<<<<<< HEAD
bool& CtauxWalker<device_t, Parameters, Data, Real>::is_thermalized() {
  return thermalized;
}

template <dca::linalg::DeviceType device_t, class Parameters, class Data, typename Real>
void CtauxWalker<device_t, Parameters, Data, Real>::initialize() {
  WalkerBIT<Parameters, Data, Real>::initialize();
=======
void CtauxWalker<device_t, Parameters, Data, Real>::markThermalized() {
  thermalized_ = true;
  recomputeMCWeight();
}

template <dca::linalg::DeviceType device_t, class Parameters, class Data, typename Real>
void CtauxWalker<device_t, Parameters, Data, Real>::initialize(int iteration) {
  WalkerBIT<Parameters, Data, Real>::initialize();
  sweeps_per_measurement_ = parameters_.get_sweeps_per_measurement().at(iteration);
>>>>>>> 7b6f95c4

  number_of_creations = 0;
  number_of_annihilations = 0;

  annihilation_proposal_aborted_ = false;
  // aborted_vertex_id_ = 0;

  sign_ = 1;

  CV_obj.initialize(data_);

  if (!config_initialized_)
    configuration_.initialize();
  // configuration_.print();

  thermalized_ = false;

  // TODO: Reset accumulators of warm-up expansion order and number of delayed spins, and set
  //       warm_up_sweeps_done_ to zero?

  {
    // std::cout << "\n\n\t G0-TOOLS \n\n";

    G0_tools_obj.initialize(data_);
    G0_tools_obj.build_G0_matrix(configuration_, G0_up, e_UP);
    G0_tools_obj.build_G0_matrix(configuration_, G0_dn, e_DN);

#ifdef DCA_WITH_QMC_BIT
    check_G0_matrices(configuration_, G0_up, G0_dn);
#endif  // DCA_WITH_QMC_BIT
  }

  {
    // std::cout << "\n\n\t N-TOOLS \n\n";

    N_tools_obj.build_N_matrix(configuration_, N_up, G0_up, e_UP);
    N_tools_obj.build_N_matrix(configuration_, N_dn, G0_dn, e_DN);

#ifdef DCA_WITH_QMC_BIT
    check_N_matrices(configuration_, G0_up, G0_dn, N_up, N_dn);
#endif  // DCA_WITH_QMC_BIT
  }

  {
    // std::cout << "\n\n\t G-TOOLS \n\n";

    G_tools_obj.build_G_matrix(configuration_, N_up, G0_up, G_up, e_UP);
    G_tools_obj.build_G_matrix(configuration_, N_dn, G0_dn, G_dn, e_DN);

#ifdef DCA_WITH_QMC_BIT
    check_G_matrices(configuration_, G0_up, G0_dn, N_up, N_dn, G_up, G_dn);
#endif  // DCA_WITH_QMC_BIT
  }

  recomputeMCWeight();
}

template <dca::linalg::DeviceType device_t, class Parameters, class Data, typename Real>
void CtauxWalker<device_t, Parameters, Data, Real>::doSweep() {
<<<<<<< HEAD
  profiler_type profiler("do_sweep", "CT-AUX walker", __LINE__, thread_id);
  const double sweeps_per_measurement{thermalized ? parameters.get_sweeps_per_measurement() : 1.};
=======
  Profiler profiler("do_sweep", "CT-AUX walker", __LINE__, thread_id);
  const double sweeps_per_measurement{thermalized_ ? sweeps_per_measurement_ : 1.};
>>>>>>> 7b6f95c4

  // Do at least one single spin update per sweep.
  const int single_spin_updates_per_sweep{warm_up_expansion_order_.count() > 0 &&
                                                  warm_up_expansion_order_.mean() > 1.
                                              ? static_cast<int>(warm_up_expansion_order_.mean())
                                              : 1};

  // Reset the warm-up expansion order accumulator after half the warm-up sweeps to get a better
  // estimate for the expansion order of the thermalized system.
  if (warm_up_sweeps_done_ == parameters_.get_warm_up_sweeps() / 2)
    warm_up_expansion_order_.reset();

  int single_spin_updates_todo{single_spin_updates_per_sweep *
                               static_cast<int>(sweeps_per_measurement)};

  while (single_spin_updates_todo > 0) {
    doStep(single_spin_updates_todo);
  }

  assert(single_spin_updates_todo == 0);

  if (!thermalized_)
    ++warm_up_sweeps_done_;
}

template <dca::linalg::DeviceType device_t, class Parameters, class Data, typename Real>
<<<<<<< HEAD
void CtauxWalker<device_t, Parameters, Data, Real>::do_step(int& single_spin_updates_todo) {
  add_non_interacting_spins_to_configuration();
=======
void CtauxWalker<device_t, Parameters, Data, Real>::doStep(int& single_spin_updates_todo) {
  configuration_.prepare_configuration();
>>>>>>> 7b6f95c4

  generate_delayed_spins(single_spin_updates_todo);

  addNonInteractingSpinsToMatrices();

  download_from_device();

  compute_Gamma_matrices();

  upload_to_device();

  update_N_matrix_with_Gamma_matrix();

  clean_up_the_configuration();

  if (!thermalized_)
    warm_up_expansion_order_.addSample(configuration_.get_number_of_interacting_HS_spins());
}

// In case Gamma_up and Gamma_down do not reside in the CPU memory, copy them.
template <dca::linalg::DeviceType device_t, class Parameters, class Data, typename Real>
template <dca::linalg::DeviceType dev_t>
std::enable_if_t<dev_t == device_t && device_t != dca::linalg::CPU, void> CtauxWalker<
    device_t, Parameters, Data, Real>::download_from_device() {
<<<<<<< HEAD
  //  profiler_type profiler(__FUNCTION__, "CT-AUX walker", __LINE__, thread_id);
=======
  Profiler profiler(__FUNCTION__, "CT-AUX walker", __LINE__, thread_id);
>>>>>>> 7b6f95c4

  read_Gamma_matrices(e_UP);
  read_Gamma_matrices(e_DN);

  Gamma_up_CPU.setAsync(Gamma_up, thread_id, stream_id);
  Gamma_dn_CPU.setAsync(Gamma_dn, thread_id, stream_id);

  linalg::util::syncStream(thread_id, stream_id);
}

// In case Gamma_up and Gamma_down reside in the CPU memory, avoid the copies using swap.
template <dca::linalg::DeviceType device_t, class Parameters, class Data, typename Real>
template <dca::linalg::DeviceType dev_t>
std::enable_if_t<dev_t == device_t && device_t == dca::linalg::CPU, void> CtauxWalker<
    device_t, Parameters, Data, Real>::download_from_device() {
<<<<<<< HEAD
  //  profiler_type profiler(__FUNCTION__, "CT-AUX walker", __LINE__, thread_id);
=======
  Profiler profiler(__FUNCTION__, "CT-AUX walker", __LINE__, thread_id);
>>>>>>> 7b6f95c4

  assert(Gamma_up_CPU.capacity() == Gamma_up.capacity());
  assert(Gamma_dn_CPU.capacity() == Gamma_dn.capacity());

  read_Gamma_matrices(e_UP);
  read_Gamma_matrices(e_DN);

  Gamma_up_CPU.swap(Gamma_up);
  Gamma_dn_CPU.swap(Gamma_dn);
}

// In case Gamma_up and Gamma_down do not reside in the CPU memory, copy them.
template <dca::linalg::DeviceType device_t, class Parameters, class Data, typename Real>
template <dca::linalg::DeviceType dev_t>
std::enable_if_t<dev_t == device_t && device_t != dca::linalg::CPU, void> CtauxWalker<
    device_t, Parameters, Data, Real>::upload_to_device() {
<<<<<<< HEAD
  //  profiler_type profiler(__FUNCTION__, "CT-AUX walker", __LINE__, thread_id);
=======
  Profiler profiler(__FUNCTION__, "CT-AUX walker", __LINE__, thread_id);
>>>>>>> 7b6f95c4

  Gamma_up.setAsync(Gamma_up_CPU, thread_id, stream_id);
  Gamma_dn.setAsync(Gamma_dn_CPU, thread_id, stream_id);
}

// In case Gamma_up and Gamma_down reside in the CPU memory, avoid the copies using swap.
template <dca::linalg::DeviceType device_t, class Parameters, class Data, typename Real>
template <dca::linalg::DeviceType dev_t>
std::enable_if_t<dev_t == device_t && device_t == dca::linalg::CPU, void> CtauxWalker<
    device_t, Parameters, Data, Real>::upload_to_device() {
<<<<<<< HEAD
  profiler_type profiler(__FUNCTION__, "CT-AUX walker", __LINE__, thread_id);
=======
  Profiler profiler(__FUNCTION__, "CT-AUX walker", __LINE__, thread_id);
>>>>>>> 7b6f95c4

  assert(Gamma_up_CPU.capacity() == Gamma_up.capacity());
  assert(Gamma_dn_CPU.capacity() == Gamma_dn.capacity());

  Gamma_up.swap(Gamma_up_CPU);
  Gamma_dn.swap(Gamma_dn_CPU);
}

template <dca::linalg::DeviceType device_t, class Parameters, class Data, typename Real>
<<<<<<< HEAD
void CtauxWalker<device_t, Parameters, Data, Real>::add_non_interacting_spins_to_configuration() {
  // profiler_type profiler(__FUNCTION__, "CT-AUX walker", __LINE__, thread_id);
=======
void CtauxWalker<device_t, Parameters, Data, Real>::addNonInteractingSpinsToMatrices() {
  Profiler profiler(__FUNCTION__, "CT-AUX walker", __LINE__, thread_id);
>>>>>>> 7b6f95c4

  Gamma_up.resizeNoCopy(0);
  Gamma_dn.resizeNoCopy(0);

  {  // update G0 for new shuffled vertices
    Profiler p("G0-matrix (update)", "CT-AUX walker", __LINE__, thread_id);

    G0_tools_obj.update_G0_matrix(configuration_, G0_up, e_UP);
    G0_tools_obj.update_G0_matrix(configuration_, G0_dn, e_DN);

#ifdef DCA_WITH_QMC_BIT
    check_G0_matrices(configuration_, G0_up, G0_dn);
#endif  // DCA_WITH_QMC_BIT
  }
  {  // update N for new shuffled vertices
    Profiler p("N-matrix (update)", "CT-AUX walker", __LINE__, thread_id);

    N_tools_obj.update_N_matrix(configuration_, G0_up, N_up, e_UP);
    N_tools_obj.update_N_matrix(configuration_, G0_dn, N_dn, e_DN);

#ifdef DCA_WITH_QMC_BIT
    check_N_matrices(configuration_, G0_up, G0_dn, N_up, N_dn);
#endif  // DCA_WITH_QMC_BIT
  }

  {  // update N for new shuffled vertices
    Profiler p("G-matrix (update)", "CT-AUX walker", __LINE__, thread_id);

    G_tools_obj.build_G_matrix(configuration_, N_up, G0_up, G_up, e_UP);
    G_tools_obj.build_G_matrix(configuration_, N_dn, G0_dn, G_dn, e_DN);

#ifdef DCA_WITH_QMC_BIT
    check_G_matrices(configuration_, G0_up, G0_dn, N_up, N_dn, G_up, G_dn);
#endif  // DCA_WITH_QMC_BIT
  }
}

template <dca::linalg::DeviceType device_t, class Parameters, class Data, typename Real>
void CtauxWalker<device_t, Parameters, Data, Real>::generate_delayed_spins(
    int& single_spin_updates_todo) {
  Profiler profiler(__FUNCTION__, "CT-AUX walker", __LINE__, thread_id);

  assert(single_spin_updates_todo > 0);

  const auto single_spin_updates_proposed =
      parameters_.neglect_bennett_updates()
          ? generateDelayedSpinsNeglectBennett(single_spin_updates_todo)
          : generateDelayedSpinsAbortAtBennett(single_spin_updates_todo);

  //  assert(single_spin_updates_proposed > 0);
  single_spin_updates_todo -= single_spin_updates_proposed;
  assert(single_spin_updates_todo >= 0);

  if (thermalized_)
    num_delayed_spins_.addSample(delayed_spins.size());

  finalizeDelayedSpins();
}

template <dca::linalg::DeviceType device_t, class Parameters, class Data, typename Real>
int CtauxWalker<device_t, Parameters, Data, Real>::generateDelayedSpinsAbortAtBennett(
    const int single_spin_updates_todo) {
  assert(single_spin_updates_todo > 0);

  const auto max_num_delayed_spins = parameters_.get_max_submatrix_size();

  delayed_spins.resize(0);

  int num_statics = 0;
  int single_spin_updates_proposed = 0;

  currently_proposed_annihilations_ = 0;
  currently_proposed_creations_ = 0;

  // Do the aborted annihilation proposal.
  if (annihilation_proposal_aborted_) {
    delayed_spin_struct delayed_spin;
    delayed_spin.is_accepted_move = false;
    delayed_spin.is_a_bennett_spin = false;

    const std::size_t aborted_vertex_index = configuration_.find(aborted_vertex_id_);

    // The vertex that caused the annihilation proposal to be aborted is still in the
    // configuration_. Propose removal of this vertex again.
    if (aborted_vertex_index < configuration_.size()) {
      delayed_spin.HS_current_move = ANNIHILATION;
      delayed_spin.random_vertex_ind = aborted_vertex_index;
      delayed_spin.new_HS_spin_value = HS_ZERO;

      delayed_spins.push_back(delayed_spin);
      ++currently_proposed_annihilations_;
    }

    // Propose removal of a different vertex or do a static step if the configuration_ is empty.
    else {
      delayed_spin.HS_current_move =
          configuration_.get_number_of_interacting_HS_spins() == 0 ? STATIC : ANNIHILATION;

      if (delayed_spin.HS_current_move == ANNIHILATION) {
        delayed_spin.random_vertex_ind = configuration_.get_random_interacting_vertex();
        delayed_spin.new_HS_spin_value = HS_ZERO;

        delayed_spins.push_back(delayed_spin);
        ++currently_proposed_annihilations_;
      }

      else {
        ++num_statics;
      }
    }

    ++single_spin_updates_proposed;
    annihilation_proposal_aborted_ = false;
  }

  // Generate more delayed spins.
  while (!annihilation_proposal_aborted_ && single_spin_updates_proposed < single_spin_updates_todo &&
         delayed_spins.size() < max_num_delayed_spins) {
    delayed_spin_struct delayed_spin;
    delayed_spin.is_accepted_move = false;
    delayed_spin.is_a_bennett_spin = false;
    delayed_spin.HS_current_move = get_new_HS_move();

    if (delayed_spin.HS_current_move == ANNIHILATION) {
      delayed_spin.random_vertex_ind = configuration_.get_random_interacting_vertex();
      delayed_spin.new_HS_spin_value = HS_ZERO;

      // Check whether the spin has already been changed, i.e. it has already been proposed for
      // removal, if it is an interacting spin, or it is a "virtual" interacting spin
      // (= non-interacting spin proposed for insertion).
      // If we encounter such a spin, we stop. The aborted annihilation proposal is then done in the
      // next submatrix step.
      for (const auto& other_spin : delayed_spins) {
        if (delayed_spin.random_vertex_ind == other_spin.random_vertex_ind) {
          annihilation_proposal_aborted_ = true;
          aborted_vertex_id_ = configuration_[delayed_spin.random_vertex_ind].get_id();
          break;
        }
      }

      if (!annihilation_proposal_aborted_) {
        delayed_spins.push_back(delayed_spin);
        ++currently_proposed_annihilations_;
        ++single_spin_updates_proposed;
      }
    }

    else if (delayed_spin.HS_current_move == CREATION) {
      delayed_spin.random_vertex_ind = configuration_.size();
      configuration_.insert_random_noninteracting_vertex(true);
      delayed_spin.new_HS_spin_value = rng() > 0.5 ? HS_UP : HS_DN;

      delayed_spins.push_back(delayed_spin);
      ++currently_proposed_creations_;
      ++single_spin_updates_proposed;
    }

    else {
      assert(delayed_spin.HS_current_move == STATIC);
      ++num_statics;
      ++single_spin_updates_proposed;
    }
  }
  // We need to unmark all "virtual" interacting spins, that we have temporarily marked as
  // annihilatable in CT_AUX_HS_configuration::get_random_noninteracting_vertex().
  // TODO: Eliminate the need to mark and unmark these spins.
  for (const auto& spin : delayed_spins)
    if (spin.HS_current_move == CREATION)
      configuration_.unmarkAsAnnihilatable(spin.random_vertex_ind);

  assert(single_spin_updates_proposed ==
         currently_proposed_creations_ + currently_proposed_annihilations_ + num_statics);

  return single_spin_updates_proposed;
}

template <dca::linalg::DeviceType device_t, class Parameters, class Data, typename Real>
int CtauxWalker<device_t, Parameters, Data, Real>::generateDelayedSpinsNeglectBennett(
    const int single_spin_updates_todo) {
  assert(single_spin_updates_todo > 0);

  const auto max_num_delayed_spins = parameters_.get_max_submatrix_size();
  const auto num_interacting_spins_initial = configuration_.get_number_of_interacting_HS_spins();

  delayed_spins.resize(0);

  int single_spin_updates_proposed = 0;
  int num_statics = 0;

  currently_proposed_annihilations_ = 0;
  currently_proposed_creations_ = 0;

  while ((num_interacting_spins_initial == 0 ||
          currently_proposed_annihilations_ < num_interacting_spins_initial) &&
         single_spin_updates_proposed < single_spin_updates_todo &&
         delayed_spins.size() < max_num_delayed_spins) {
    delayed_spin_struct delayed_spin;
    delayed_spin.is_accepted_move = false;
    delayed_spin.is_a_bennett_spin = false;
    delayed_spin.HS_current_move = get_new_HS_move();

    if (delayed_spin.HS_current_move == ANNIHILATION) {
      delayed_spin.new_HS_spin_value = HS_ZERO;

      bool has_already_been_chosen = true;

      while (has_already_been_chosen) {
        delayed_spin.random_vertex_ind = configuration_.get_random_interacting_vertex();
        has_already_been_chosen = false;

        for (const auto& other_spin : delayed_spins)
          if (delayed_spin.random_vertex_ind == other_spin.random_vertex_ind) {
            has_already_been_chosen = true;
            break;
          }
      }

      delayed_spins.push_back(delayed_spin);
      ++currently_proposed_annihilations_;
      ++single_spin_updates_proposed;
    }

    else if (delayed_spin.HS_current_move == CREATION) {
      delayed_spin.random_vertex_ind = configuration_.size();
      configuration_.insert_random_noninteracting_vertex(false);
      delayed_spin.new_HS_spin_value = rng() > 0.5 ? HS_UP : HS_DN;

      delayed_spins.push_back(delayed_spin);
      ++currently_proposed_creations_;
      ++single_spin_updates_proposed;
    }

    else {
      assert(delayed_spin.HS_current_move == STATIC);
      ++num_statics;
      ++single_spin_updates_proposed;
    }
  }

  assert(single_spin_updates_proposed ==
         currently_proposed_creations_ + currently_proposed_annihilations_ + num_statics);

  return single_spin_updates_proposed;
}

template <dca::linalg::DeviceType device_t, class Parameters, class Data, typename Real>
void CtauxWalker<device_t, Parameters, Data, Real>::finalizeDelayedSpins() {
  int Gamma_dn_size = 0;
  int Gamma_up_size = 0;

  for (std::size_t i = 0; i < delayed_spins.size(); ++i) {
    delayed_spins[i].delayed_spin_index = i;

    const int random_vertex_ind = delayed_spins[i].random_vertex_ind;
    const HS_spin_states_type new_HS_spin_value = delayed_spins[i].new_HS_spin_value;

    delayed_spins[i].QMC_factor =
        CV_obj.get_QMC_factor(configuration_[random_vertex_ind], new_HS_spin_value);

    delayed_spins[i].e_spin_HS_field_DN = configuration_[random_vertex_ind].get_e_spins().first;
    delayed_spins[i].e_spin_HS_field_UP = configuration_[random_vertex_ind].get_e_spins().second;

    delayed_spins[i].configuration_e_spin_index_HS_field_DN =
        configuration_[random_vertex_ind].get_configuration_e_spin_indices().first;
    delayed_spins[i].configuration_e_spin_index_HS_field_UP =
        configuration_[random_vertex_ind].get_configuration_e_spin_indices().second;

    if (delayed_spins[i].e_spin_HS_field_DN == e_UP) {
      delayed_spins[i].Gamma_index_HS_field_DN = Gamma_up_size++;

      const vertex_singleton& v_j =
          configuration_.get(e_UP)[delayed_spins[i].configuration_e_spin_index_HS_field_DN];

      delayed_spins[i].exp_V_HS_field_DN = CV_obj.exp_V(v_j);
      delayed_spins[i].exp_delta_V_HS_field_DN = CV_obj.exp_delta_V(v_j, new_HS_spin_value);
      delayed_spins[i].exp_minus_delta_V_HS_field_DN =
          CV_obj.exp_minus_delta_V(v_j, new_HS_spin_value);
    }

    else {
      delayed_spins[i].Gamma_index_HS_field_DN = Gamma_dn_size++;

      const vertex_singleton& v_j =
          configuration_.get(e_DN)[delayed_spins[i].configuration_e_spin_index_HS_field_DN];

      delayed_spins[i].exp_V_HS_field_DN = CV_obj.exp_V(v_j);
      delayed_spins[i].exp_delta_V_HS_field_DN = CV_obj.exp_delta_V(v_j, new_HS_spin_value);
      delayed_spins[i].exp_minus_delta_V_HS_field_DN =
          CV_obj.exp_minus_delta_V(v_j, new_HS_spin_value);
    }

    if (delayed_spins[i].e_spin_HS_field_UP == e_UP) {
      delayed_spins[i].Gamma_index_HS_field_UP = Gamma_up_size++;

      const vertex_singleton& v_j =
          configuration_.get(e_UP)[delayed_spins[i].configuration_e_spin_index_HS_field_UP];

      delayed_spins[i].exp_V_HS_field_UP = CV_obj.exp_V(v_j);
      delayed_spins[i].exp_delta_V_HS_field_UP = CV_obj.exp_delta_V(v_j, new_HS_spin_value);
      delayed_spins[i].exp_minus_delta_V_HS_field_UP =
          CV_obj.exp_minus_delta_V(v_j, new_HS_spin_value);
    }

    else {
      delayed_spins[i].Gamma_index_HS_field_UP = Gamma_dn_size++;

      const vertex_singleton& v_j =
          configuration_.get(e_DN)[delayed_spins[i].configuration_e_spin_index_HS_field_UP];

      delayed_spins[i].exp_V_HS_field_UP = CV_obj.exp_V(v_j);
      delayed_spins[i].exp_delta_V_HS_field_UP = CV_obj.exp_delta_V(v_j, new_HS_spin_value);
      delayed_spins[i].exp_minus_delta_V_HS_field_UP =
          CV_obj.exp_minus_delta_V(v_j, new_HS_spin_value);
    }
  }
}

template <dca::linalg::DeviceType device_t, class Parameters, class Data, typename Real>
void CtauxWalker<device_t, Parameters, Data, Real>::read_Gamma_matrices(e_spin_states e_spin) {
  // std::cout << __FUNCTION__ << "\n";

  // Profiler profiler(concurrency_, __FUNCTION__, "CT-AUX walker", __LINE__, thread_id);

  {
    exp_V_CPU.resize(0);
    exp_delta_V_CPU.resize(0);
    vertex_indixes_CPU.resize(0);

    for (size_t i = 0; i < delayed_spins.size(); ++i) {
      if (delayed_spins[i].e_spin_HS_field_DN == e_spin) {
        exp_V_CPU.push_back(delayed_spins[i].exp_V_HS_field_DN);
        exp_delta_V_CPU.push_back(delayed_spins[i].exp_delta_V_HS_field_DN);
        vertex_indixes_CPU.push_back(delayed_spins[i].configuration_e_spin_index_HS_field_DN);
      }

      if (delayed_spins[i].e_spin_HS_field_UP == e_spin) {
        exp_V_CPU.push_back(delayed_spins[i].exp_V_HS_field_UP);
        exp_delta_V_CPU.push_back(delayed_spins[i].exp_delta_V_HS_field_UP);
        vertex_indixes_CPU.push_back(delayed_spins[i].configuration_e_spin_index_HS_field_UP);
      }
    }

    vertex_indixes.setAsync(vertex_indixes_CPU, thread_id, stream_id);
    exp_V.setAsync(exp_V_CPU, thread_id, stream_id);
    exp_delta_V.setAsync(exp_delta_V_CPU, thread_id, stream_id);
  }

  switch (e_spin) {
    case e_DN:
      CT_AUX_WALKER_TOOLS<device_t, Real>::compute_Gamma(Gamma_dn, N_dn, G_dn, vertex_indixes,
                                                         exp_V, exp_delta_V, thread_id, stream_id);
      break;

    case e_UP:
      CT_AUX_WALKER_TOOLS<device_t, Real>::compute_Gamma(Gamma_up, N_up, G_up, vertex_indixes,
                                                         exp_V, exp_delta_V, thread_id, stream_id);
      break;

    default:
      throw std::logic_error(__FUNCTION__);
  }
}

template <dca::linalg::DeviceType device_t, class Parameters, class Data, typename Real>
void CtauxWalker<device_t, Parameters, Data, Real>::compute_Gamma_matrices() {
<<<<<<< HEAD
  // std::cout << __FUNCTION__ << "\n";

  // profiler_type profiler(__FUNCTION__, "CT-AUX walker", __LINE__, thread_id);
=======
  Profiler profiler(__FUNCTION__, "CT-AUX walker", __LINE__, thread_id);
>>>>>>> 7b6f95c4

  bennett_spins.resize(0);

  int Gamma_up_size = 0;
  int Gamma_dn_size = 0;

  Gamma_up_diag_max = 1;
  Gamma_up_diag_min = 1;
  Gamma_dn_diag_max = 1;
  Gamma_dn_diag_min = 1;

  number_of_interacting_spins = configuration_.get_number_of_interacting_HS_spins();

  for (int delayed_index = 0; delayed_index < int(delayed_spins.size()); delayed_index++) {
    if (delayed_spins[delayed_index].HS_current_move == ANNIHILATION) {
      Real alpha = 0;
      if (number_of_interacting_spins > 0)
        alpha = Real(bennett_spins.size()) / Real(number_of_interacting_spins);

      // INTERNAL: Does this turn off the Bennett updates?
      // TODO: Clean this up by e.g. using a flag 'Bennett_updates'.
      if (false and rng() < alpha) {
        apply_bennett_on_Gamma_matrices(Gamma_up_size, Gamma_dn_size);

        neutralize_delayed_spin(delayed_index, Gamma_up_size, Gamma_dn_size);
      }
      else {
        add_delayed_spin(delayed_index, Gamma_up_size, Gamma_dn_size);
      }
    }
    else {
      add_delayed_spin(delayed_index, Gamma_up_size, Gamma_dn_size);
    }
  }

  add_delayed_spins_to_the_configuration();

  remove_non_accepted_and_bennett_spins_from_Gamma(Gamma_up_size, Gamma_dn_size);

  // #ifdef DCA_WITH_QMC_BIT
  //   if (concurrency_.id() == 0 and thread_id == 0)
  //     std::cout << "\n\t Gamma-update check : \n\n";

  //   GAMMA_tools_obj.check_Gamma_LU(Gamma_up_CPU, N_up, G_up, configuration_, e_UP);
  //   GAMMA_tools_obj.check_Gamma_LU(Gamma_dn_CPU, N_dn, G_dn, configuration_, e_DN);
  // #endif  // DCA_WITH_QMC_BIT
}

template <dca::linalg::DeviceType device_t, class Parameters, class Data, typename Real>
void CtauxWalker<device_t, Parameters, Data, Real>::neutralize_delayed_spin(int& delayed_index,
                                                                            int& Gamma_up_size,
                                                                            int& Gamma_dn_size) {
  // std::cout << __FUNCTION__ << "\n";

  delayed_spins[delayed_index].is_accepted_move = false;

  if (delayed_spins[delayed_index].e_spin_HS_field_DN == e_UP) {
    Gamma_up_size += 1;
    CT_AUX_WALKER_TOOLS<dca::linalg::CPU, Real>::set_to_identity(
        Gamma_up_CPU, delayed_spins[delayed_index].Gamma_index_HS_field_DN);
  }
  else {
    Gamma_dn_size += 1;
    CT_AUX_WALKER_TOOLS<dca::linalg::CPU, Real>::set_to_identity(
        Gamma_dn_CPU, delayed_spins[delayed_index].Gamma_index_HS_field_DN);
  }

  if (delayed_spins[delayed_index].e_spin_HS_field_UP == e_UP) {
    Gamma_up_size += 1;
    CT_AUX_WALKER_TOOLS<dca::linalg::CPU, Real>::set_to_identity(
        Gamma_up_CPU, delayed_spins[delayed_index].Gamma_index_HS_field_UP);
  }
  else {
    Gamma_dn_size += 1;
    CT_AUX_WALKER_TOOLS<dca::linalg::CPU, Real>::set_to_identity(
        Gamma_dn_CPU, delayed_spins[delayed_index].Gamma_index_HS_field_UP);
  }

  //     delayed_index += 1;
}

template <dca::linalg::DeviceType device_t, class Parameters, class Data, typename Real>
void CtauxWalker<device_t, Parameters, Data, Real>::add_delayed_spins_to_the_configuration() {
  // std::cout << __FUNCTION__ << "\n";

  for (size_t i = 0; i < delayed_spins.size(); ++i) {
    int configuration_index = delayed_spins[i].random_vertex_ind;

    if (delayed_spins[i].is_accepted_move) {
      if (not delayed_spins[i].is_a_bennett_spin) {
        configuration_.add_delayed_HS_spin(configuration_index, delayed_spins[i].new_HS_spin_value);
      }
      else {
        configuration_[configuration_index].set_annihilatable(false);
      }
    }
  }

  assert(number_of_interacting_spins == configuration_.get_number_of_interacting_HS_spins());
}

template <dca::linalg::DeviceType device_t, class Parameters, class Data, typename Real>
void CtauxWalker<device_t, Parameters, Data, Real>::remove_non_accepted_and_bennett_spins_from_Gamma(
    int& Gamma_up_size, int& Gamma_dn_size) {
  // std::cout << __FUNCTION__ << "\n";

  for (int i = delayed_spins.size() - 1; i > -1; i--) {
    if ((not delayed_spins[i].is_accepted_move) or delayed_spins[i].is_a_bennett_spin) {
      e_spin_states e_spin_HS_field_DN = delayed_spins[i].e_spin_HS_field_DN;
      e_spin_states e_spin_HS_field_UP = delayed_spins[i].e_spin_HS_field_UP;

      int Gamma_index_HS_field_UP = delayed_spins[i].Gamma_index_HS_field_UP;
      int Gamma_index_HS_field_DN = delayed_spins[i].Gamma_index_HS_field_DN;

      if (e_spin_HS_field_UP == e_UP) {
        Gamma_up_size -= 1;
        dca::linalg::matrixop::removeRowAndCol(Gamma_up_CPU, Gamma_index_HS_field_UP);
      }
      else {
        Gamma_dn_size -= 1;
        dca::linalg::matrixop::removeRowAndCol(Gamma_dn_CPU, Gamma_index_HS_field_UP);
      }

      if (e_spin_HS_field_DN == e_UP) {
        Gamma_up_size -= 1;
        dca::linalg::matrixop::removeRowAndCol(Gamma_up_CPU, Gamma_index_HS_field_DN);
      }
      else {
        Gamma_dn_size -= 1;
        dca::linalg::matrixop::removeRowAndCol(Gamma_dn_CPU, Gamma_index_HS_field_DN);
      }
    }
  }

  assert(Gamma_up_size == Gamma_up_CPU.size().first and Gamma_up_size == Gamma_up_CPU.size().second);
  assert(Gamma_dn_size == Gamma_dn_CPU.size().first and Gamma_dn_size == Gamma_dn_CPU.size().second);
}

template <dca::linalg::DeviceType device_t, class Parameters, class Data, typename Real>
void CtauxWalker<device_t, Parameters, Data, Real>::add_delayed_spin(int& delayed_index,
                                                                     int& Gamma_up_size,
                                                                     int& Gamma_dn_size) {
  // std::cout << __FUNCTION__ << "\t|";

  assert(assert_exp_delta_V_value(HS_FIELD_DN, delayed_spins[delayed_index].random_vertex_ind,
                                  delayed_spins[delayed_index].new_HS_spin_value,
                                  delayed_spins[delayed_index].exp_delta_V_HS_field_DN));

  assert(assert_exp_delta_V_value(HS_FIELD_UP, delayed_spins[delayed_index].random_vertex_ind,
                                  delayed_spins[delayed_index].new_HS_spin_value,
                                  delayed_spins[delayed_index].exp_delta_V_HS_field_UP));

  if (delayed_spins[delayed_index].HS_current_move == CREATION)
    number_of_creations += 1;

  if (delayed_spins[delayed_index].HS_current_move == ANNIHILATION)
    number_of_annihilations += 1;

  int Gamma_index_HS_field_DN = delayed_spins[delayed_index].Gamma_index_HS_field_DN;  //-1;
  int Gamma_index_HS_field_UP = delayed_spins[delayed_index].Gamma_index_HS_field_UP;  //-1;

  Real exp_delta_V_HS_field_DN = delayed_spins[delayed_index].exp_delta_V_HS_field_DN;
  Real exp_delta_V_HS_field_UP = delayed_spins[delayed_index].exp_delta_V_HS_field_UP;

  Real ratio_HS_field_DN = 0;
  Real ratio_HS_field_UP = 0;

  Real tmp_up_diag_max = Gamma_up_diag_max;
  Real tmp_up_diag_min = Gamma_up_diag_min;
  Real tmp_dn_diag_max = Gamma_dn_diag_max;
  Real tmp_dn_diag_min = Gamma_dn_diag_min;

  {
    if (delayed_spins[delayed_index].e_spin_HS_field_DN == e_UP) {
      // std::cout << "\t" << "e_UP" << "\t" << Gamma_index_HS_field_DN << "\t" << Gamma_up_size <<
      // "\t|\t";

      assert(Gamma_index_HS_field_DN == Gamma_up_size);

      ratio_HS_field_DN = ctaux_tools.solve_Gamma_blocked(Gamma_index_HS_field_DN, Gamma_up_CPU,
                                                          exp_delta_V_HS_field_DN,
                                                          Gamma_up_diag_max, Gamma_up_diag_min);

      Gamma_up_size += 1;
    }
    else {
      // std::cout << "\t" << "e_DN" << "\t" << Gamma_index_HS_field_DN << "\t" << Gamma_dn_size <<
      // "\t|\t";

      assert(Gamma_index_HS_field_DN == Gamma_dn_size);

      ratio_HS_field_DN = ctaux_tools.solve_Gamma_blocked(Gamma_index_HS_field_DN, Gamma_dn_CPU,
                                                          exp_delta_V_HS_field_DN,
                                                          Gamma_dn_diag_max, Gamma_dn_diag_min);

      Gamma_dn_size += 1;
    }

    if (delayed_spins[delayed_index].e_spin_HS_field_UP == e_UP) {
      // std::cout << "\t" << "e_UP" << "\t" << Gamma_index_HS_field_UP << "\t" << Gamma_up_size <<
      // "\t|\t";

      assert(Gamma_index_HS_field_UP == Gamma_up_size);

      ratio_HS_field_UP = ctaux_tools.solve_Gamma_blocked(Gamma_index_HS_field_UP, Gamma_up_CPU,
                                                          exp_delta_V_HS_field_UP,
                                                          Gamma_up_diag_max, Gamma_up_diag_min);

      Gamma_up_size += 1;
    }
    else {
      // std::cout << "\t" << "e_DN" << "\t" << Gamma_index_HS_field_UP << "\t" << Gamma_dn_size <<
      // "\t|\t";

      assert(Gamma_index_HS_field_UP == Gamma_dn_size);

      ratio_HS_field_UP = ctaux_tools.solve_Gamma_blocked(Gamma_index_HS_field_UP, Gamma_dn_CPU,
                                                          exp_delta_V_HS_field_UP,
                                                          Gamma_dn_diag_max, Gamma_dn_diag_min);

      Gamma_dn_size += 1;
    }

    // std::cout << "\n";
  }

  Real determinant_ratio = ratio_HS_field_UP * ratio_HS_field_DN;
  Real acceptance_ratio =
      calculate_acceptace_ratio(determinant_ratio, delayed_spins[delayed_index].HS_current_move,
                                delayed_spins[delayed_index].QMC_factor);

  if (std::fabs(acceptance_ratio) >= rng()) {
    delayed_spins[delayed_index].is_accepted_move = true;

    // Update Monte Carlo weight.
    mc_log_weight_ += std::log(std::abs(determinant_ratio));
    if (delayed_spins[delayed_index].HS_current_move == CREATION)
      mc_log_weight_ += mc_log_weight_constant_;
    else
      mc_log_weight_ -= mc_log_weight_constant_;

    if (acceptance_ratio < 0)
      sign_ *= -1;

    assert(delayed_spins[delayed_index].delayed_spin_index == delayed_index);

    if (delayed_spins[delayed_index].HS_current_move == CREATION) {
      bennett_spins.push_back(delayed_spins[delayed_index]);

      bennett_spins.back().HS_current_move = ANNIHILATION;
    }

    if (delayed_spins[delayed_index].HS_current_move == CREATION)
      number_of_interacting_spins += 1;

    if (delayed_spins[delayed_index].HS_current_move == ANNIHILATION)
      number_of_interacting_spins -= 1;
  }
  else {
    /*
    Gamma_up_diag_max = tmp_up_diag_max<1. ? 1. : tmp_up_diag_max;
    Gamma_dn_diag_max = tmp_dn_diag_max<1. ? 1. : tmp_dn_diag_max;
    Gamma_up_diag_min = tmp_up_diag_min>1. ? 1. : tmp_up_diag_min;
    Gamma_dn_diag_min = tmp_dn_diag_min>1. ? 1. : tmp_dn_diag_min;

    delayed_spins[delayed_index].is_accepted_move  = false;

    if(delayed_spins[delayed_index].e_spin_HS_field_DN == e_UP)
      {
        CT_AUX_WALKER_TOOLS<device_t, Real>::set_to_identity(Gamma_up_CPU, Gamma_up_size-1);
      }
    else
      {
        CT_AUX_WALKER_TOOLS<device_t, Real>::set_to_identity(Gamma_dn_CPU, Gamma_dn_size-1);
      }

    if(delayed_spins[delayed_index].e_spin_HS_field_UP == e_UP)
      {
        CT_AUX_WALKER_TOOLS<device_t, Real>::set_to_identity(Gamma_up_CPU, Gamma_up_size-1);
      }
    else
      {
        CT_AUX_WALKER_TOOLS<device_t, Real>::set_to_identity(Gamma_dn_CPU, Gamma_dn_size-1);
      }
    */

    if (delayed_spins[delayed_index].e_spin_HS_field_DN == e_UP and
        delayed_spins[delayed_index].e_spin_HS_field_UP == e_UP) {
      Gamma_up_diag_max = tmp_up_diag_max < 1. ? 1. : tmp_up_diag_max;
      Gamma_up_diag_min = tmp_up_diag_min > 1. ? 1. : tmp_up_diag_min;

      CT_AUX_WALKER_TOOLS<dca::linalg::CPU, Real>::set_to_identity(Gamma_up_CPU, Gamma_up_size - 2);
      CT_AUX_WALKER_TOOLS<dca::linalg::CPU, Real>::set_to_identity(Gamma_up_CPU, Gamma_up_size - 1);
    }

    if (delayed_spins[delayed_index].e_spin_HS_field_DN == e_DN and
        delayed_spins[delayed_index].e_spin_HS_field_UP == e_UP) {
      Gamma_up_diag_max = tmp_up_diag_max < 1. ? 1. : tmp_up_diag_max;
      Gamma_dn_diag_max = tmp_dn_diag_max < 1. ? 1. : tmp_dn_diag_max;
      Gamma_up_diag_min = tmp_up_diag_min > 1. ? 1. : tmp_up_diag_min;
      Gamma_dn_diag_min = tmp_dn_diag_min > 1. ? 1. : tmp_dn_diag_min;

      CT_AUX_WALKER_TOOLS<dca::linalg::CPU, Real>::set_to_identity(Gamma_dn_CPU, Gamma_dn_size - 1);
      CT_AUX_WALKER_TOOLS<dca::linalg::CPU, Real>::set_to_identity(Gamma_up_CPU, Gamma_up_size - 1);
    }

    if (delayed_spins[delayed_index].e_spin_HS_field_DN == e_UP and
        delayed_spins[delayed_index].e_spin_HS_field_UP == e_DN) {
      Gamma_up_diag_max = tmp_up_diag_max < 1. ? 1. : tmp_up_diag_max;
      Gamma_dn_diag_max = tmp_dn_diag_max < 1. ? 1. : tmp_dn_diag_max;
      Gamma_up_diag_min = tmp_up_diag_min > 1. ? 1. : tmp_up_diag_min;
      Gamma_dn_diag_min = tmp_dn_diag_min > 1. ? 1. : tmp_dn_diag_min;

      CT_AUX_WALKER_TOOLS<dca::linalg::CPU, Real>::set_to_identity(Gamma_up_CPU, Gamma_up_size - 1);
      CT_AUX_WALKER_TOOLS<dca::linalg::CPU, Real>::set_to_identity(Gamma_dn_CPU, Gamma_dn_size - 1);
    }

    if (delayed_spins[delayed_index].e_spin_HS_field_DN == e_DN and
        delayed_spins[delayed_index].e_spin_HS_field_UP == e_DN) {
      Gamma_dn_diag_max = tmp_dn_diag_max < 1. ? 1. : tmp_dn_diag_max;
      Gamma_dn_diag_min = tmp_dn_diag_min > 1. ? 1. : tmp_dn_diag_min;

      CT_AUX_WALKER_TOOLS<dca::linalg::CPU, Real>::set_to_identity(Gamma_dn_CPU, Gamma_dn_size - 2);
      CT_AUX_WALKER_TOOLS<dca::linalg::CPU, Real>::set_to_identity(Gamma_dn_CPU, Gamma_dn_size - 1);
    }
  }
}

template <dca::linalg::DeviceType device_t, class Parameters, class Data, typename Real>
void CtauxWalker<device_t, Parameters, Data, Real>::apply_bennett_on_Gamma_matrices(
    int& /*Gamma_up_size*/, int& /*Gamma_dn_size*/) {
  throw std::logic_error(__FUNCTION__);

  /*
    number_of_annihilations += 1;

    stored_Gamma_up_CPU = Gamma_up_CPU;
    stored_Gamma_dn_CPU = Gamma_dn_CPU;

    Real ratio_HS_field_DN = 0;
    Real ratio_HS_field_UP = 0;

    int bennett_index = int(rng()*Real(bennett_spins.size()));

    e_spin_states e_spin_HS_field_DN = bennett_spins[bennett_index].e_spin_HS_field_DN;
    e_spin_states e_spin_HS_field_UP = bennett_spins[bennett_index].e_spin_HS_field_UP;

    if(e_spin_HS_field_DN == e_UP)
    {
    int    index             = bennett_spins[bennett_index].Gamma_index_HS_field_DN;
    Real exp_minus_delta_V = bennett_spins[bennett_index].exp_minus_delta_V_HS_field_DN;

    ratio_HS_field_DN = ctaux_tools.apply_bennett_on_Gamma(index, Gamma_up_size, Gamma_up_CPU,
    exp_minus_delta_V);
    }
    else
    {
    int    index             = bennett_spins[bennett_index].Gamma_index_HS_field_DN;
    Real exp_minus_delta_V = bennett_spins[bennett_index].exp_minus_delta_V_HS_field_DN;

    ratio_HS_field_DN = ctaux_tools.apply_bennett_on_Gamma(index, Gamma_dn_size, Gamma_dn_CPU,
    exp_minus_delta_V);
    }

    if(e_spin_HS_field_UP == e_UP)
    {
    int    index             = bennett_spins[bennett_index].Gamma_index_HS_field_UP;
    Real exp_minus_delta_V = bennett_spins[bennett_index].exp_minus_delta_V_HS_field_UP;

    ratio_HS_field_UP = ctaux_tools.apply_bennett_on_Gamma(index, Gamma_up_size, Gamma_up_CPU,
    exp_minus_delta_V);
    }
    else
    {
    int    index             = bennett_spins[bennett_index].Gamma_index_HS_field_UP;
    Real exp_minus_delta_V = bennett_spins[bennett_index].exp_minus_delta_V_HS_field_UP;

    ratio_HS_field_UP = ctaux_tools.apply_bennett_on_Gamma(index, Gamma_dn_size, Gamma_dn_CPU,
    exp_minus_delta_V);
    }

    assert(bennett_spins[bennett_index].HS_current_move==ANNIHILATION);

    Real determinant_ratio = ratio_HS_field_UP*ratio_HS_field_DN;
    Real acceptance_ratio  = calculate_acceptace_ratio(determinant_ratio,
    bennett_spins[bennett_index].HS_current_move);

    if( std::fabs(acceptance_ratio) >= rng() )
    {
    number_of_interacting_spins -= 1;

    if(acceptance_ratio < 0)
    sign_ *= -1;

    {// set column and row to zero
    if(bennett_spins[bennett_index].e_spin_HS_field_DN == e_UP)
    {
    int k = bennett_spins[bennett_index].Gamma_index_HS_field_DN;
    CT_AUX_WALKER_TOOLS<device_t, Real>::set_to_identity(Gamma_up_CPU, k);
    }
    else
    {
    int k = bennett_spins[bennett_index].Gamma_index_HS_field_DN;
    CT_AUX_WALKER_TOOLS<device_t, Real>::set_to_identity(Gamma_dn_CPU, k);
    }

    if(bennett_spins[bennett_index].e_spin_HS_field_UP == e_UP)
    {
    int k = bennett_spins[bennett_index].Gamma_index_HS_field_UP;
    CT_AUX_WALKER_TOOLS<device_t, Real>::set_to_identity(Gamma_up_CPU, k);
    }
    else
    {
    int k = bennett_spins[bennett_index].Gamma_index_HS_field_UP;
    CT_AUX_WALKER_TOOLS<device_t, Real>::set_to_identity(Gamma_dn_CPU, k);
    }
    }

    {// update the delayed spins and erase the bennett-spin
    int delayed_spin_index = bennett_spins[bennett_index].delayed_spin_index;

    assert(not delayed_spins[delayed_spin_index].is_a_bennett_spin);
    delayed_spins[delayed_spin_index].is_a_bennett_spin = true;

    bennett_spins.erase(bennett_spins.begin()+bennett_index, bennett_spins.begin()+bennett_index+1);
    }
    }
    else
    {
    Gamma_up_CPU.swap(stored_Gamma_up_CPU);
    Gamma_dn_CPU.swap(stored_Gamma_dn_CPU);
    }
  */
}

template <dca::linalg::DeviceType device_t, class Parameters, class Data, typename Real>
void CtauxWalker<device_t, Parameters, Data, Real>::update_N_matrix_with_Gamma_matrix() {
<<<<<<< HEAD
  //  profiler_type profiler(__FUNCTION__, "CT-AUX walker", __LINE__, thread_id);

  // kills Bennett-spins and puts the interacting vertices all in the left part of the configuration
  SHRINK_TOOLS<device_t, Real>::shrink_Gamma(configuration, Gamma_up, Gamma_dn);
=======
  Profiler profiler(__FUNCTION__, "CT-AUX walker", __LINE__, thread_id);

  // kills Bennett-spins and puts the interacting vertices all in the left part of the configuration_
  SHRINK_TOOLS<device_t, Real>::shrink_Gamma(configuration_, Gamma_up, Gamma_dn);
>>>>>>> 7b6f95c4

  N_tools_obj.rebuild_N_matrix_via_Gamma_LU(configuration_, N_up, Gamma_up, G_up, e_UP);
  N_tools_obj.rebuild_N_matrix_via_Gamma_LU(configuration_, N_dn, Gamma_dn, G_dn, e_DN);

  configuration_.commit_accepted_spins();
}

template <dca::linalg::DeviceType device_t, class Parameters, class Data, typename Real>
void CtauxWalker<device_t, Parameters, Data, Real>::clean_up_the_configuration() {
<<<<<<< HEAD
  //  profiler_type profiler(__FUNCTION__, "CT-AUX walker", __LINE__, thread_id);

  SHRINK_tools_obj.reorganize_configuration_test(configuration, N_up, N_dn, G0_up, G0_dn);
=======
  Profiler profiler(__FUNCTION__, "CT-AUX walker", __LINE__, thread_id);
>>>>>>> 7b6f95c4

  SHRINK_tools_obj.reorganize_configuration_test(configuration_, N_up, N_dn, G0_up, G0_dn);

  assert(configuration_.assert_consistency());
}

template <dca::linalg::DeviceType device_t, class Parameters, class Data, typename Real>
HS_vertex_move_type CtauxWalker<device_t, Parameters, Data, Real>::get_new_HS_move() {
  if (rng() > 0.5) {
    return CREATION;
  }

  else if (configuration_.get_number_of_interacting_HS_spins() == 0)
    return STATIC;

  else
    return ANNIHILATION;
}

template <dca::linalg::DeviceType device_t, class Parameters, class Data, typename Real>
int CtauxWalker<device_t, Parameters, Data, Real>::get_new_vertex_index(
    HS_vertex_move_type HS_current_move) {
  if (HS_current_move == CREATION)
    return configuration_.get_random_noninteracting_vertex();

  return configuration_.get_random_interacting_vertex();
}

template <dca::linalg::DeviceType device_t, class Parameters, class Data, typename Real>
HS_spin_states_type CtauxWalker<device_t, Parameters, Data, Real>::get_new_spin_value(
    HS_vertex_move_type HS_current_move) {
  if (HS_current_move == CREATION) {
    if (rng() > 0.5)
      return HS_UP;
    else
      return HS_DN;
  }

  return HS_ZERO;
}

template <dca::linalg::DeviceType device_t, class Parameters, class Data, typename Real>
double CtauxWalker<device_t, Parameters, Data, Real>::calculate_acceptace_ratio(
    Real determinant_ratio, HS_vertex_move_type HS_current_move, Real QMC_factor) {
  Real N = number_of_interacting_spins;
<<<<<<< HEAD
  Real K = parameters.get_expansion_parameter_K();
=======
  Real K = parameters_.get_expansion_parameter_K();
>>>>>>> 7b6f95c4

  Real acceptance_ratio;

  if (HS_current_move == CREATION) {
    acceptance_ratio = K / (N + 1.) * determinant_ratio / QMC_factor;
  }
  else {
    acceptance_ratio = (N / K) * determinant_ratio / QMC_factor;
  }

  return acceptance_ratio;
}

template <dca::linalg::DeviceType device_t, class Parameters, class Data, typename Real>
bool CtauxWalker<device_t, Parameters, Data, Real>::assert_exp_delta_V_value(
    HS_field_sign HS_field, int random_vertex_ind, HS_spin_states_type new_HS_spin_value,
    Real exp_delta_V) {
  switch (HS_field) {
    case HS_FIELD_DN: {
      e_spin_states e_spin_HS_field_DN = configuration_[random_vertex_ind].get_e_spins().first;
      int configuration_e_spin_index_HS_field_DN =
          configuration_[random_vertex_ind].get_configuration_e_spin_indices().first;

      vertex_singleton& v_j =
          configuration_.get(e_spin_HS_field_DN)[configuration_e_spin_index_HS_field_DN];

      if (std::fabs(CV_obj.exp_delta_V(v_j, new_HS_spin_value) - exp_delta_V) > 1.e-6) {
        std::cout << HS_field << "\t" << e_spin_HS_field_DN << std::endl;
        throw std::logic_error(__FUNCTION__);
      }
    } break;

    case HS_FIELD_UP: {
      e_spin_states e_spin_HS_field_UP = configuration_[random_vertex_ind].get_e_spins().second;
      int configuration_e_spin_index_HS_field_UP =
          configuration_[random_vertex_ind].get_configuration_e_spin_indices().second;

      vertex_singleton& v_j =
          configuration_.get(e_spin_HS_field_UP)[configuration_e_spin_index_HS_field_UP];

      if (std::fabs(CV_obj.exp_delta_V(v_j, new_HS_spin_value) - exp_delta_V) > 1.e-6) {
        std::cout << HS_field << "\t" << e_spin_HS_field_UP << std::endl;
        throw std::logic_error(__FUNCTION__);
      }
    } break;

    default:
      throw std::logic_error(__FUNCTION__);
  };

  return true;
}

template <dca::linalg::DeviceType device_t, class Parameters, class Data, typename Real>
void CtauxWalker<device_t, Parameters, Data, Real>::updateShell(const int done, const int total) {
  const int milestone = std::max(total / 10, 1);
  if (concurrency_.id() == concurrency_.first() && (done % milestone == 0)) {
    std::cout.unsetf(std::ios_base::floatfield);

    std::cout << "\t\t\t" << std::setw(14)
              << static_cast<Real>(done) / static_cast<Real>(total) * 100. << " % completed"
              << "\t" << std::setw(11)
              << "<k> = " << configuration_.get_number_of_interacting_HS_spins() << "\t"
              << std::setw(11) << "N = " << configuration_.size() << "\t" << dca::util::print_time()
              << std::endl;

    std::cout << std::scientific;
  }
}

template <dca::linalg::DeviceType device_t, class Parameters, class Data, typename Real>
template <typename AccumType>
<<<<<<< HEAD
const linalg::util::CudaEvent* CtauxWalker<device_t, Parameters, Data, Real>::compute_M(
=======
const linalg::util::CudaEvent* CtauxWalker<device_t, Parameters, Data, Real>::computeM(
>>>>>>> 7b6f95c4
    std::array<linalg::Matrix<AccumType, device_t>, 2>& Ms) {
  // Stream 1 waits on stream 0.
  sync_streams_event_.record(linalg::util::getStream(thread_id, 0));
  sync_streams_event_.block(linalg::util::getStream(thread_id, 1));

  for (int s = 0; s < 2; ++s) {
    const auto& config = get_configuration().get(s == 0 ? e_UP : e_DN);
    exp_v_minus_one_[s].resizeNoCopy(config.size());

    for (int i = 0; i < config.size(); ++i)
      exp_v_minus_one_[s][i] = CV_obj.exp_V(config[i]) - 1.;

    const auto& N = s == 0 ? N_up : N_dn;
    auto& M = Ms[s];

    M.resizeNoCopy(N.size());

    if (device_t == linalg::GPU) {
      exp_v_minus_one_dev_[s].setAsync(exp_v_minus_one_[s], thread_id, s);
      dca::linalg::matrixop::multiplyDiagonalLeft(exp_v_minus_one_dev_[s], N, M, thread_id, s);
    }
    else {
      dca::linalg::matrixop::multiplyDiagonalLeft(exp_v_minus_one_[s], N, M);
    }
  }

  m_computed_events_[1].record(linalg::util::getStream(thread_id, 1));
  m_computed_events_[1].block(linalg::util::getStream(thread_id, 0));

  m_computed_events_[0].record(linalg::util::getStream(thread_id, 0));
  return &m_computed_events_[0];
}

template <dca::linalg::DeviceType device_t, class Parameters, class Data, typename Real>
void CtauxWalker<device_t, Parameters, Data, Real>::readConfig(dca::io::Buffer& buff) {
<<<<<<< HEAD
  buff >> configuration;
=======
  buff >> configuration_;
>>>>>>> 7b6f95c4
  config_initialized_ = true;
}

template <dca::linalg::DeviceType device_t, class Parameters, class Data, typename Real>
io::Buffer CtauxWalker<device_t, Parameters, Data, Real>::dumpConfig() const {
  io::Buffer buff;
  buff << configuration_;
  return buff;
}

template <dca::linalg::DeviceType device_t, class Parameters, class Data, typename Real>
void CtauxWalker<device_t, Parameters, Data, Real>::recomputeMCWeight() {
  mc_log_weight_ = 0.;
  sign_ = 1;

  auto process_matrix = [&](auto& m) {
    if (!m.nrRows())
      return;
    const auto [log_det, sign] = linalg::matrixop::logDeterminant(m);
    mc_log_weight_ -= log_det;  // MC weight is proportional to det(N^-1)
    sign_ *= sign;
  };

  process_matrix(N_up);
  process_matrix(N_dn);

  mc_log_weight_ += mc_log_weight_constant_ * configuration_.size();
}

}  // namespace ctaux
}  // namespace solver
}  // namespace phys
}  // namespace dca

#endif  // DCA_PHYS_DCA_STEP_CLUSTER_SOLVER_CTAUX_CTAUX_WALKER_HPP<|MERGE_RESOLUTION|>--- conflicted
+++ resolved
@@ -51,30 +51,17 @@
 class CtauxWalker : public WalkerBIT<Parameters, Data, Real>,
                     public CtauxWalkerData<device_t, Parameters, Real> {
 public:
-<<<<<<< HEAD
-  using vertex_singleton_type = vertex_singleton;
-  using configuration_type = CT_AUX_HS_configuration<Parameters>;
-  using rng_type = typename Parameters::random_number_generator;
-
-  using profiler_type = typename CtauxTypedefs<Parameters, Data>::profiler_type;
-  using concurrency_type = typename CtauxTypedefs<Parameters, Data>::concurrency_type;
-=======
   using parameters_type = Parameters;  // typedef for derived class.
   using Configuration = CT_AUX_HS_configuration<Parameters>;
   using Rng = typename Parameters::random_number_generator;
 
   using Profiler = typename Parameters::profiler_type;
   using Concurrency = typename CtauxTypedefs<Parameters, Data>::concurrency_type;
->>>>>>> 7b6f95c4
 
   const static dca::linalg::DeviceType walker_device_type = device_t;
 
 public:
-<<<<<<< HEAD
-  CtauxWalker(Parameters& parameters_ref, Data& MOMS_ref, rng_type& rng_ref, int id);
-=======
   CtauxWalker(/*const*/ Parameters& parameters, Data& MOMS_ref, Rng& rng_ref, int id);
->>>>>>> 7b6f95c4
 
   void initialize(int iteration);
 
@@ -101,9 +88,6 @@
   template <typename AccumType>
   const linalg::util::CudaEvent* computeM(std::array<linalg::Matrix<AccumType, device_t>, 2>& Ms);
 
-<<<<<<< HEAD
-  auto& get_configuration();
-=======
   auto& get_configuration() {
     return configuration_;
   }
@@ -114,7 +98,6 @@
   auto get_matrix_configuration() const {
     return configuration_.get_matrix_configuration();
   }
->>>>>>> 7b6f95c4
 
   int get_sign();
   int get_thread_id();
@@ -208,11 +191,8 @@
 
   bool assert_exp_delta_V_value(HS_field_sign HS_field, int random_vertex_ind,
                                 HS_spin_states_type new_HS_spin_value, Real exp_delta_V);
-<<<<<<< HEAD
-=======
 
   void recomputeMCWeight();
->>>>>>> 7b6f95c4
 
 private:
   using WalkerBIT<Parameters, Data, Real>::check_G0_matrices;
@@ -252,15 +232,9 @@
   };
 
 private:
-<<<<<<< HEAD
-  Parameters& parameters;
-  Data& MOMS;
-  concurrency_type& concurrency;
-=======
   /*const*/ Parameters& parameters_;
   Data& data_;
   const Concurrency& concurrency_;
->>>>>>> 7b6f95c4
 
   int thread_id;
   int stream_id;
@@ -271,11 +245,7 @@
   Rng& rng;
   Configuration configuration_;
 
-<<<<<<< HEAD
-  G0_INTERPOLATION<device_t, Parameters, Real> G0_tools_obj;
-=======
   G0Interpolation<device_t, Parameters, Real> G0_tools_obj;
->>>>>>> 7b6f95c4
   N_TOOLS<device_t, Parameters, Real> N_tools_obj;
   G_TOOLS<device_t, Parameters, Real> G_tools_obj;
 
@@ -353,17 +323,10 @@
 };
 
 template <dca::linalg::DeviceType device_t, class Parameters, class Data, typename Real>
-<<<<<<< HEAD
-CtauxWalker<device_t, Parameters, Data, Real>::CtauxWalker(Parameters& parameters_ref,
-                                                           Data& MOMS_ref, rng_type& rng_ref, int id)
-    : WalkerBIT<Parameters, Data, Real>(parameters_ref, MOMS_ref, id),
-      CtauxWalkerData<device_t, Parameters, Real>(parameters_ref, id),
-=======
 CtauxWalker<device_t, Parameters, Data, Real>::CtauxWalker(/*const*/ Parameters& parameters,
                                                            Data& MOMS_ref, Rng& rng_ref, int id)
     : WalkerBIT<Parameters, Data, Real>(parameters, MOMS_ref, id),
       CtauxWalkerData<device_t, Parameters, Real>(parameters, id),
->>>>>>> 7b6f95c4
 
       parameters_(parameters),
       data_(MOMS_ref),
@@ -372,15 +335,9 @@
       thread_id(id),
       stream_id(0),
 
-<<<<<<< HEAD
-      CV_obj(parameters),
-      ctaux_tools(CtauxWalkerData<device_t, Parameters, Real>::MAX_VERTEX_SINGLETS *
-                  parameters.get_max_submatrix_size()),
-=======
       CV_obj(parameters_),
       ctaux_tools(CtauxWalkerData<device_t, Parameters, Real>::MAX_VERTEX_SINGLETS *
                   parameters_.get_max_submatrix_size()),
->>>>>>> 7b6f95c4
 
       rng(rng_ref),
 
@@ -451,24 +408,11 @@
 }
 
 template <dca::linalg::DeviceType device_t, class Parameters, class Data, typename Real>
-<<<<<<< HEAD
-auto& CtauxWalker<device_t, Parameters, Data, Real>::get_configuration() {
-  return configuration;
-}
-
-template <dca::linalg::DeviceType device_t, class Parameters, class Data, typename Real>
-int CtauxWalker<device_t, Parameters, Data, Real>::get_sign() {
-  return sign;
-}
-
-template <dca::linalg::DeviceType device_t, class Parameters, class Data, typename Real>
-=======
 int CtauxWalker<device_t, Parameters, Data, Real>::get_sign() {
   return sign_;
 }
 
 template <dca::linalg::DeviceType device_t, class Parameters, class Data, typename Real>
->>>>>>> 7b6f95c4
 int CtauxWalker<device_t, Parameters, Data, Real>::get_thread_id() {
   return thread_id;
 }
@@ -484,15 +428,6 @@
 }
 
 template <dca::linalg::DeviceType device_t, class Parameters, class Data, typename Real>
-<<<<<<< HEAD
-bool& CtauxWalker<device_t, Parameters, Data, Real>::is_thermalized() {
-  return thermalized;
-}
-
-template <dca::linalg::DeviceType device_t, class Parameters, class Data, typename Real>
-void CtauxWalker<device_t, Parameters, Data, Real>::initialize() {
-  WalkerBIT<Parameters, Data, Real>::initialize();
-=======
 void CtauxWalker<device_t, Parameters, Data, Real>::markThermalized() {
   thermalized_ = true;
   recomputeMCWeight();
@@ -502,7 +437,6 @@
 void CtauxWalker<device_t, Parameters, Data, Real>::initialize(int iteration) {
   WalkerBIT<Parameters, Data, Real>::initialize();
   sweeps_per_measurement_ = parameters_.get_sweeps_per_measurement().at(iteration);
->>>>>>> 7b6f95c4
 
   number_of_creations = 0;
   number_of_annihilations = 0;
@@ -562,13 +496,8 @@
 
 template <dca::linalg::DeviceType device_t, class Parameters, class Data, typename Real>
 void CtauxWalker<device_t, Parameters, Data, Real>::doSweep() {
-<<<<<<< HEAD
-  profiler_type profiler("do_sweep", "CT-AUX walker", __LINE__, thread_id);
-  const double sweeps_per_measurement{thermalized ? parameters.get_sweeps_per_measurement() : 1.};
-=======
   Profiler profiler("do_sweep", "CT-AUX walker", __LINE__, thread_id);
   const double sweeps_per_measurement{thermalized_ ? sweeps_per_measurement_ : 1.};
->>>>>>> 7b6f95c4
 
   // Do at least one single spin update per sweep.
   const int single_spin_updates_per_sweep{warm_up_expansion_order_.count() > 0 &&
@@ -595,13 +524,8 @@
 }
 
 template <dca::linalg::DeviceType device_t, class Parameters, class Data, typename Real>
-<<<<<<< HEAD
-void CtauxWalker<device_t, Parameters, Data, Real>::do_step(int& single_spin_updates_todo) {
-  add_non_interacting_spins_to_configuration();
-=======
 void CtauxWalker<device_t, Parameters, Data, Real>::doStep(int& single_spin_updates_todo) {
   configuration_.prepare_configuration();
->>>>>>> 7b6f95c4
 
   generate_delayed_spins(single_spin_updates_todo);
 
@@ -626,11 +550,7 @@
 template <dca::linalg::DeviceType dev_t>
 std::enable_if_t<dev_t == device_t && device_t != dca::linalg::CPU, void> CtauxWalker<
     device_t, Parameters, Data, Real>::download_from_device() {
-<<<<<<< HEAD
-  //  profiler_type profiler(__FUNCTION__, "CT-AUX walker", __LINE__, thread_id);
-=======
   Profiler profiler(__FUNCTION__, "CT-AUX walker", __LINE__, thread_id);
->>>>>>> 7b6f95c4
 
   read_Gamma_matrices(e_UP);
   read_Gamma_matrices(e_DN);
@@ -646,11 +566,7 @@
 template <dca::linalg::DeviceType dev_t>
 std::enable_if_t<dev_t == device_t && device_t == dca::linalg::CPU, void> CtauxWalker<
     device_t, Parameters, Data, Real>::download_from_device() {
-<<<<<<< HEAD
-  //  profiler_type profiler(__FUNCTION__, "CT-AUX walker", __LINE__, thread_id);
-=======
   Profiler profiler(__FUNCTION__, "CT-AUX walker", __LINE__, thread_id);
->>>>>>> 7b6f95c4
 
   assert(Gamma_up_CPU.capacity() == Gamma_up.capacity());
   assert(Gamma_dn_CPU.capacity() == Gamma_dn.capacity());
@@ -667,11 +583,7 @@
 template <dca::linalg::DeviceType dev_t>
 std::enable_if_t<dev_t == device_t && device_t != dca::linalg::CPU, void> CtauxWalker<
     device_t, Parameters, Data, Real>::upload_to_device() {
-<<<<<<< HEAD
-  //  profiler_type profiler(__FUNCTION__, "CT-AUX walker", __LINE__, thread_id);
-=======
   Profiler profiler(__FUNCTION__, "CT-AUX walker", __LINE__, thread_id);
->>>>>>> 7b6f95c4
 
   Gamma_up.setAsync(Gamma_up_CPU, thread_id, stream_id);
   Gamma_dn.setAsync(Gamma_dn_CPU, thread_id, stream_id);
@@ -682,11 +594,7 @@
 template <dca::linalg::DeviceType dev_t>
 std::enable_if_t<dev_t == device_t && device_t == dca::linalg::CPU, void> CtauxWalker<
     device_t, Parameters, Data, Real>::upload_to_device() {
-<<<<<<< HEAD
-  profiler_type profiler(__FUNCTION__, "CT-AUX walker", __LINE__, thread_id);
-=======
   Profiler profiler(__FUNCTION__, "CT-AUX walker", __LINE__, thread_id);
->>>>>>> 7b6f95c4
 
   assert(Gamma_up_CPU.capacity() == Gamma_up.capacity());
   assert(Gamma_dn_CPU.capacity() == Gamma_dn.capacity());
@@ -696,13 +604,8 @@
 }
 
 template <dca::linalg::DeviceType device_t, class Parameters, class Data, typename Real>
-<<<<<<< HEAD
-void CtauxWalker<device_t, Parameters, Data, Real>::add_non_interacting_spins_to_configuration() {
-  // profiler_type profiler(__FUNCTION__, "CT-AUX walker", __LINE__, thread_id);
-=======
 void CtauxWalker<device_t, Parameters, Data, Real>::addNonInteractingSpinsToMatrices() {
   Profiler profiler(__FUNCTION__, "CT-AUX walker", __LINE__, thread_id);
->>>>>>> 7b6f95c4
 
   Gamma_up.resizeNoCopy(0);
   Gamma_dn.resizeNoCopy(0);
@@ -1068,13 +971,7 @@
 
 template <dca::linalg::DeviceType device_t, class Parameters, class Data, typename Real>
 void CtauxWalker<device_t, Parameters, Data, Real>::compute_Gamma_matrices() {
-<<<<<<< HEAD
-  // std::cout << __FUNCTION__ << "\n";
-
-  // profiler_type profiler(__FUNCTION__, "CT-AUX walker", __LINE__, thread_id);
-=======
   Profiler profiler(__FUNCTION__, "CT-AUX walker", __LINE__, thread_id);
->>>>>>> 7b6f95c4
 
   bennett_spins.resize(0);
 
@@ -1512,17 +1409,10 @@
 
 template <dca::linalg::DeviceType device_t, class Parameters, class Data, typename Real>
 void CtauxWalker<device_t, Parameters, Data, Real>::update_N_matrix_with_Gamma_matrix() {
-<<<<<<< HEAD
-  //  profiler_type profiler(__FUNCTION__, "CT-AUX walker", __LINE__, thread_id);
-
-  // kills Bennett-spins and puts the interacting vertices all in the left part of the configuration
-  SHRINK_TOOLS<device_t, Real>::shrink_Gamma(configuration, Gamma_up, Gamma_dn);
-=======
   Profiler profiler(__FUNCTION__, "CT-AUX walker", __LINE__, thread_id);
 
   // kills Bennett-spins and puts the interacting vertices all in the left part of the configuration_
   SHRINK_TOOLS<device_t, Real>::shrink_Gamma(configuration_, Gamma_up, Gamma_dn);
->>>>>>> 7b6f95c4
 
   N_tools_obj.rebuild_N_matrix_via_Gamma_LU(configuration_, N_up, Gamma_up, G_up, e_UP);
   N_tools_obj.rebuild_N_matrix_via_Gamma_LU(configuration_, N_dn, Gamma_dn, G_dn, e_DN);
@@ -1532,13 +1422,7 @@
 
 template <dca::linalg::DeviceType device_t, class Parameters, class Data, typename Real>
 void CtauxWalker<device_t, Parameters, Data, Real>::clean_up_the_configuration() {
-<<<<<<< HEAD
-  //  profiler_type profiler(__FUNCTION__, "CT-AUX walker", __LINE__, thread_id);
-
-  SHRINK_tools_obj.reorganize_configuration_test(configuration, N_up, N_dn, G0_up, G0_dn);
-=======
   Profiler profiler(__FUNCTION__, "CT-AUX walker", __LINE__, thread_id);
->>>>>>> 7b6f95c4
 
   SHRINK_tools_obj.reorganize_configuration_test(configuration_, N_up, N_dn, G0_up, G0_dn);
 
@@ -1584,11 +1468,7 @@
 double CtauxWalker<device_t, Parameters, Data, Real>::calculate_acceptace_ratio(
     Real determinant_ratio, HS_vertex_move_type HS_current_move, Real QMC_factor) {
   Real N = number_of_interacting_spins;
-<<<<<<< HEAD
-  Real K = parameters.get_expansion_parameter_K();
-=======
   Real K = parameters_.get_expansion_parameter_K();
->>>>>>> 7b6f95c4
 
   Real acceptance_ratio;
 
@@ -1661,11 +1541,7 @@
 
 template <dca::linalg::DeviceType device_t, class Parameters, class Data, typename Real>
 template <typename AccumType>
-<<<<<<< HEAD
-const linalg::util::CudaEvent* CtauxWalker<device_t, Parameters, Data, Real>::compute_M(
-=======
 const linalg::util::CudaEvent* CtauxWalker<device_t, Parameters, Data, Real>::computeM(
->>>>>>> 7b6f95c4
     std::array<linalg::Matrix<AccumType, device_t>, 2>& Ms) {
   // Stream 1 waits on stream 0.
   sync_streams_event_.record(linalg::util::getStream(thread_id, 0));
@@ -1701,11 +1577,7 @@
 
 template <dca::linalg::DeviceType device_t, class Parameters, class Data, typename Real>
 void CtauxWalker<device_t, Parameters, Data, Real>::readConfig(dca::io::Buffer& buff) {
-<<<<<<< HEAD
-  buff >> configuration;
-=======
   buff >> configuration_;
->>>>>>> 7b6f95c4
   config_initialized_ = true;
 }
 
