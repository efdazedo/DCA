--- conflicted
+++ resolved
@@ -50,24 +50,13 @@
   G0Setup::LabelDomain label_dmn;
 
   // TODO: improve API.
-<<<<<<< HEAD
-  SubmatrixWalker<CPU>::setDMatrixBuilder(g0_cpu, RDmn::parameter_type::get_subtract_matrix(),
-                                          label_dmn.get_branch_domain_steps(),
-                                          parameters_.getAlphas());
-  SubmatrixWalker<GPU>::setDMatrixBuilder(g0_gpu, RDmn::parameter_type::get_subtract_matrix(),
-                                          label_dmn.get_branch_domain_steps(),
-                                          parameters_.getAlphas());
-    SubmatrixWalker<CPU>::setInteractionVertices(*data_);
-    SubmatrixWalker<GPU>::setInteractionVertices(*data_);
-=======
   SubmatrixWalker<CPU>::setDMatrixBuilder(g0_cpu);
   SubmatrixWalker<CPU>::setDMatrixAlpha(parameters_.getAlphas(), false);
   SubmatrixWalker<GPU>::setDMatrixBuilder(g0_gpu);
   SubmatrixWalker<GPU>::setDMatrixAlpha(parameters_.getAlphas(), false);
 
-  SubmatrixWalker<CPU>::setInteractionVertices(parameters_, *data_);
-  SubmatrixWalker<GPU>::setInteractionVertices(parameters_, *data_);
->>>>>>> 33424db9
+    SubmatrixWalker<CPU>::setInteractionVertices(*data_);
+    SubmatrixWalker<GPU>::setInteractionVertices(*data_);
 
   // ************************************
   // Test vertex insertion / removal ****
