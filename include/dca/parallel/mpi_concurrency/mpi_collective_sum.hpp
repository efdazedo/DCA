// Copyright (C) 2018 ETH Zurich
// Copyright (C) 2018 UT-Battelle, LLC
// All rights reserved.
//
// See LICENSE for terms of usage.
// See CITATION.md for citation guidelines, if DCA++ is used for scientific publications.
//
// Author: Peter Staar (taa@zurich.ibm.com)
//         Andrei Plamada (plamada@phys.ethz.ch)
//         Urs R. Haehner (haehneru@itp.phys.ethz.ch)
//         Giovanni Balduzzi (gbalduzz@itp.phys.ethz.ch)
//
// This class provides an interface to do collective sums and averages with MPI.
// In addition, it can compute the covariance for func::function.

#ifndef DCA_PARALLEL_MPI_CONCURRENCY_MPI_COLLECTIVE_SUM_HPP
#define DCA_PARALLEL_MPI_CONCURRENCY_MPI_COLLECTIVE_SUM_HPP

#include <algorithm>  // std::min
#include <map>
#include <string>
#include <utility>  // std::move, std::swap
#include <vector>

#include <mpi.h>

#include "dca/function/domains.hpp"
#include "dca/function/function.hpp"
#include "dca/linalg/matrix.hpp"
#include "dca/linalg/vector.hpp"
#include "dca/parallel/mpi_concurrency/mpi_processor_grouping.hpp"
#include "dca/parallel/mpi_concurrency/mpi_type_map.hpp"
#include "dca/util/type_utils.hpp"

namespace dca {
namespace parallel {
// dca::parallel::

class MPICollectiveSum : public virtual MPIProcessorGrouping {
public:
  MPICollectiveSum() = default;

  template <typename scalar_type>
  void sum(scalar_type& value) const;
  template <typename scalar_type>
  void sum(std::vector<scalar_type>& m) const;
  template <typename scalartype>
  void sum(std::map<std::string, std::vector<scalartype>>& m) const;
  template <typename scalar_type, class domain>
  void sum(func::function<scalar_type, domain>& f) const;
  template <typename scalar_type, class domain>
  void sum(const func::function<scalar_type, domain>& f_in,
           func::function<scalar_type, domain>& f_out) const;
  template <typename scalar_type, class domain>
  void sum(func::function<std::vector<scalar_type>, domain>& f) const;
  template <typename scalar_type>
  void sum(linalg::Vector<scalar_type, linalg::CPU>& vec) const;
  template <typename scalar_type>
  void sum(linalg::Matrix<scalar_type, linalg::CPU>& f) const;

  template <typename some_type>
  void sum_and_average(some_type& obj, int nr_meas_rank = 1) const;
  template <typename some_type>
  void sum_and_average(const some_type& in, some_type& out, int nr_meas_rank = 1) const;

  template <typename scalar_type, class domain>
  void average_and_compute_stddev(func::function<scalar_type, domain>& f_mean,
                                  func::function<scalar_type, domain>& f_stddev) const;
  template <typename scalar_type, class domain>
  void average_and_compute_stddev(func::function<std::complex<scalar_type>, domain>& f_mean,
                                  func::function<std::complex<scalar_type>, domain>& f_stddev) const;

  // Computes the sum of s over all ranks excluding the local value and stores the result back
  // in s.
  // Does nothing, if there is only one rank.
  // In/Out: s
  template <typename T>
  void leaveOneOutSum(T& s) const;

  // Element-wise implementations for dca::func::function.
  // In/Out: f
  template <typename Scalar, class Domain>
  void leaveOneOutSum(func::function<Scalar, Domain>& f) const;

  // Computes the average of s over all ranks excluding the local value and stores the result back
  // in s.
  // Does nothing, if there is only one rank.
  // In/Out: s
  template <typename T>
  void leaveOneOutAvg(T& s) const;

  // Computes and returns the element-wise jackknife error
  // \Delta f_{jack} = \sqrt( (n-1)/n \sum_i^n (f_i - f_avg)^2 ),
  // where f_i is the i-th jackknife estimate of f and f_avg is the average of all f_i's.
  // Returns zero for all elements, if there is only one rank.
  // In/Out: f_i
  // In (optional): overwrite (default = true)
  // Preconditions: Each rank holds a unique precomputed jackknife estimate f_i.
  // Postconditions: If overwrite == true, the jackknife estimate f_i is overwritten with the
  //                 average f_avg; else f_i stays unchanged.
  template <typename Scalar, class Domain>
  func::function<Scalar, Domain> jackknifeError(func::function<Scalar, Domain>& f_i,
                                                bool overwrite = true) const;
  // Implementation for std::complex.
  // Real and imaginary parts are treated independently.
  template <typename Scalar, class Domain>
  func::function<std::complex<Scalar>, Domain> jackknifeError(
      func::function<std::complex<Scalar>, Domain>& f_i, bool overwrite = true) const;

  // Computes the covariance matrix of the measurements of the different mpi ranks.
  // In: f, f_estimated
  // Out: cov
  template <typename Scalar, class Domain>
  void computeCovariance(const func::function<Scalar, Domain>& f,
                         const func::function<Scalar, Domain>& f_estimated,
                         func::function<Scalar, func::dmn_variadic<Domain, Domain>>& cov) const;

  // Computes the covariance matrix of complex measurements of the different mpi ranks.
  // The real part and the imaginary part are treated independently, and cov represents
  // the covariance of the real vector [Re(f[0]), Re(f[1]), ..., Im(f[0]), Im(f[1]), ...].
  // In: f, f_estimated
  // Out: cov
  template <typename Scalar, class Domain, class CovDomain>
  void computeCovariance(const func::function<std::complex<Scalar>, Domain>& f,
                         const func::function<std::complex<Scalar>, Domain>& f_estimated,
                         func::function<Scalar, CovDomain>& cov) const;

  // Computes the covariance of f with respect to its sample average. Then moves the average into f.
  // In/Out: f
  // Out: cov
  template <typename ScalarOrComplex, typename Scalar, class Domain, class CovDomain>
  void computeCovarianceAndAvg(func::function<ScalarOrComplex, Domain>& f,
                               func::function<Scalar, CovDomain>& cov) const;

  // Returns the normalized momenta of the desired orders. The momenta is the averaged across the
  // entries of f.
  // The normalized momenta of order i is defined as \lambda_i = <(f - <f>)^i> / \sigma^i
  // In: f, orders
  // Returns: momenta
  template <typename Scalar, class Domain>
  std::vector<Scalar> avgNormalizedMomenta(const func::function<Scalar, Domain>& f,
                                           const std::vector<int>& orders) const;

private:
  template <typename T>
  void sum(const T* in, T* out, std::size_t n) const;
};

template <typename scalar_type>
void MPICollectiveSum::sum(scalar_type& value) const {
  scalar_type result;

  MPI_Allreduce(&value, &result, 1, MPITypeMap<scalar_type>::value(), MPI_SUM,
                MPIProcessorGrouping::get());

  value = result;
}

template <typename scalar_type>
void MPICollectiveSum::sum(std::vector<scalar_type>& m) const {
  std::vector<scalar_type> result(m.size());

  sum(m.data(), result.data(), m.size());

  m = std::move(result);
}

template <typename scalar_type>
void MPICollectiveSum::sum(std::map<std::string, std::vector<scalar_type>>& m) const {
  typedef typename std::map<std::string, std::vector<scalar_type>>::iterator iterator_type;

  iterator_type it = m.begin();

  for (; it != m.end(); ++it) {
    std::vector<scalar_type> values((it->second).size());

    for (size_t l = 0; l < (it->second).size(); l++)
      values[l] = (it->second)[l];

    sum(values);

    for (size_t l = 0; l < (it->second).size(); l++)
      (it->second)[l] = values[l];
  }
}

template <typename scalar_type, class domain>
void MPICollectiveSum::sum(func::function<scalar_type, domain>& f) const {
  func::function<scalar_type, domain> f_sum;

  sum(f, f_sum);

  f = std::move(f_sum);

#ifndef NDEBUG
  for (int i = 0; i < f.size(); ++i) {
    // INTERNAL: Cannot use std::isnan since scalar_type might be std::complex.
    if (f(i) != f(i))
      throw std::logic_error("Summation resulted in not-a-number (NaN) value.");
  }
#endif  // NDEBUG
}

template <typename scalar_type, class domain>
void MPICollectiveSum::sum(const func::function<scalar_type, domain>& f_in,
                           func::function<scalar_type, domain>& f_out) const {
  sum(f_in.values(), f_out.values(), f_in.size());
}

template <typename scalar_type, class domain>
void MPICollectiveSum::sum(func::function<std::vector<scalar_type>, domain>& f) const {
  int Nr = f(0).size();
  int Nc = f.size();

  linalg::Matrix<scalar_type, linalg::CPU> M("M", std::pair<int, int>(Nr, Nc));

  for (int j = 0; j < Nc; j++)
    for (int i = 0; i < Nr; i++)
      M(i, j) = f(j)[i];

  sum(M);

  for (int j = 0; j < Nc; j++)
    for (int i = 0; i < Nr; i++)
      f(j)[i] = M(i, j);
}

template <typename scalar_type>
void MPICollectiveSum::sum(linalg::Vector<scalar_type, linalg::CPU>& vec) const {
  linalg::Vector<scalar_type, linalg::CPU> vec_sum("vec_sum", vec.size());

  sum(vec.ptr(), vec_sum.ptr(), vec.size());

  vec = std::move(vec_sum);

#ifndef NDEBUG
  for (int i = 0; i < vec.size(); ++i)
    if (vec[i] != vec[i])
      throw std::logic_error("Summation resulted in not-a-number (NaN) value.");
#endif  // NDEBUG
}

template <typename scalar_type>
void MPICollectiveSum::sum(linalg::Matrix<scalar_type, linalg::CPU>& f) const {
  linalg::Matrix<scalar_type, linalg::CPU> F("F", f.size(), f.capacity());

  assert(f.capacity().first == F.capacity().first);
  assert(f.capacity().second == F.capacity().second);

  int Nr = f.capacity().first;
  int Nc = f.capacity().second;

  sum(f.ptr(), F.ptr(), Nr * Nc);

  f = std::move(F);
}

template <typename some_type>
void MPICollectiveSum::sum_and_average(some_type& obj, const int nr_meas_rank) const {
  sum(obj);

  const double one_over_N = 1. / (nr_meas_rank * MPIProcessorGrouping::get_size());

  obj *= one_over_N;
}

template <typename some_type>
void MPICollectiveSum::sum_and_average(const some_type& in, some_type& out,
                                       const int nr_meas_rank) const {
  sum(in, out);

  const double one_over_N = 1. / (nr_meas_rank * MPIProcessorGrouping::get_size());

  out *= one_over_N;
}

template <typename Scalar>
void MPICollectiveSum::leaveOneOutSum(Scalar& s) const {
  if (MPIProcessorGrouping::get_size() == 1)
    return;

  const Scalar s_local(s);
  sum(s);
  s = s - s_local;
}

template <typename Scalar, class Domain>
void MPICollectiveSum::leaveOneOutSum(func::function<Scalar, Domain>& f) const {
  if (MPIProcessorGrouping::get_size() == 1)
    return;

  const func::function<Scalar, Domain> f_local(f);
  sum(f_local, f);

  for (int i = 0; i < f.size(); ++i)
    f(i) = f(i) - f_local(i);
}

template <typename T>
void MPICollectiveSum::leaveOneOutAvg(T& x) const {
  if (MPIProcessorGrouping::get_size() == 1)
    return;

  leaveOneOutSum(x);
  x /= MPIProcessorGrouping::get_size() - 1;
}

template <typename Scalar, class Domain>
func::function<Scalar, Domain> MPICollectiveSum::jackknifeError(func::function<Scalar, Domain>& f_i,
                                                                const bool overwrite) const {
  func::function<Scalar, Domain> err("jackknife-error");

  const int n = MPIProcessorGrouping::get_size();

  if (n == 1)  // No jackknife procedure possible.
    return err;

  func::function<Scalar, Domain> f_avg("f_avg");
  sum_and_average(f_i, f_avg);

  for (int k = 0; k < f_avg.size(); ++k)
    err(k) = (f_i(k) - f_avg(k)) * (f_i(k) - f_avg(k));

  sum(err);

  const double scale = double(n - 1) / double(n);
  for (int k = 0; k < err.size(); ++k)
    err(k) = std::sqrt(scale * err(k));

  if (overwrite)
    f_i = std::move(f_avg);

  return err;
}

template <typename Scalar, class Domain>
func::function<std::complex<Scalar>, Domain> MPICollectiveSum::jackknifeError(
    func::function<std::complex<Scalar>, Domain>& f_i, const bool overwrite) const {
  func::function<std::complex<Scalar>, Domain> err("jackknife-error");

  const int n = MPIProcessorGrouping::get_size();

  if (n == 1)  // No jackknife procedure possible.
    return err;

  func::function<std::complex<Scalar>, Domain> f_avg("f_avg");
  sum_and_average(f_i, f_avg);

  for (int k = 0; k < f_avg.size(); ++k) {
    const auto diff = f_i(k) - f_avg(k);
    err(k).real(diff.real() * diff.real());
    err(k).imag(diff.imag() * diff.imag());
  }

  sum(err);

  const double scale = double(n - 1) / double(n);
  for (int k = 0; k < err.size(); ++k) {
    err(k).real(std::sqrt(scale * err(k).real()));
    err(k).imag(std::sqrt(scale * err(k).imag()));
  }

  if (overwrite)
    f_i = std::move(f_avg);

  return err;
}

template <typename scalar_type, class domain>
void MPICollectiveSum::average_and_compute_stddev(func::function<scalar_type, domain>& f_mean,
                                                  func::function<scalar_type, domain>& f_stddev) const {
  scalar_type factor = 1. / MPIProcessorGrouping::get_size();

  func::function<scalar_type, domain> f_sum("f-sum");
  func::function<scalar_type, domain> f_diff("f-diff");

  sum(f_mean, f_sum);

  f_sum *= factor;

  for (int i = 0; i < f_sum.size(); i++)
    f_diff(i) = (f_mean(i) - f_sum(i)) * (f_mean(i) - f_sum(i));

  for (int i = 0; i < f_sum.size(); i++)
    f_mean(i) = f_sum(i);

  sum(f_diff, f_stddev);

  f_stddev *= factor;

  for (int i = 0; i < f_sum.size(); i++)
    f_stddev(i) = std::sqrt(f_stddev(i));

  f_stddev /= std::sqrt(MPIProcessorGrouping::get_size());
}

template <typename scalar_type, class domain>
void MPICollectiveSum::average_and_compute_stddev(
    func::function<std::complex<scalar_type>, domain>& f_mean,
    func::function<std::complex<scalar_type>, domain>& f_stddev) const {
  scalar_type factor = 1. / MPIProcessorGrouping::get_size();

  func::function<std::complex<scalar_type>, domain> f_sum("f-sum");
  func::function<std::complex<scalar_type>, domain> f_diff("f-diff");

  sum(f_mean, f_sum);

  f_sum *= factor;

  for (int i = 0; i < f_sum.size(); i++) {
    f_diff(i).real(real(f_mean(i) - f_sum(i)) * real(f_mean(i) - f_sum(i)));
    f_diff(i).imag(imag(f_mean(i) - f_sum(i)) * imag(f_mean(i) - f_sum(i)));
  }

  for (int i = 0; i < f_sum.size(); i++)
    f_mean(i) = f_sum(i);

  sum(f_diff, f_stddev);

  f_stddev *= factor;

  for (int i = 0; i < f_sum.size(); i++) {
    f_stddev(i).real(std::sqrt(real(f_stddev(i))));
    f_stddev(i).imag(std::sqrt(imag(f_stddev(i))));
  }

  f_stddev /= std::sqrt(MPIProcessorGrouping::get_size());
}

template <typename Scalar, class Domain>
void MPICollectiveSum::computeCovariance(
    const func::function<Scalar, Domain>& f, const func::function<Scalar, Domain>& f_estimated,
    func::function<Scalar, func::dmn_variadic<Domain, Domain>>& cov) const {
  for (int i = 0; i < f.size(); i++)
    for (int j = 0; j < f.size(); j++)
      cov(i, j) = (f(i) - f_estimated(i)) * (f(j) - f_estimated(j));

  sum_and_average(cov, 1);
}

template <typename Scalar, class Domain, class CovDomain>
void MPICollectiveSum::computeCovariance(const func::function<std::complex<Scalar>, Domain>& f,
                                         const func::function<std::complex<Scalar>, Domain>& f_estimated,
                                         func::function<Scalar, CovDomain>& cov) const {
  assert(4 * f.size() * f.size() == cov.size());

  // Treat real and imaginary parts as independent entries
  for (int i = 0; i < f.size(); i++)
    for (int j = 0; j < f.size(); j++) {
      // Real - Real
      cov(i, j) = (f(i).real() - f_estimated(i).real()) * (f(j).real() - f_estimated(j).real());

      // Imaginary - Imaginary
      cov(i + f.size(), j + f.size()) =
          (f(i).imag() - f_estimated(i).imag()) * (f(j).imag() - f_estimated(j).imag());

      // Real - Imaginary
      cov(i, j + f.size()) =
          (f(i).real() - f_estimated(i).real()) * (f(j).imag() - f_estimated(j).imag());

      // Imaginary - Real
      cov(i + f.size(), j) =
          (f(i).imag() - f_estimated(i).imag()) * (f(j).real() - f_estimated(j).imag());
    }
  sum_and_average(cov, 1);
}

template <typename ScalarOrComplex, typename Scalar, class Domain, class CovDomain>
void MPICollectiveSum::computeCovarianceAndAvg(func::function<ScalarOrComplex, Domain>& f,
                                               func::function<Scalar, CovDomain>& cov) const {
  auto f_avg = f;
  sum_and_average(f_avg);
  computeCovariance(f, f_avg, cov);
  f = std::move(f_avg);
}

template <typename Scalar, class Domain>
std::vector<Scalar> MPICollectiveSum::avgNormalizedMomenta(const func::function<Scalar, Domain>& f,
                                                           const std::vector<int>& orders) const {
  func::function<Scalar, Domain> avg(f);
  sum_and_average(avg);
  linalg::Matrix<Scalar, linalg::CPU> momenta(std::make_pair(orders.size(), f.size()));
  std::vector<Scalar> var2(f.size());

  for (std::size_t i = 0; i < f.size(); i++) {
    const Scalar diff = f(i) - avg(i);
    var2[i] = diff * diff;
    for (std::size_t j = 0; j < orders.size(); j++)
      momenta(j, i) = std::pow(diff, orders[j]);
  }

  sum(momenta);
  sum(var2);

  // Divide by n and normalize the momenta by sigma^order, then average.
  std::vector<Scalar> momenta_avg(orders.size(), 0);
  const int n = MPIProcessorGrouping::get_size();
  for (std::size_t i = 0; i < f.size(); i++) {
    const Scalar var = std::sqrt(var2[i] / n);
    for (std::size_t j = 0; j < orders.size(); j++)
      momenta_avg[j] += std::abs(momenta(j, i)) / (n * std::pow(var, orders[j]));
  }

  for (std::size_t j = 0; j < orders.size(); j++)
    momenta_avg[j] /= f.size();

  return momenta_avg;
}

<<<<<<< HEAD
=======
template <typename T>
void MPICollectiveSum::sum(const T* in, T* out, std::size_t n) const {
  // On summit large messages hangs if sizeof(floating point type) type * message_size > 2^31-1.
  constexpr std::size_t max_size = dca::util::IsComplex<T>::value
                                       ? 2 * (std::numeric_limits<int>::max() / sizeof(T))
                                       : std::numeric_limits<int>::max() / sizeof(T);

  for (std::size_t start = 0; start < n; start += max_size) {
    const int msg_size = std::min(n - start, max_size);
    MPI_Allreduce(in + start, out + start, msg_size, MPITypeMap<T>::value(), MPI_SUM,
                  MPIProcessorGrouping::get());
  }
}

>>>>>>> ed9406d2
}  // namespace parallel
}  // namespace dca

#endif  // DCA_PARALLEL_MPI_CONCURRENCY_MPI_COLLECTIVE_SUM_HPP<|MERGE_RESOLUTION|>--- conflicted
+++ resolved
@@ -507,8 +507,6 @@
   return momenta_avg;
 }
 
-<<<<<<< HEAD
-=======
 template <typename T>
 void MPICollectiveSum::sum(const T* in, T* out, std::size_t n) const {
   // On summit large messages hangs if sizeof(floating point type) type * message_size > 2^31-1.
@@ -523,7 +521,6 @@
   }
 }
 
->>>>>>> ed9406d2
 }  // namespace parallel
 }  // namespace dca
 
