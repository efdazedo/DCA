// Copyright (C) 2018 ETH Zurich
// Copyright (C) 2018 UT-Battelle, LLC
// All rights reserved.
//
// See LICENSE for terms of usage.
// See CITATION.md for citation guidelines, if DCA++ is used for scientific publications.
//
// Author: Peter Staar (taa@zurich.ibm.com)
//
// Shrink tools algorithms class.
// Template specialization for CPU.

template <typename Real>
class SHRINK_TOOLS_ALGORITHMS<dca::linalg::CPU, Real> {
<<<<<<< HEAD
public:
  SHRINK_TOOLS_ALGORITHMS(int id) : thread_id(id), stream_id(0) {}

  void execute(std::vector<int>& source_index, std::vector<int>& target_index,
=======
  using HostVector = linalg::util::HostVector<int>;

public:
  SHRINK_TOOLS_ALGORITHMS(int id) : thread_id(id), stream_id(0) {}

  void execute(HostVector& source_index, HostVector& target_index,
>>>>>>> 7b6f95c4
               dca::linalg::Matrix<Real, dca::linalg::CPU>& N,
               dca::linalg::Matrix<Real, dca::linalg::CPU>& G0) {
    assert(source_index.size() == target_index.size());

    assert(N.nrRows() == G0.nrRows());
    assert(N.nrCols() == G0.nrCols());

    for (size_t l = 0; l < source_index.size(); ++l) {
      dca::linalg::matrixop::copyRow(N, source_index[l], N, target_index[l], thread_id, stream_id);
      dca::linalg::matrixop::copyCol(N, source_index[l], N, target_index[l], thread_id, stream_id);
      dca::linalg::matrixop::copyRow(G0, source_index[l], G0, target_index[l], thread_id, stream_id);
      dca::linalg::matrixop::copyCol(G0, source_index[l], G0, target_index[l], thread_id, stream_id);
    }
  }

<<<<<<< HEAD
  void execute(std::vector<int>& source_index_up, std::vector<int>& target_index_up,
               dca::linalg::Matrix<Real, dca::linalg::CPU>& N_up,
               dca::linalg::Matrix<Real, dca::linalg::CPU>& G0_up, std::vector<int>& source_index_dn,
               std::vector<int>& target_index_dn, dca::linalg::Matrix<Real, dca::linalg::CPU>& N_dn,
               dca::linalg::Matrix<Real, dca::linalg::CPU>& G0_dn) {
    assert(source_index_up.size() == target_index_up.size());
    assert(source_index_dn.size() == target_index_dn.size());

    assert(N_up.size() == G0_up.size());
    assert(N_dn.size() == G0_dn.size());

    for (size_t l = 0; l < source_index_up.size(); ++l)
      dca::linalg::matrixop::swapRowAndCol(N_up, source_index_up[l], target_index_up[l], thread_id,
                                           stream_id);

    for (size_t l = 0; l < source_index_up.size(); ++l)
      dca::linalg::matrixop::swapRowAndCol(G0_up, source_index_up[l], target_index_up[l], thread_id,
                                           stream_id);

    for (size_t l = 0; l < source_index_dn.size(); ++l)
      dca::linalg::matrixop::swapRowAndCol(N_dn, source_index_dn[l], target_index_dn[l], thread_id,
                                           stream_id);

    for (size_t l = 0; l < source_index_dn.size(); ++l)
      dca::linalg::matrixop::swapRowAndCol(G0_dn, source_index_dn[l], target_index_dn[l], thread_id,
                                           stream_id);
=======
  void execute(HostVector& source_index_up, HostVector& target_index_up,
               dca::linalg::Matrix<Real, dca::linalg::CPU>& N_up,
               dca::linalg::Matrix<Real, dca::linalg::CPU>& G0_up, HostVector& source_index_dn,
               HostVector& target_index_dn, dca::linalg::Matrix<Real, dca::linalg::CPU>& N_dn,
               dca::linalg::Matrix<Real, dca::linalg::CPU>& G0_dn) {
    execute(source_index_up, target_index_up, N_up, G0_up);
    execute(source_index_dn, target_index_dn, N_dn, G0_dn);
>>>>>>> 7b6f95c4
  }

  std::size_t deviceFingerprint() const {
    return 0;
  }

private:
  int thread_id;
  int stream_id;
};

template class SHRINK_TOOLS_ALGORITHMS<dca::linalg::CPU, float>;
template class SHRINK_TOOLS_ALGORITHMS<dca::linalg::CPU, double>;<|MERGE_RESOLUTION|>--- conflicted
+++ resolved
@@ -12,19 +12,12 @@
 
 template <typename Real>
 class SHRINK_TOOLS_ALGORITHMS<dca::linalg::CPU, Real> {
-<<<<<<< HEAD
-public:
-  SHRINK_TOOLS_ALGORITHMS(int id) : thread_id(id), stream_id(0) {}
-
-  void execute(std::vector<int>& source_index, std::vector<int>& target_index,
-=======
   using HostVector = linalg::util::HostVector<int>;
 
 public:
   SHRINK_TOOLS_ALGORITHMS(int id) : thread_id(id), stream_id(0) {}
 
   void execute(HostVector& source_index, HostVector& target_index,
->>>>>>> 7b6f95c4
                dca::linalg::Matrix<Real, dca::linalg::CPU>& N,
                dca::linalg::Matrix<Real, dca::linalg::CPU>& G0) {
     assert(source_index.size() == target_index.size());
@@ -40,34 +33,6 @@
     }
   }
 
-<<<<<<< HEAD
-  void execute(std::vector<int>& source_index_up, std::vector<int>& target_index_up,
-               dca::linalg::Matrix<Real, dca::linalg::CPU>& N_up,
-               dca::linalg::Matrix<Real, dca::linalg::CPU>& G0_up, std::vector<int>& source_index_dn,
-               std::vector<int>& target_index_dn, dca::linalg::Matrix<Real, dca::linalg::CPU>& N_dn,
-               dca::linalg::Matrix<Real, dca::linalg::CPU>& G0_dn) {
-    assert(source_index_up.size() == target_index_up.size());
-    assert(source_index_dn.size() == target_index_dn.size());
-
-    assert(N_up.size() == G0_up.size());
-    assert(N_dn.size() == G0_dn.size());
-
-    for (size_t l = 0; l < source_index_up.size(); ++l)
-      dca::linalg::matrixop::swapRowAndCol(N_up, source_index_up[l], target_index_up[l], thread_id,
-                                           stream_id);
-
-    for (size_t l = 0; l < source_index_up.size(); ++l)
-      dca::linalg::matrixop::swapRowAndCol(G0_up, source_index_up[l], target_index_up[l], thread_id,
-                                           stream_id);
-
-    for (size_t l = 0; l < source_index_dn.size(); ++l)
-      dca::linalg::matrixop::swapRowAndCol(N_dn, source_index_dn[l], target_index_dn[l], thread_id,
-                                           stream_id);
-
-    for (size_t l = 0; l < source_index_dn.size(); ++l)
-      dca::linalg::matrixop::swapRowAndCol(G0_dn, source_index_dn[l], target_index_dn[l], thread_id,
-                                           stream_id);
-=======
   void execute(HostVector& source_index_up, HostVector& target_index_up,
                dca::linalg::Matrix<Real, dca::linalg::CPU>& N_up,
                dca::linalg::Matrix<Real, dca::linalg::CPU>& G0_up, HostVector& source_index_dn,
@@ -75,7 +40,6 @@
                dca::linalg::Matrix<Real, dca::linalg::CPU>& G0_dn) {
     execute(source_index_up, target_index_up, N_up, G0_up);
     execute(source_index_dn, target_index_dn, N_dn, G0_dn);
->>>>>>> 7b6f95c4
   }
 
   std::size_t deviceFingerprint() const {
