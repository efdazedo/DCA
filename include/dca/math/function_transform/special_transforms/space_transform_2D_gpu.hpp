// Copyright (C) 2018 ETH Zurich
// Copyright (C) 2018 UT-Battelle, LLC
// All rights reserved.
//
// See LICENSE.txt for terms of usage.
// See CITATION.txt for citation guidelines if you use this code for scientific publications.
//
// Author: Giovanni Balduzzi (gbalduzz@itp.phys.ethz.ch)
//
// This class performs on the GPU the 2D transform from space to momentum used by the tp
// accumulation.

#ifndef DCA_MATH_FUNCTION_TRANSFORM_SPECIAL_TRANSFORMS_SPACE_TRANSFORM_2D_GPU
#define DCA_MATH_FUNCTION_TRANSFORM_SPECIAL_TRANSFORMS_SPACE_TRANSFORM_2D_GPU

#ifndef DCA_HAVE_CUDA
#pragma error "This file requires CUDA support."
#endif

#include "dca/math/function_transform/special_transforms/space_transform_2D_gpu.hpp"

#include <array>
#include <memory>

<<<<<<< HEAD
#include "dca/config/accumulation_options.hpp"
=======
>>>>>>> 1602e2a5
#include "dca/linalg/reshapable_matrix.hpp"
#include "dca/linalg/util/magma_batched_gemm.hpp"
#include "dca/math/function_transform/special_transforms/kernels_interface.hpp"
#include "dca/phys/domains/quantum/electron_band_domain.hpp"

namespace dca {
namespace math {
namespace transform {
// dca::math::transform::

template <class RDmn, class KDmn, typename Real = double>
class SpaceTransform2DGpu : private SpaceTransform2D<RDmn, KDmn, Real> {
private:
  using BaseClass = SpaceTransform2D<RDmn, KDmn, Real>;

  using Complex = std::complex<Real>;
  using MatrixDev = linalg::Matrix<Complex, linalg::GPU>;
<<<<<<< HEAD
  using VectorDev = linalg::Vector<Complex, linalg::GPU>;
  using RMatrix =
      linalg::ReshapableMatrix<Complex, linalg::GPU, config::AccumulationOptions::TpAllocator<Complex>>;
=======
  using RMatrix = linalg::ReshapableMatrix<Complex, linalg::GPU>;
  using VectorDev = linalg::Vector<Complex, linalg::GPU>;
>>>>>>> 1602e2a5

public:
  // Constructor
  // In: nw_pos: number of extended positive frequencies.
  // In: queue: the magma queue on which execute will run.
  SpaceTransform2DGpu(int nw_pos, magma_queue_t queue);

  // Performs the 2D fourier transform from real to momentum space in place and rearranges the
  // order of M's labels from (r, b, w) to (b, r, w).
  // The transform is equivalent to M(k1, k2) = \sum_{r1, r2} exp(i(k1 * r1 - k2 * r2)) M(r1, r2)
  // In/Out: M
  void execute(RMatrix& M);

  void setWorkspace(const std::shared_ptr<RMatrix>& workspace) {
    workspace_ = workspace;
  }

  // Returns: the stream associated with the magma queue.
  cudaStream_t get_stream() const {
    return stream_;
  }

  std::size_t deviceFingerprint() const {
    std::size_t res(0);

<<<<<<< HEAD
    if (workspace_.unique())
      res += workspace_->deviceFingerprint();
=======
      if (workspace_.unique())
        res += workspace_->deviceFingerprint();
>>>>>>> 1602e2a5
    return res;
  }

private:
  using BDmn = func::dmn_0<phys::domains::electron_band_domain>;

  static const MatrixDev& get_T_matrix();
  const auto& getPhaseFactors();

  void phaseFactorsAndRearrange(const RMatrix& in, RMatrix& out);

  const int n_bands_;
  const int nw_;
  const int nc_;

  magma_queue_t queue_;
  cudaStream_t stream_;

  std::shared_ptr<RMatrix> workspace_;

  linalg::util::MagmaBatchedGemm<Complex> plan1_;
  linalg::util::MagmaBatchedGemm<Complex> plan2_;
};

template <class RDmn, class KDmn, typename Real>
SpaceTransform2DGpu<RDmn, KDmn, Real>::SpaceTransform2DGpu(const int nw_pos, magma_queue_t queue)
    : n_bands_(BDmn::dmn_size()),
      nw_(2 * nw_pos),
      nc_(RDmn::dmn_size()),
      queue_(queue),
      stream_(magma_queue_get_cuda_stream(queue_)),
      plan1_(queue_),
      plan2_(queue_) {
  workspace_ = std::make_shared<RMatrix>();
}

template <class RDmn, class KDmn, typename Real>
void SpaceTransform2DGpu<RDmn, KDmn, Real>::execute(RMatrix& M) {
  auto& T_times_M = *(workspace_);
  auto& T_times_M_times_T = M;

  T_times_M.resizeNoCopy(M.size());
  const auto& T = get_T_matrix();

  {
    const int n_trafo = M.nrRows() / nc_;

    plan1_.synchronizeCopy();
    for (int i = 0; i < n_trafo; ++i)
      plan1_.addGemm(T.ptr(), M.ptr(i * nc_, 0), T_times_M.ptr(i * nc_, 0));

    const int lda = T.leadingDimension();
    const int ldb = M.leadingDimension();
    const int ldc = T_times_M.leadingDimension();
    plan1_.execute('N', 'N', nc_, M.nrCols(), nc_, Complex(1), Complex(0), lda, ldb, ldc);
  }

  {
    const int n_trafo = M.nrCols() / nc_;
    plan2_.synchronizeCopy();
    for (int j = 0; j < n_trafo; ++j)
      plan2_.addGemm(T_times_M.ptr(0, j * nc_), T.ptr(), T_times_M_times_T.ptr(0, j * nc_));

    const int lda = T_times_M.leadingDimension();
    const int ldb = T.leadingDimension();
    const int ldc = T_times_M_times_T.leadingDimension();
    const Complex norm(1. / nc_);
    plan2_.execute('N', 'C', M.nrRows(), nc_, nc_, norm, Complex(0), lda, ldb, ldc);
  }

  phaseFactorsAndRearrange(T_times_M_times_T, *workspace_);
  M.swap(*workspace_);
}

template <class RDmn, class KDmn, typename Real>
<<<<<<< HEAD
void SpaceTransform2DGpu<RDmn, KDmn, Real>::phaseFactorsAndRearrange(const RMatrix& in, RMatrix& out) {
  out.resizeNoCopy(in.size());
  details::phaseFactorsAndRearrange(in.ptr(), in.leadingDimension(), out.ptr(),
                                    out.leadingDimension(), n_bands_, nc_, nw_,
                                    getPhaseFactors().ptr(), stream_);
=======
void SpaceTransform2DGpu<RDmn, KDmn, Real>::phaseFactorsAndRearrange(const RMatrix& in,
                                                                     RMatrix& out) {
  out.resizeNoCopy(in.size());
  const Complex* const phase_factors_ptr =
      BaseClass::hasPhaseFactors() ? getPhaseFactors().ptr() : nullptr;
  details::phaseFactorsAndRearrange(in.ptr(), in.leadingDimension(), out.ptr(),
                                    out.leadingDimension(), n_bands_, nc_, nw_, phase_factors_ptr,
                                    stream_);
>>>>>>> 1602e2a5
}

template <class RDmn, class KDmn, typename Real>
const linalg::Matrix<std::complex<Real>, linalg::GPU>& SpaceTransform2DGpu<RDmn, KDmn,
                                                                           Real>::get_T_matrix() {
  auto initialize_T_matrix = []() {
    const auto T_host = BaseClass::get_T_matrix();
    return MatrixDev(T_host);
  };

  static const MatrixDev T(initialize_T_matrix(), "T_space_2D_device");
  return T;
}

template <class RDmn, class KDmn, typename Real>
const auto& SpaceTransform2DGpu<RDmn, KDmn, Real>::getPhaseFactors() {
  auto initialize = []() {
<<<<<<< HEAD
    if (!BaseClass::hasPhaseFactors()) {
      return VectorDev();
    }

    const auto& phase_factors = BaseClass::getPhaseFactors();
    linalg::Vector<std::complex<Real>, linalg::CPU> host_vector(phase_factors.size());
    std::copy_n(phase_factors.values(), phase_factors.size(), host_vector.data());
    return VectorDev(host_vector);
  };

  static const VectorDev phase_factors_dev(initialize(), "Phase factors GPU.");
  assert(BaseClass::hasPhaseFactors() || phase_factors_dev.ptr() == nullptr);
=======
    const auto& phase_factors = BaseClass::getPhaseFactors();
    linalg::Vector<std::complex<Real>, linalg::CPU> host_vector(phase_factors.size());
    std::copy_n(phase_factors.values(), phase_factors.size(), host_vector.ptr());
    return VectorDev(host_vector);
  };

  static const VectorDev phase_factors_dev(initialize());
>>>>>>> 1602e2a5

  return phase_factors_dev;
}

}  // transform
}  // math
}  // dca

#endif  // DCA_MATH_FUNCTION_TRANSFORM_SPECIAL_TRANSFORMS_SPACE_TRANSFORM_2D_GPU<|MERGE_RESOLUTION|>--- conflicted
+++ resolved
@@ -22,10 +22,7 @@
 #include <array>
 #include <memory>
 
-<<<<<<< HEAD
 #include "dca/config/accumulation_options.hpp"
-=======
->>>>>>> 1602e2a5
 #include "dca/linalg/reshapable_matrix.hpp"
 #include "dca/linalg/util/magma_batched_gemm.hpp"
 #include "dca/math/function_transform/special_transforms/kernels_interface.hpp"
@@ -43,14 +40,9 @@
 
   using Complex = std::complex<Real>;
   using MatrixDev = linalg::Matrix<Complex, linalg::GPU>;
-<<<<<<< HEAD
   using VectorDev = linalg::Vector<Complex, linalg::GPU>;
   using RMatrix =
       linalg::ReshapableMatrix<Complex, linalg::GPU, config::AccumulationOptions::TpAllocator<Complex>>;
-=======
-  using RMatrix = linalg::ReshapableMatrix<Complex, linalg::GPU>;
-  using VectorDev = linalg::Vector<Complex, linalg::GPU>;
->>>>>>> 1602e2a5
 
 public:
   // Constructor
@@ -76,13 +68,8 @@
   std::size_t deviceFingerprint() const {
     std::size_t res(0);
 
-<<<<<<< HEAD
     if (workspace_.unique())
       res += workspace_->deviceFingerprint();
-=======
-      if (workspace_.unique())
-        res += workspace_->deviceFingerprint();
->>>>>>> 1602e2a5
     return res;
   }
 
@@ -158,13 +145,6 @@
 }
 
 template <class RDmn, class KDmn, typename Real>
-<<<<<<< HEAD
-void SpaceTransform2DGpu<RDmn, KDmn, Real>::phaseFactorsAndRearrange(const RMatrix& in, RMatrix& out) {
-  out.resizeNoCopy(in.size());
-  details::phaseFactorsAndRearrange(in.ptr(), in.leadingDimension(), out.ptr(),
-                                    out.leadingDimension(), n_bands_, nc_, nw_,
-                                    getPhaseFactors().ptr(), stream_);
-=======
 void SpaceTransform2DGpu<RDmn, KDmn, Real>::phaseFactorsAndRearrange(const RMatrix& in,
                                                                      RMatrix& out) {
   out.resizeNoCopy(in.size());
@@ -173,7 +153,6 @@
   details::phaseFactorsAndRearrange(in.ptr(), in.leadingDimension(), out.ptr(),
                                     out.leadingDimension(), n_bands_, nc_, nw_, phase_factors_ptr,
                                     stream_);
->>>>>>> 1602e2a5
 }
 
 template <class RDmn, class KDmn, typename Real>
@@ -191,20 +170,6 @@
 template <class RDmn, class KDmn, typename Real>
 const auto& SpaceTransform2DGpu<RDmn, KDmn, Real>::getPhaseFactors() {
   auto initialize = []() {
-<<<<<<< HEAD
-    if (!BaseClass::hasPhaseFactors()) {
-      return VectorDev();
-    }
-
-    const auto& phase_factors = BaseClass::getPhaseFactors();
-    linalg::Vector<std::complex<Real>, linalg::CPU> host_vector(phase_factors.size());
-    std::copy_n(phase_factors.values(), phase_factors.size(), host_vector.data());
-    return VectorDev(host_vector);
-  };
-
-  static const VectorDev phase_factors_dev(initialize(), "Phase factors GPU.");
-  assert(BaseClass::hasPhaseFactors() || phase_factors_dev.ptr() == nullptr);
-=======
     const auto& phase_factors = BaseClass::getPhaseFactors();
     linalg::Vector<std::complex<Real>, linalg::CPU> host_vector(phase_factors.size());
     std::copy_n(phase_factors.values(), phase_factors.size(), host_vector.ptr());
@@ -212,7 +177,6 @@
   };
 
   static const VectorDev phase_factors_dev(initialize());
->>>>>>> 1602e2a5
 
   return phase_factors_dev;
 }
