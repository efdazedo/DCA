// Copyright (C) 2018 ETH Zurich
// Copyright (C) 2018 UT-Battelle, LLC
// All rights reserved.
//
// See LICENSE for terms of usage.
// See CITATION.md for citation guidelines, if DCA++ is used for scientific publications.
//
// Author: Urs R. Haehner (haehneru@itp.phys.ethz.ch)
//
// This file implements the thread task handler, that assigns a task (walker|accumulator) to each
// thread.
// For performance reasons walker and accumulator threads should be created alternately, i.e.
// walker, accumulator, w, a, w, a, ... . If the number of walkers and accumulators differ, the
// remaining threads are created at the end, e.g. for 4 walkers and 2 accumulators this means:
// w, a, w, a, w, w.

#ifndef DCA_PHYS_DCA_STEP_CLUSTER_SOLVER_THREAD_TASK_HANDLER_HPP
#define DCA_PHYS_DCA_STEP_CLUSTER_SOLVER_THREAD_TASK_HANDLER_HPP

#include <cassert>
#include <string>
#include <vector>
#include <iostream>

namespace dca {
namespace phys {
namespace solver {

class ThreadTaskHandler {
public:
  ThreadTaskHandler(const int num_walkers, const int num_accumulators)
      : thread_tasks_(generateThreadTasksVec(num_walkers, num_accumulators)) {}

  // Prints all thread ids and the corresponding tasks (walker|accumulator).
  void print() const {
    for (int i = 0; i < thread_tasks_.size(); ++i) {
      if (thread_tasks_[i] == "walker")
        std::cout << "\t thread-id : " << i << "  -->   (walker)\n";
      else
        std::cout << "\t thread-id : " << i << "  -->   (accumulator)\n";
    }
  }

  // Maps the walker id to the index of the walker's rng.
  int walkerIDToRngIndex(const int walker_id) const {
    assert(walker_id >= 0 && walker_id < thread_tasks_.size());
    assert(thread_tasks_[walker_id] == "walker");

    int rng_index = 0;

    for (int i = 0; i < walker_id; ++i) {
      if (thread_tasks_[i] == "walker")
        ++rng_index;
    }
    return rng_index;
  }

<<<<<<< HEAD
=======
  // Maps the thread id to the id of the accumulator.
  int idToAccumIndex(const int thread_id) const {
    assert(thread_id >= 0 && thread_id < thread_tasks_.size());
    assert(thread_tasks_[thread_id] == "accumulator");

    int accum_index = 0;

    for (int i = 0; i < thread_id; ++i) {
      if (thread_tasks_[i] == "accumulator")
        ++accum_index;
    }
    return accum_index;
  }

>>>>>>> 31c298a1
  std::size_t size() const {
    return thread_tasks_.size();
  }

  const std::string& getTask(const int id) const {
    assert(id < thread_tasks_.size());
    return thread_tasks_[id];
  }

  const std::vector<std::string>& getThreadTasksVec() const {
    return thread_tasks_;
  }

private:
  static std::vector<std::string> generateThreadTasksVec(const int num_walkers,
                                                         const int num_accumulators) {
    std::vector<std::string> thread_tasks(num_walkers + num_accumulators, "undefined");
    const int min_num_walkers_num_accumulators = std::min(num_walkers, num_accumulators);

    for (int i = 0; i < 2 * min_num_walkers_num_accumulators; i += 2) {
      thread_tasks[i] = "walker";
      thread_tasks[i + 1] = "accumulator";
    }

    for (int i = 2 * min_num_walkers_num_accumulators; i < num_walkers + num_accumulators; ++i) {
      if (min_num_walkers_num_accumulators != num_walkers)
        thread_tasks[i] = "walker";
      else
        thread_tasks[i] = "accumulator";
    }
    return thread_tasks;
  }

  const std::vector<std::string> thread_tasks_;
};

}  // namespace solver
}  // namespace phys
}  // namespace dca

#endif  // DCA_PHYS_DCA_STEP_CLUSTER_SOLVER_QMCI_THREAD_TASK_HANDLER_HPP<|MERGE_RESOLUTION|>--- conflicted
+++ resolved
@@ -55,8 +55,6 @@
     return rng_index;
   }
 
-<<<<<<< HEAD
-=======
   // Maps the thread id to the id of the accumulator.
   int idToAccumIndex(const int thread_id) const {
     assert(thread_id >= 0 && thread_id < thread_tasks_.size());
@@ -71,7 +69,6 @@
     return accum_index;
   }
 
->>>>>>> 31c298a1
   std::size_t size() const {
     return thread_tasks_.size();
   }
