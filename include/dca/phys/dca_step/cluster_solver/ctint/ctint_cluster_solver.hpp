// Copyright (C) 2018 ETH Zurich
// Copyright (C) 2018 UT-Battelle, LLC
// All rights reserved.
//
// See LICENSE.txt for terms of usage.
//  See CITATION.md for citation guidelines, if DCA++ is used for scientific publications.
//
// Author: Giovanni Balduzzi(gbalduzz@itp.phys.ethz.ch)
//
// Cluster Monte Carlo integrator based on a CT-INT algorithm.

#ifndef DCA_PHYS_DCA_STEP_CLUSTER_SOLVER_CTINT_CTINT_CLUSTER_SOLVER_HPP
#define DCA_PHYS_DCA_STEP_CLUSTER_SOLVER_CTINT_CTINT_CLUSTER_SOLVER_HPP

#include <cassert>
#include <cmath>
#include <complex>
#include <iostream>
#include <memory>
#include <vector>

#include "dca/function/function.hpp"
#include "dca/linalg/matrix.hpp"
#include "dca/linalg/matrixop.hpp"
#include "dca/math/function_transform/function_transform.hpp"
#include "dca/math/statistics/util.hpp"
#include "dca/parallel/util/get_workload.hpp"
#include "dca/phys/dca_step/cluster_solver/ctint/accumulator/ctint_accumulator.hpp"
#include "dca/phys/dca_step/cluster_solver/ctint/details/solver_methods.hpp"
#include "dca/phys/dca_step/cluster_solver/ctint/domains/common_domains.hpp"
#include "dca/phys/dca_step/cluster_solver/ctint/walker/ctint_walker_choice.hpp"
#include "dca/phys/dca_data/dca_data.hpp"
#include "dca/phys/dca_loop/dca_loop_data.hpp"
#include "dca/phys/dca_step/symmetrization/symmetrize.hpp"
#include "dca/phys/domains/cluster/cluster_domain_aliases.hpp"
#include "dca/phys/four_point_type.hpp"
#include "dca/profiling/events/time.hpp"
#include "dca/util/print_time.hpp"

namespace dca {
namespace phys {
namespace solver {
// dca::phys::solver::

template <linalg::DeviceType device_t, class Parameters, bool use_submatrix = false>
class CtintClusterSolver {
public:
  using Data = DcaData<Parameters>;
  static constexpr linalg::DeviceType device = device_t;

  CtintClusterSolver(const Parameters& parameters_ref, Data& Data_ref);

  ~CtintClusterSolver();

  // Initialize g0_interpolation and reset internal state. Must be called before integrate.
  void initialize(int dca_iteration = 0);

  // Monte Carlo walk and accumulation.
  void integrate();

  // gather the walker's measurements and average them across the processes.
  // Then it computes the final integration results.
  // Postcondition: DcaData contains Sigma, G_r_t, G_r_w, G_k_w, G_k_t
  double finalize();

  // Calls finalize(). In addition:
  // Postcondition: dca_info_struct contains metadata on the integration.
  // Returns: L2 difference between Sigma and Sigma_cluster.
  double finalize(DcaLoopData<Parameters>& dca_info_struct);

  double computeDensity() const;

  template <class Writer>
  void write(Writer& /*writer*/) {}

  // For testing purposes.
  // Returns the function G(k,w) without averaging across MPI ranks.
  auto local_G_k_w() const;

protected:  // thread jacket interface.
  using ParametersType = Parameters;
  using DataType = Data;
  using Rng = typename Parameters::random_number_generator;
  using Profiler = typename Parameters::profiler_type;
  using Concurrency = typename Parameters::concurrency_type;
  using Lattice = typename Parameters::lattice_type;

  using Walker = ctint::CtintWalkerChoice<device_t, Parameters, use_submatrix>;
  using Accumulator = ctint::CtintAccumulator<Parameters, device_t>;

private:
  using BDmn = func::dmn_0<domains::electron_band_domain>;
  using SDmn = func::dmn_0<domains::electron_spin_domain>;
  using CDA = ClusterDomainAliases<Parameters::lattice_type::DIMENSION>;
  using KDmn = typename CDA::KClusterDmn;
  using RDmn = typename CDA::RClusterDmn;
  using Nu = func::dmn_variadic<BDmn, SDmn>;
  using TDmn = func::dmn_0<domains::time_domain>;
  using WDmn = func::dmn_0<domains::frequency_domain>;
  using LabelDomain = func::dmn_variadic<BDmn, BDmn, RDmn>;

  using SpGreensFunction =
      func::function<std::complex<double>, func::dmn_variadic<Nu, Nu, KDmn, WDmn>>;

protected:  // Protected for testing purposes.
  void warmUp();

  void measure();

  void computeG_k_w(const SpGreensFunction& G0, const SpGreensFunction& M_k_w,
                    SpGreensFunction& G_k_w) const;

  void computeSigma(const SpGreensFunction& G, const SpGreensFunction& G0,
                    SpGreensFunction& Sigma) const;

  // Returns: average sign.
  double gatherMAndG4(SpGreensFunction& M, bool compute_error) const;

  double L2Difference() const;

  void computeErrorBars() const {}

protected:
  const Parameters& parameters_;
  Concurrency& concurrency_;
  Data& data_;

  // Stores the integration result
  Accumulator accumulator_;

  double total_time_ = 0;
  double warm_up_time_ = 0;
  int dca_iteration_ = 0;

private:
  bool perform_tp_accumulation_;
  const LabelDomain label_dmn_;
  std::unique_ptr<Walker> walker_;
  // Walker input.
  ctint::G0Interpolation<device_t> g0_;
  Rng rng_;
};

template <dca::linalg::DeviceType device_t, class Parameters, bool use_submatrix>
CtintClusterSolver<device_t, Parameters, use_submatrix>::CtintClusterSolver(
    const Parameters& parameters_ref, Data& data_ref)
    : parameters_(parameters_ref),
      concurrency_(parameters_.get_concurrency()),
      data_(data_ref),

      accumulator_(parameters_, data_),

      rng_(concurrency_.id(), concurrency_.number_of_processors(), parameters_.get_seed()) {
  Walker::setDMatrixBuilder(g0_);

<<<<<<< HEAD
    Walker::setInteractionVertices(data_);
=======
  Walker::setInteractionVertices(data_);
>>>>>>> f50336cb

  if (concurrency_.id() == concurrency_.first())
    std::cout << "\n\n\t CT-INT Integrator is born \n\n";
}

template <dca::linalg::DeviceType device_t, class Parameters, bool use_submatrix>
CtintClusterSolver<device_t, Parameters, use_submatrix>::~CtintClusterSolver() {
  if (concurrency_.id() == concurrency_.first())
    std::cout << "\n\n\t CT-INT Integrator has died \n\n";
}

template <dca::linalg::DeviceType device_t, class Parameters, bool use_submatrix>
void CtintClusterSolver<device_t, Parameters, use_submatrix>::initialize(int dca_iteration) {
  dca_iteration_ = dca_iteration;

  g0_.initialize(ctint::details::shrinkG0(data_.G0_r_t_cluster_excluded));

  if (dca_iteration == 0 || parameters_.adjustAlphaDd())
    Walker::setDMatrixAlpha(parameters_.getAlphas(), parameters_.adjustAlphaDd());

  perform_tp_accumulation_ =
      parameters_.isAccumulatingG4() && dca_iteration == parameters_.get_dca_iterations() - 1;
  accumulator_.initialize(dca_iteration_);
}

template <dca::linalg::DeviceType device_t, class Parameters, bool use_submatrix>
void CtintClusterSolver<device_t, Parameters, use_submatrix>::integrate() {
  walker_ = std::make_unique<Walker>(parameters_, data_, rng_, 0);
  walker_->initialize();

  dca::profiling::WallTime start_time;
  auto getTime = [&]() {
    dca::profiling::Duration split_time(dca::profiling::WallTime(), start_time);
    return split_time.sec + 1.e-6 * split_time.usec;
  };

  if (concurrency_.id() == concurrency_.first())
    std::cout << "\n\t\t Warm up has started.\n" << std::endl;
  warmUp();
  warm_up_time_ = getTime();

  if (concurrency_.id() == concurrency_.first())
    std::cout << "\n\t\t Measuring has started.\n\n";
  measure();

  total_time_ = getTime();

  if (concurrency_.id() == concurrency_.first()) {
    std::cout << "\n\tMeasuring has ended. Done " << parameters_.get_measurements()
              << " measurements.\n";
    walker_->printSummary();
  }
}

template <dca::linalg::DeviceType device_t, class Parameters, bool use_submatrix>
double CtintClusterSolver<device_t, Parameters, use_submatrix>::finalize() {
  bool compute_error = false;
  if (dca_iteration_ == parameters_.get_dca_iterations() - 1) {
    if (parameters_.get_error_computation_type() == ErrorComputationType::JACK_KNIFE) {
      if (concurrency_.id() == concurrency_.first())
        std::cout << "Computing jack knife error.\n\n";
      compute_error = true;
    }
    else if (parameters_.get_error_computation_type() == ErrorComputationType::STANDARD_DEVIATION)
      std::cout << "CT-INT does not support ErrorComputationType::STANDARD_DEVIATION.\n"
                << "Error computation will be skipped.\n";
  }

  SpGreensFunction M;

  // average M across ranks.
  double avg_sign = gatherMAndG4(M, compute_error);

  // compute G_r_t and save it into data_.
  computeG_k_w(data_.G0_k_w_cluster_excluded, M, data_.G_k_w);
  symmetrize::execute<Lattice>(data_.G_k_w);

  // transform  G_k_w and save into data_.
  math::transform::FunctionTransform<KDmn, RDmn>::execute(data_.G_k_w, data_.G_r_w);
  symmetrize::execute<Lattice>(data_.G_r_w);

  // compute and  save Sigma into data_
  // TODO: check if a better estimate exists
  computeSigma(data_.G_k_w, data_.G0_k_w_cluster_excluded, data_.Sigma);

  // compute error
  if (compute_error) {
    data_.get_Sigma_error() = concurrency_.jackknifeError(data_.Sigma);
    data_.get_G_k_w_error() = concurrency_.jackknifeError(data_.G_k_w);
    if (perform_tp_accumulation_) {
      for (int channel = 0; channel < data_.get_G4().size(); ++channel)
        data_.get_G4_error()[channel] = concurrency_.jackknifeError(data_.get_G4()[channel]);
    }
  }

  // Fourier transform the Green's function.
  // TODO check and write function
  auto G_k_w_copy = data_.G_k_w;
  G_k_w_copy -= data_.G0_k_w_cluster_excluded;
  math::transform::FunctionTransform<WDmn, TDmn>::execute(G_k_w_copy, data_.G_k_t);
  data_.G_k_t += data_.G0_k_t_cluster_excluded;
  math::transform::FunctionTransform<KDmn, RDmn>::execute(data_.G_k_t, data_.G_r_t);

  auto local_time = total_time_;
  concurrency_.sum(total_time_);
  auto gflop = accumulator_.getFLOPs() * 1e-9;
  concurrency_.sum(gflop);

  if (concurrency_.id() == 0) {
    std::cout << "\n\t\t Collected measurements \t" << dca::util::print_time() << "\n"
              << "\n\t\t\t QMC-local-time : " << local_time << " [sec]"
              << "\n\t\t\t QMC-total-time : " << total_time_ << " [sec]"
              << "\n\t\t\t Gflop   : " << gflop << " [Gf]"
              << "\n\t\t\t Gflop/s   : " << gflop / local_time << " [Gf/s]"
              << "\n\t\t\t sign     : " << avg_sign << "\n\t\t\t Density = " << computeDensity()
              << "\n"
              << std::endl;
  }

  return avg_sign;
}

template <dca::linalg::DeviceType device_t, class Parameters, bool use_submatrix>
double CtintClusterSolver<device_t, Parameters, use_submatrix>::finalize(
    DcaLoopData<Parameters>& loop_data) {
  double avg_sign = finalize();
  // Compute and save into loop_data Sigma_zero_mom and std deviation
  for (int nu = 0; nu < Nu::dmn_size(); nu++) {
    for (int k = 0; k < KDmn::dmn_size(); k++) {
      std::vector<double> x;
      for (int l = 0; l < WDmn::dmn_size() / 4; l++)
        x.push_back(real(data_.Sigma(nu, nu, k, l)));

      loop_data.Sigma_zero_moment(nu, k, dca_iteration_) = math::statistics::util::mean(x);
      loop_data.standard_deviation(nu, k, dca_iteration_) =
          math::statistics::util::standard_deviation(x);
    }
  }

  loop_data.average_expansion_order(dca_iteration_) = accumulator_.avgOrder();
  loop_data.sign(dca_iteration_) = avg_sign;                            // This is already averaged.
  loop_data.MC_integration_per_mpi_task(dca_iteration_) = total_time_;  // This is already averaged.
  loop_data.thermalization_per_mpi_task(dca_iteration_) = warm_up_time_;

  if (dca_iteration_ == parameters_.get_dca_iterations() - 1) {
    concurrency_.delayedSum(loop_data.Sigma_zero_moment);
    concurrency_.delayedSum(loop_data.standard_deviation);
    concurrency_.delayedSum(loop_data.average_expansion_order);
    concurrency_.delayedSum(loop_data.thermalization_per_mpi_task);

    concurrency_.resolveSums();

    loop_data.Sigma_zero_moment /= concurrency_.number_of_processors();
    loop_data.Sigma_zero_moment /= concurrency_.number_of_processors();
    loop_data.standard_deviation /= concurrency_.number_of_processors();
    loop_data.average_expansion_order /= concurrency_.number_of_processors();
    loop_data.thermalization_per_mpi_task /= concurrency_.number_of_processors();
  }

  // Free walker memory for the dca loop.
  walker_.release();
  // Compute and return L2 difference between Sigma and Sigma cluster.
  return loop_data.L2_Sigma_difference(dca_iteration_) = L2Difference();
}

template <dca::linalg::DeviceType device_t, class Parameters, bool use_submatrix>
void CtintClusterSolver<device_t, Parameters, use_submatrix>::warmUp() {
  const int n_sweep = parameters_.get_warm_up_sweeps();
  for (int i = 0; i < n_sweep; i++) {
    walker_->doSweep();

    walker_->updateShell(i, n_sweep);
  }

  walker_->markThermalized();
}

template <dca::linalg::DeviceType device_t, class Parameters, bool use_submatrix>
void CtintClusterSolver<device_t, Parameters, use_submatrix>::measure() {
  const int n_meas = parallel::util::getWorkload(parameters_.get_measurements(), 1, 0, concurrency_);

  for (int i = 0; i < n_meas; i++) {
    {
      Profiler profiler("updating", "QMCI", __LINE__);
      walker_->doSweep();
    }
    {
      Profiler profiler("measurements", "QMCI", __LINE__);
      accumulator_.accumulate(*walker_);
    }
    walker_->updateShell(i, n_meas);
  }

  accumulator_.finalize();
}

template <dca::linalg::DeviceType device_t, class Parameters, bool use_submatrix>
void CtintClusterSolver<device_t, Parameters, use_submatrix>::computeG_k_w(
    const SpGreensFunction& G0, const SpGreensFunction& M_k_w, SpGreensFunction& G_k_w) const {
  const int matrix_dim = Nu::dmn_size();
  dca::linalg::Matrix<std::complex<double>, dca::linalg::CPU> G0_M(matrix_dim, matrix_dim);

  const char op = 'N';
  const double one_over_beta = 1. / parameters_.get_beta();

  // G(w) = g0_(w) - g0_(w) *M(w)* g0_(w) / beta
  G_k_w = G0;
  for (int k_ind = 0; k_ind < KDmn::dmn_size(); k_ind++) {
    for (int w_ind = 0; w_ind < WDmn::dmn_size(); w_ind++) {
      // G0_M <- G0 * M
      dca::linalg::blas::gemm(&op, &op, matrix_dim, matrix_dim, matrix_dim, 1.,
                              &G0(0, 0, k_ind, w_ind), matrix_dim, &M_k_w(0, 0, k_ind, w_ind),
                              matrix_dim, 0., G0_M.ptr(), G0_M.leadingDimension());

      // G -= G0 M G0 / beta
      dca::linalg::blas::gemm(&op, &op, matrix_dim, matrix_dim, matrix_dim, -one_over_beta,
                              G0_M.ptr(), G0_M.leadingDimension(), &G0(0, 0, k_ind, w_ind),
                              matrix_dim, 1., &G_k_w(0, 0, k_ind, w_ind), matrix_dim);
    }
  }
}

template <dca::linalg::DeviceType device_t, class Parameters, bool use_submatrix>
void CtintClusterSolver<device_t, Parameters, use_submatrix>::computeSigma(
    const SpGreensFunction& G, const SpGreensFunction& G0, SpGreensFunction& Sigma) const {
  const int matrix_dim = Nu::dmn_size();

  dca::linalg::Matrix<std::complex<double>, dca::linalg::CPU> G_inv(matrix_dim);
  dca::linalg::Matrix<std::complex<double>, dca::linalg::CPU> G0_inv(matrix_dim);
  dca::linalg::Vector<int, dca::linalg::CPU> ipiv;
  dca::linalg::Vector<std::complex<double>, dca::linalg::CPU> work;

  // Sigma = 1/G0 - 1/G
  for (int k_ind = 0; k_ind < KDmn::dmn_size(); k_ind++) {
    for (int w_ind = 0; w_ind < WDmn::dmn_size(); w_ind++) {
      dca::linalg::matrixop::copyArrayToMatrix(matrix_dim, matrix_dim, &G(0, 0, k_ind, w_ind),
                                               matrix_dim, G_inv);
      dca::linalg::matrixop::smallInverse(G_inv, ipiv, work);

      dca::linalg::matrixop::copyArrayToMatrix(matrix_dim, matrix_dim, &G0(0, 0, k_ind, w_ind),
                                               matrix_dim, G0_inv);
      dca::linalg::matrixop::smallInverse(G0_inv, ipiv, work);

      for (int nu2 = 0; nu2 < matrix_dim; ++nu2)
        for (int nu1 = 0; nu1 < matrix_dim; ++nu1)
          Sigma(nu1, nu2, k_ind, w_ind) = G0_inv(nu1, nu2) - G_inv(nu1, nu2);
    }
  }

  symmetrize::execute<Lattice>(data_.Sigma, data_.H_symmetry);
  // TODO : if it is needed implement.
  //   if (parameters_.adjust_self_energy_for_double_counting())
  //    adjust_self_energy_for_double_counting();
}

template <dca::linalg::DeviceType device_t, class Parameters, bool use_submatrix>
double CtintClusterSolver<device_t, Parameters, use_submatrix>::L2Difference() const {
  const double alpha = parameters_.get_self_energy_mixing_factor();

  for (int l = 0; l < data_.Sigma.size(); l++)
    data_.Sigma(l) = alpha * data_.Sigma(l) + (1. - alpha) * data_.Sigma_cluster(l);

  const int offset = std::min(1, WDmn::dmn_size() / 2);

  double diff_L2 = 0.;
  for (int w_ind = WDmn::dmn_size() / 2; w_ind < WDmn::dmn_size() / 2 + offset; w_ind++) {
    for (int k_ind = 0; k_ind < KDmn::dmn_size(); k_ind++) {
      for (int l1 = 0; l1 < Nu::dmn_size(); l1++) {
        diff_L2 += std::pow(
            std::abs(data_.Sigma(l1, l1, k_ind, w_ind) - data_.Sigma_cluster(l1, l1, k_ind, w_ind)),
            2);
      }
    }
  }

  double L2_error = std::sqrt(diff_L2) / double(KDmn::dmn_size());
  if (concurrency_.id() == concurrency_.first())
    std::cout << "\n\t\t |Sigma_QMC - Sigma_cg|_2 ~ " << L2_error << "\n\n";

  return L2_error;
}

template <dca::linalg::DeviceType device_t, class Parameters, bool use_submatrix>
double CtintClusterSolver<device_t, Parameters, use_submatrix>::computeDensity() const {
  double result(0.);
  const int t0_minus = TDmn::dmn_size() / 2 - 1;
  for (int i = 0; i < Nu::dmn_size(); i++)
    result += data_.G_r_t(i, i, RDmn::parameter_type::origin_index(), t0_minus);

  return result;
}

template <dca::linalg::DeviceType device_t, class Parameters, bool use_submatrix>
double CtintClusterSolver<device_t, Parameters, use_submatrix>::gatherMAndG4(SpGreensFunction& M,
                                                                             bool compute_error) const {
  const auto& M_r = accumulator_.get_sign_times_M_r_w();
  math::transform::FunctionTransform<RDmn, KDmn>::execute(M_r, M);

  double sign = accumulator_.get_accumulated_sign();

  symmetrize::execute<Lattice>(M, data_.H_symmetry);

  // TODO: delay sum.
  auto collect = [&](auto& f) {
    if (compute_error)
      concurrency_.leaveOneOutSum(f);
    else
      concurrency_.sum(f);
  };

  collect(M);
  collect(sign);

  M /= std::complex<double>(sign, 0.);

  if (perform_tp_accumulation_) {
    for (int channel = 0; channel < data_.get_G4().size(); ++channel) {
      auto& G4 = data_.get_G4()[channel];
      G4 = accumulator_.get_sign_times_G4()[channel];
      collect(G4);
      G4 /= sign * parameters_.get_beta() * parameters_.get_beta();
    }
  }

  return sign / parameters_.get_measurements();
}

template <dca::linalg::DeviceType device_t, class Parameters, bool use_submatrix>
auto CtintClusterSolver<device_t, Parameters, use_submatrix>::local_G_k_w() const {
  const auto& M_r = accumulator_.get_sign_times_M_r_w();
  SpGreensFunction M;
  math::transform::FunctionTransform<RDmn, KDmn>::execute(M_r, M);

  const double sign = accumulator_.get_accumulated_sign();

  M /= sign;
  SpGreensFunction G_k_w("G_k_w");
  computeG_k_w(data_.G0_k_w_cluster_excluded, M, G_k_w);

  return G_k_w;
}

}  // namespace solver
}  // namespace phys
}  // namespace dca

#endif  // DCA_PHYS_DCA_STEP_CLUSTER_SOLVER_CTINT_CTINT_CLUSTER_SOLVER_HPP<|MERGE_RESOLUTION|>--- conflicted
+++ resolved
@@ -153,11 +153,7 @@
       rng_(concurrency_.id(), concurrency_.number_of_processors(), parameters_.get_seed()) {
   Walker::setDMatrixBuilder(g0_);
 
-<<<<<<< HEAD
     Walker::setInteractionVertices(data_);
-=======
-  Walker::setInteractionVertices(data_);
->>>>>>> f50336cb
 
   if (concurrency_.id() == concurrency_.first())
     std::cout << "\n\n\t CT-INT Integrator is born \n\n";
