// Copyright (C) 2018 ETH Zurich
// Copyright (C) 2018 UT-Battelle, LLC
// All rights reserved.
// See LICENSE.txt for terms of usage./
// See CITATION.txt for citation guidelines if you use this code for scientific publications.
//
// Author: Giovanni Balduzzi (gbalduzz@itp.phys.ethz.ch)
//
// Implementation of the two particle Green's function computation on the GPU.

#ifndef DCA_HAVE_CUDA
#error "This file requires CUDA."
#endif

#ifndef DCA_PHYS_DCA_STEP_CLUSTER_SOLVER_SHARED_TOOLS_ACCUMULATION_TP_TP_ACCUMULATOR_GPU_HPP
#define DCA_PHYS_DCA_STEP_CLUSTER_SOLVER_SHARED_TOOLS_ACCUMULATION_TP_TP_ACCUMULATOR_GPU_HPP

#include "dca/phys/dca_step/cluster_solver/shared_tools/accumulation/tp/tp_accumulator.hpp"

#include <cuda.h>
#include <mutex>
#include <vector>

#include "dca/config/accumulation_options.hpp"
#include "dca/linalg/lapack/magma.hpp"
#include "dca/linalg/reshapable_matrix.hpp"
#include "dca/linalg/util/allocators/managed_allocator.hpp"
#include "dca/linalg/util/cuda_event.hpp"
#include "dca/linalg/util/magma_queue.hpp"
#include "dca/math/function_transform/special_transforms/space_transform_2D_gpu.hpp"
#include "dca/parallel/util/call_once_per_loop.hpp"
#include "dca/phys/dca_step/cluster_solver/shared_tools/accumulation/tp/g4_helper.cuh"
#include "dca/phys/dca_step/cluster_solver/shared_tools/accumulation/tp/kernels_interface.hpp"
#include "dca/phys/dca_step/cluster_solver/shared_tools/accumulation/tp/ndft/cached_ndft_gpu.hpp"

namespace dca {
namespace phys {
namespace solver {
namespace accumulator {
// dca::phys::solver::accumulator::

template <class Parameters>
class TpAccumulator<Parameters, linalg::GPU> : public TpAccumulator<Parameters, linalg::CPU> {
private:
  using this_type = TpAccumulator<Parameters, linalg::GPU>;
  using BaseClass = TpAccumulator<Parameters, linalg::CPU>;

  using RDmn = typename BaseClass::RDmn;
  using KDmn = typename BaseClass::KDmn;
  using NuDmn = typename BaseClass::NuDmn;
  using WDmn = typename BaseClass::WDmn;

  using typename BaseClass::Real;

public:
  // Constructor:
  // In: G0: non interacting greens function.
  // In: pars: parameters object.
  // In: thread_id: thread id, only used by the profiler.
  TpAccumulator(
      const func::function<std::complex<double>, func::dmn_variadic<NuDmn, NuDmn, KDmn, WDmn>>& G0,
      const Parameters& pars, int thread_id = 0);

  // Resets the object between DCA iterations.
  void resetAccumulation(unsigned int dca_loop);

  // Computes the two particles Greens function from the M matrix and accumulates it internally.
  // In: M_array: stores the M matrix for each spin sector.
  // In: configs: stores the walker's configuration for each spin sector.
  // In: sign: sign of the configuration.
  template <class Configuration>
  void accumulate(const std::array<linalg::Matrix<Real, linalg::GPU>, 2>& M,
                  const std::array<Configuration, 2>& configs, int sign);

  // CPU input. For testing purposes.
  template <class Configuration>
  void accumulate(const std::array<linalg::Matrix<Real, linalg::CPU>, 2>& M,
                  const std::array<Configuration, 2>& configs, int sign);

  // Downloads the accumulation result to the host.
  void finalize();

  // Sums on the host the accumulated Green's function to the accumulated Green's function of
  // other_acc.
  void sumTo(this_type& other_acc);

  auto get_stream() const {
    return streams_[0];
  }

  void synchronizeCopy() {
    ndft_objs_[0].synchronizeCopy();
    ndft_objs_[1].synchronizeCopy();
  }

  void syncStreams(const linalg::util::CudaEvent& event) {
    for (const auto& stream : streams_)
      event.block(stream);
  }

  std::size_t deviceFingerprint() const {
    std::size_t res(0);
    for (const auto& work : workspaces_)
      res += work->deviceFingerprint();
    for (int s = 0; s < 2; ++s)
      res += ndft_objs_[s].deviceFingerprint() + G_[s].deviceFingerprint() +
             space_trsf_objs_[s].deviceFingerprint();
    return res;
  }

  static std::size_t staticDeviceFingerprint() {
    std::size_t res = 0;

    for (const auto& G4_channel : get_G4())
      res += G4_channel.deviceFingerprint();

    res += get_G0()[0].deviceFingerprint() + get_G0()[1].deviceFingerprint();

    return res;
  }

private:
  using Profiler = typename Parameters::profiler_type;

  using typename BaseClass::WTpDmn;
  using typename BaseClass::WTpPosDmn;
  using typename BaseClass::WTpExtDmn;
  using typename BaseClass::WTpExtPosDmn;

  using typename BaseClass::BDmn;
  using typename BaseClass::SDmn;

  using typename BaseClass::TpGreensFunction;
  using typename BaseClass::Complex;

  using Matrix = linalg::Matrix<Complex, linalg::GPU>;

  void initializeG0();
  void resetG4();
  void initializeG4Helpers() const;

  void computeG();

  void computeGMultiband(int s);

  void computeGSingleband(int s);

  template <class Configuration>
  void computeM(const std::array<linalg::Matrix<Real, linalg::GPU>, 2>& M_pair,
                const std::array<Configuration, 2>& configs);

  void updateG4(const std::size_t channel_index);

  void synchronizeStreams();

private:
  constexpr static int n_ndft_streams_ = config::AccumulationOptions::memory_savings ? 1 : 2;

  using BaseClass::thread_id_;
  using BaseClass::multiple_accumulators_;
  using BaseClass::n_bands_;
  using BaseClass::beta_;
  using BaseClass::G0_ptr_;
  using BaseClass::G4_;
  using BaseClass::non_density_density_;
  using BaseClass::sign_;
  using BaseClass::extension_index_offset_;
  using BaseClass::n_pos_frqs_;

  using MatrixDev = linalg::Matrix<Complex, linalg::GPU>;
  using RMatrix =
      linalg::ReshapableMatrix<Complex, linalg::GPU, config::AccumulationOptions::TpAllocator<Complex>>;
  using MatrixHost = linalg::Matrix<Complex, linalg::CPU>;

  std::array<linalg::util::MagmaQueue, 2> queues_;
  std::array<cudaStream_t, 2> streams_;
  linalg::util::CudaEvent event_;

  std::vector<std::shared_ptr<RMatrix>> workspaces_;

  using NdftType = CachedNdft<Real, RDmn, WTpExtDmn, WTpExtPosDmn, linalg::GPU, non_density_density_>;
  std::array<NdftType, 2> ndft_objs_;
  using DftType = math::transform::SpaceTransform2DGpu<RDmn, KDmn, Real>;
  std::array<DftType, 2> space_trsf_objs_;

  std::array<RMatrix, 2> G_;

  bool finalized_ = false;
  bool initialized_ = false;

  using G0DevType = std::array<MatrixDev, 2>;
  static inline G0DevType& get_G0();
<<<<<<< HEAD
  using G4DevType = linalg::Vector<Complex, linalg::GPU, linalg::util::DeviceAllocator<Complex>>;
  static inline std::vector<G4DevType>& get_G4();
=======
  using G4DevType =
      linalg::Vector<Complex, linalg::GPU, config::AccumulationOptions::TpAllocator<Complex>>;
  static inline G4DevType& get_G4();
>>>>>>> c685f954
};

template <class Parameters>
TpAccumulator<Parameters, linalg::GPU>::TpAccumulator(
    const func::function<std::complex<double>, func::dmn_variadic<NuDmn, NuDmn, KDmn, WDmn>>& G0,
    const Parameters& pars, const int thread_id)
    : BaseClass(G0, pars, thread_id),
      queues_(),
      streams_{queues_[0].getStream(), queues_[1].getStream()},
      ndft_objs_{NdftType(queues_[0]), NdftType(queues_[1])},
      space_trsf_objs_{DftType(n_pos_frqs_, queues_[0]), DftType(n_pos_frqs_, queues_[1])} {
  initializeG4Helpers();

  // Create shared workspaces.
  for (int i = 0; i < n_ndft_streams_; ++i) {
    workspaces_.emplace_back(std::make_shared<RMatrix>());
    workspaces_[i]->setStream(streams_[i]);
    ndft_objs_[i].setWorkspace(workspaces_[i]);
    space_trsf_objs_[i].setWorkspace(workspaces_[i]);
  }
}

template <class Parameters>
void TpAccumulator<Parameters, linalg::GPU>::resetAccumulation(const unsigned int dca_loop) {
  static util::OncePerLoopFlag flag;

  util::callOncePerLoop(flag, dca_loop, [&]() {
    resetG4();
    initializeG0();
    synchronizeStreams();
  });

  initialized_ = true;
  finalized_ = false;
}

template <class Parameters>
void TpAccumulator<Parameters, linalg::GPU>::initializeG0() {
  // Note: this method is not thread safe by itself.
  const int sp_index_offset = (WDmn::dmn_size() - WTpExtDmn::dmn_size()) / 2;
  static func::dmn_variadic<BDmn, KDmn, WTpExtDmn> bkw_dmn;
  std::array<MatrixHost, 2> G0_host;

  for (int s = 0; s < 2; ++s) {
    auto& G0 = get_G0();

    G0_host[s].resizeNoCopy(std::make_pair(bkw_dmn.get_size(), BDmn::dmn_size()));
    for (int w = 0; w < WTpExtDmn::dmn_size(); ++w)
      for (int k = 0; k < KDmn::dmn_size(); ++k)
        for (int b2 = 0; b2 < n_bands_; ++b2)
          for (int b1 = 0; b1 < n_bands_; ++b1)
            G0_host[s](bkw_dmn(b1, k, w), b2) = (*G0_ptr_)(b1, s, b2, s, k, w + sp_index_offset);

    G0[s].setAsync(G0_host[s], streams_[s]);
  }
}

template <class Parameters>
void TpAccumulator<Parameters, linalg::GPU>::resetG4() {
  // Note: this method is not thread safe by itself.
<<<<<<< HEAD
  get_G4().resize(G4_.size());

  for (auto& G4_channel : get_G4()) {
    try {
      typename BaseClass::TpDomain tp_dmn;
      G4_channel.resizeNoCopy(tp_dmn.get_size());
      G4_channel.setToZeroAsync(streams_[0]);
    }
    catch (std::bad_alloc& err) {
      std::cerr << "Failed to allocate G4 on device.\n";
      throw(err);
    }
=======
  auto& G4 = get_G4();
  try {
    typename BaseClass::TpDomain tp_dmn;
    if (!multiple_accumulators_) {
      G4.setStream(streams_[0]);
    }
    G4.resizeNoCopy(tp_dmn.get_size());
    G4.setToZeroAsync(streams_[0]);
  }
  catch (std::bad_alloc& err) {
    std::cerr << "Failed to allocate G4 on device.\n";
    if (!std::is_same<typename G4DevType::AllocatorType, linalg::util::ManagedAllocator<Complex>>::value) {
      std::cerr << "Try setting DCA_WITH_MANAGED_MEMORY to ON.\n";
    }
    throw(err);
>>>>>>> c685f954
  }
}

template <class Parameters>
void TpAccumulator<Parameters, linalg::GPU>::initializeG4Helpers() const {
  static std::once_flag flag;
  std::call_once(flag, []() {
    const auto& add_mat = KDmn::parameter_type::get_add_matrix();
    const auto& sub_mat = KDmn::parameter_type::get_subtract_matrix();
    const int k0 = KDmn::parameter_type::origin_index();
    const auto& w_indices = domains::FrequencyExchangeDomain::get_elements();
    const auto& q_indices = domains::MomentumExchangeDomain::get_elements();
    details::G4Helper::set(n_bands_, KDmn::dmn_size(), WTpPosDmn::dmn_size(), q_indices, w_indices,
                           add_mat.ptr(), add_mat.leadingDimension(), sub_mat.ptr(),
                           sub_mat.leadingDimension(), k0);
    assert(cudaPeekAtLastError() == cudaSuccess);
  });
}

template <class Parameters>
template <class Configuration>
void TpAccumulator<Parameters, linalg::GPU>::accumulate(
    const std::array<linalg::Matrix<Real, linalg::GPU>, 2>& M,
    const std::array<Configuration, 2>& configs, const int sign) {
  Profiler profiler("accumulate", "tp-accumulation", __LINE__, thread_id_);

  if (!initialized_)
    throw(std::logic_error("The accumulator is not ready to measure."));

  if (!(configs[0].size() + configs[0].size()))  // empty config
    return;

  sign_ = sign;
  computeM(M, configs);
  computeG();

  for (std::size_t channel = 0; channel < G4_.size(); ++channel)
    updateG4(channel);
}

template <class Parameters>
template <class Configuration>
void TpAccumulator<Parameters, linalg::GPU>::accumulate(
    const std::array<linalg::Matrix<Real, linalg::CPU>, 2>& M,
    const std::array<Configuration, 2>& configs, const int sign) {
  std::array<linalg::Matrix<Real, linalg::GPU>, 2> M_dev;
  for (int s = 0; s < 2; ++s)
    M_dev[s].setAsync(M[s], streams_[0]);

  accumulate(M_dev, configs, sign);
}

template <class Parameters>
template <class Configuration>
void TpAccumulator<Parameters, linalg::GPU>::computeM(
    const std::array<linalg::Matrix<Real, linalg::GPU>, 2>& M_pair,
    const std::array<Configuration, 2>& configs) {
  auto stream_id = [&](const int s) { return n_ndft_streams_ == 1 ? 0 : s; };

  {
    Profiler prf("Frequency FT: HOST", "tp-accumulation", __LINE__, thread_id_);
    for (int s = 0; s < 2; ++s)
      ndft_objs_[stream_id(s)].execute(configs[s], M_pair[s], G_[s]);
  }
  {
    Profiler prf("Space FT: HOST", "tp-accumulation", __LINE__, thread_id_);
    for (int s = 0; s < 2; ++s)
      space_trsf_objs_[stream_id(s)].execute(G_[s]);
  }
}

template <class Parameters>
void TpAccumulator<Parameters, linalg::GPU>::computeG() {
  if (n_ndft_streams_ == 1) {
    event_.record(streams_[0]);
    event_.block(streams_[1]);
  }
  {
    Profiler prf("ComputeG: HOST", "tp-accumulation", __LINE__, thread_id_);
    for (int s = 0; s < 2; ++s) {
      if (n_bands_ == 1)
        computeGSingleband(s);
      else
        computeGMultiband(s);
    }
  }

  event_.record(streams_[1]);
  event_.block(streams_[0]);
}

template <class Parameters>
void TpAccumulator<Parameters, linalg::GPU>::computeGSingleband(const int s) {
  details::computeGSingleband(G_[s].ptr(), G_[s].leadingDimension(), get_G0()[s].ptr(),
                              KDmn::dmn_size(), n_pos_frqs_, beta_, streams_[s]);
  assert(cudaPeekAtLastError() == cudaSuccess);
}

template <class Parameters>
void TpAccumulator<Parameters, linalg::GPU>::computeGMultiband(const int s) {
  details::computeGMultiband(G_[s].ptr(), G_[s].leadingDimension(), get_G0()[s].ptr(),
                             get_G0()[s].leadingDimension(), n_bands_, KDmn::dmn_size(),
                             n_pos_frqs_, beta_, streams_[s]);
  assert(cudaPeekAtLastError() == cudaSuccess);
}

template <class Parameters>
void TpAccumulator<Parameters, linalg::GPU>::updateG4(const std::size_t channel_index) {
  // G4 is stored with the following band convention:
  // b1 ------------------------ b3
  //        |           |
  //        |           |
  //        |           |
  // b2 ------------------------ b4

  const int nw_exchange = domains::FrequencyExchangeDomain::get_size();
  const int nk_exchange = domains::MomentumExchangeDomain::get_size();

  //  TODO: set stream only if this thread gets exclusive access to G4.
  //  get_G4().setStream(streams_[0]);

  // Strip "G4_" prefix from G4 name and convert to FourPointType.
  const std::string channel_str =
      G4_[channel_index].get_name().substr(3, G4_[channel_index].get_name().size() - 3);
  const FourPointType channel = stringToFourPointType(channel_str);

  switch (channel) {
    case PARTICLE_HOLE_MAGNETIC:
      details::updateG4<Real, PARTICLE_HOLE_MAGNETIC>(
          get_G4()[channel_index].ptr(), G_[0].ptr(), G_[0].leadingDimension(), G_[1].ptr(),
          G_[1].leadingDimension(), n_bands_, KDmn::dmn_size(), WTpPosDmn::dmn_size(), nw_exchange,
          nk_exchange, sign_, multiple_accumulators_, streams_[0]);
      break;
    case PARTICLE_HOLE_CHARGE:
      details::updateG4<Real, PARTICLE_HOLE_CHARGE>(
          get_G4()[channel_index].ptr(), G_[0].ptr(), G_[0].leadingDimension(), G_[1].ptr(),
          G_[1].leadingDimension(), n_bands_, KDmn::dmn_size(), WTpPosDmn::dmn_size(), nw_exchange,
          nk_exchange, sign_, streams_[0]);
      break;
    case PARTICLE_HOLE_LONGITUDINAL_UP_UP:
      details::updateG4<Real, PARTICLE_HOLE_LONGITUDINAL_UP_UP>(
          get_G4()[channel_index].ptr(), G_[0].ptr(), G_[0].leadingDimension(), G_[1].ptr(),
          G_[1].leadingDimension(), n_bands_, KDmn::dmn_size(), WTpPosDmn::dmn_size(), nw_exchange,
          nk_exchange, sign_, streams_[0]);
      break;
    case PARTICLE_HOLE_LONGITUDINAL_UP_DOWN:
      details::updateG4<Real, PARTICLE_HOLE_LONGITUDINAL_UP_DOWN>(
          get_G4()[channel_index].ptr(), G_[0].ptr(), G_[0].leadingDimension(), G_[1].ptr(),
          G_[1].leadingDimension(), n_bands_, KDmn::dmn_size(), WTpPosDmn::dmn_size(), nw_exchange,
          nk_exchange, sign_, multiple_accumulators_, streams_[0]);
      break;
    case PARTICLE_HOLE_TRANSVERSE:
      details::updateG4<Real, PARTICLE_HOLE_TRANSVERSE>(
          get_G4()[channel_index].ptr(), G_[0].ptr(), G_[0].leadingDimension(), G_[1].ptr(),
          G_[1].leadingDimension(), n_bands_, KDmn::dmn_size(), WTpPosDmn::dmn_size(), nw_exchange,
          nk_exchange, sign_, multiple_accumulators_, streams_[0]);
      break;
    case PARTICLE_PARTICLE_UP_DOWN:
      details::updateG4<Real, PARTICLE_PARTICLE_UP_DOWN>(
          get_G4()[channel_index].ptr(), G_[0].ptr(), G_[0].leadingDimension(), G_[1].ptr(),
          G_[1].leadingDimension(), n_bands_, KDmn::dmn_size(), WTpPosDmn::dmn_size(), nw_exchange,
          nk_exchange, sign_, multiple_accumulators_, streams_[0]);
      break;
    default:
      throw std::logic_error("Specified four point type not implemented.");
  }
}

template <class Parameters>
void TpAccumulator<Parameters, linalg::GPU>::finalize() {
  if (finalized_)
    return;

  for (std::size_t channel = 0; channel < G4_.size(); ++channel)
    get_G4()[channel].copyTo(G4_[channel]);

  // TODO: release memory if needed by the rest of the DCA loop.
  // get_G4().clear();

  finalized_ = true;
  initialized_ = false;
}

template <class Parameters>
void TpAccumulator<Parameters, linalg::GPU>::synchronizeStreams() {
  for (auto stream : streams_)
    cudaStreamSynchronize(stream);
}

template <class Parameters>
void TpAccumulator<Parameters, linalg::GPU>::sumTo(this_type& /*other_one*/) {
  // Nothing to do: G4 on the device is shared.
  synchronizeStreams();
  return;
}

template <class Parameters>
typename TpAccumulator<Parameters, linalg::GPU>::G0DevType& TpAccumulator<Parameters,
                                                                          linalg::GPU>::get_G0() {
  static G0DevType G0;
  return G0;
}

template <class Parameters>
std::vector<typename TpAccumulator<Parameters, linalg::GPU>::G4DevType>& TpAccumulator<
    Parameters, linalg::GPU>::get_G4() {
  static std::vector<G4DevType> G4;
  return G4;
}

}  // namespace accumulator
}  // namespace solver
}  // namespace phys
}  // namespace dca

#endif  // DCA_PHYS_DCA_STEP_CLUSTER_SOLVER_SHARED_TOOLS_ACCUMULATION_TP_TP_ACCUMULATOR_GPU_HPP<|MERGE_RESOLUTION|>--- conflicted
+++ resolved
@@ -190,14 +190,9 @@
 
   using G0DevType = std::array<MatrixDev, 2>;
   static inline G0DevType& get_G0();
-<<<<<<< HEAD
-  using G4DevType = linalg::Vector<Complex, linalg::GPU, linalg::util::DeviceAllocator<Complex>>;
-  static inline std::vector<G4DevType>& get_G4();
-=======
   using G4DevType =
       linalg::Vector<Complex, linalg::GPU, config::AccumulationOptions::TpAllocator<Complex>>;
-  static inline G4DevType& get_G4();
->>>>>>> c685f954
+  static inline std::vector<G4DevType>& get_G4();
 };
 
 template <class Parameters>
@@ -258,12 +253,14 @@
 template <class Parameters>
 void TpAccumulator<Parameters, linalg::GPU>::resetG4() {
   // Note: this method is not thread safe by itself.
-<<<<<<< HEAD
   get_G4().resize(G4_.size());
 
   for (auto& G4_channel : get_G4()) {
     try {
       typename BaseClass::TpDomain tp_dmn;
+      if (!multiple_accumulators_) {
+        G4_channel.setStream(streams_[0]);
+      }
       G4_channel.resizeNoCopy(tp_dmn.get_size());
       G4_channel.setToZeroAsync(streams_[0]);
     }
@@ -271,23 +268,6 @@
       std::cerr << "Failed to allocate G4 on device.\n";
       throw(err);
     }
-=======
-  auto& G4 = get_G4();
-  try {
-    typename BaseClass::TpDomain tp_dmn;
-    if (!multiple_accumulators_) {
-      G4.setStream(streams_[0]);
-    }
-    G4.resizeNoCopy(tp_dmn.get_size());
-    G4.setToZeroAsync(streams_[0]);
-  }
-  catch (std::bad_alloc& err) {
-    std::cerr << "Failed to allocate G4 on device.\n";
-    if (!std::is_same<typename G4DevType::AllocatorType, linalg::util::ManagedAllocator<Complex>>::value) {
-      std::cerr << "Try setting DCA_WITH_MANAGED_MEMORY to ON.\n";
-    }
-    throw(err);
->>>>>>> c685f954
   }
 }
 
