--- conflicted
+++ resolved
@@ -72,14 +72,6 @@
   void accumulate_M_r_w(configuration_type& configuration_e_spin, vertex_vertex_matrix_type& M,
                         double sign, e_spin_states e_spin);
 
-<<<<<<< HEAD
-  template <class configuration_type>
-  void accumulate_K_r_t(configuration_type& configuration,
-                        func::function<double, func::dmn_variadic<nu, nu, RClusterDmn, t>>& K_r_t,
-                        double sign);
-=======
->>>>>>> 9bfa6551
-
   int find_first_non_interacting_spin(std::vector<vertex_singleton_type>& configuration_e_spin);
 
   // TODO: Deprecated since replaced by finalize(M_r_w, M_r_w_squared)?
@@ -167,47 +159,6 @@
 }
 
 template <class parameters_type, class MOMS_type>
-<<<<<<< HEAD
-template <class configuration_type>
-void SpAccumulatorNfft<parameters_type, MOMS_type>::accumulate_K_r_t(
-    configuration_type& /*configuration*/,
-    func::function<double, func::dmn_variadic<nu, nu, RClusterDmn, t>>& /*K_r_t*/, double /*sign*/) {
-  // for next generation solver !!
-
-  /*
-    typedef vertex_singleton<base_cluster_type> vertex_singleton_type;
-
-    double delta_tau = 2.*parameters.get_beta()/(t::dmn_size()-2);
-
-    for(int j=0; j<configuration.size(); j++)
-    {
-    vertex_singleton_type& vertex = configuration[j];
-
-    //      int b_0   = vertex.get_band();
-    //      int s_0   = vertex.get_e_spin();
-
-    //      int b_1   = vertex.get_band();
-    //      int s_1   = vertex.get_e_spin();
-
-    int r_ind = vertex.get_r_site();
-    int t_ind = t::dmn_size()/2+(vertex.get_tau()/delta_tau);
-
-    if(t_ind<0 or t_ind>=t::dmn_size())
-    t_ind = 0;
-
-    double f_tau = 0.;
-    if(vertex.get_HS_spin() != HS_ZERO)
-    f_tau = 1.;
-
-    K_r_t(0, 0, 0, 0, r_ind, t_ind) += sign*f_tau;
-    K_r_t(0, 1, 0, 1, r_ind, t_ind) += sign*f_tau;
-    }
-  */
-}
-
-template <class parameters_type, class MOMS_type>
-=======
->>>>>>> 9bfa6551
 int SpAccumulatorNfft<parameters_type, MOMS_type>::find_first_non_interacting_spin(
     std::vector<vertex_singleton_type>& configuration_e_spin) {
   int configuration_size = configuration_e_spin.size();
