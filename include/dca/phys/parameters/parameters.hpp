// Copyright (C) 2018 ETH Zurich
// Copyright (C) 2018 UT-Battelle, LLC
// All rights reserved.
//
// See LICENSE for terms of usage.
// See CITATION.md for citation guidelines, if DCA++ is used for scientific publications.
//
// Author: Peter Staar (taa@zurich.ibm.com)
//         Raffaele Solca' (rasolca@itp.phys.ethz.ch)
//         Urs R. Haehner (haehneru@itp.phys.ethz.ch)
//
// This class manages the simulation parameters.
//
// TODO: Const correctness.

#ifndef DCA_PHYS_PARAMETERS_PARAMETERS_HPP
#define DCA_PHYS_PARAMETERS_PARAMETERS_HPP

#include <iostream>
#include <string>
#include <vector>

#include "dca/config/mc_options.hpp"
#include "dca/function/domains/dmn_0.hpp"
#include "dca/phys/parameters/analysis_parameters.hpp"
#include "dca/phys/domains/cluster/cluster_domain_aliases.hpp"
#include "dca/phys/parameters/dca_parameters.hpp"
#include "dca/phys/parameters/domains_parameters.hpp"
#include "dca/phys/parameters/double_counting_parameters.hpp"
#include "dca/phys/parameters/ed_solver_parameters.hpp"
#include "dca/phys/parameters/four_point_parameters.hpp"
#include "dca/phys/parameters/mc_solver_parameters.hpp"
#include "dca/phys/parameters/mci_parameters.hpp"
#include "dca/phys/parameters/model_parameters.hpp"
#include "dca/phys/parameters/output_parameters.hpp"
#include "dca/phys/parameters/physics_parameters.hpp"
#include "dca/phys/domains/cluster/cluster_domain.hpp"
#include "dca/phys/domains/cluster/cluster_domain_family.hpp"
#include "dca/phys/domains/cluster/cluster_domain_initializer.hpp"
#include "dca/phys/domains/cluster/cluster_domain_symmetry_initializer.hpp"
#include "dca/phys/domains/cluster/momentum_exchange_domain.hpp"
#include "dca/phys/domains/quantum/dca_iteration_domain.hpp"
#include "dca/phys/domains/quantum/electron_band_domain.hpp"
#include "dca/phys/domains/quantum/numerical_error_domain.hpp"
#include "dca/phys/domains/time_and_frequency/frequency_domain.hpp"
#include "dca/phys/domains/time_and_frequency/frequency_domain_real_axis.hpp"
#include "dca/phys/domains/time_and_frequency/frequency_exchange_domain.hpp"
#include "dca/phys/domains/time_and_frequency/time_domain.hpp"
#include "dca/phys/domains/time_and_frequency/time_domain_left_oriented.hpp"
#include "dca/phys/domains/time_and_frequency/vertex_frequency_domain.hpp"
#include "dca/phys/domains/time_and_frequency/vertex_time_domain.hpp"
#include "dca/util/print_type.hpp"

namespace dca {
namespace phys {
namespace params {
// dca::phys::params::

template <typename Concurrency, typename Threading, typename Profiler, typename Model,
          typename RandomNumberGenerator, solver::ClusterSolverName solver_name>
class Parameters : public AnalysisParameters,
                   public DcaParameters,
                   public DomainsParameters,
                   public DoubleCountingParameters,
                   public EdSolverParameters,
                   public FourPointParameters<Model::lattice_type::DIMENSION>,
                   public McSolverParameters<solver_name>,
                   public MciParameters,
                   public ModelParameters<Model>,
                   public OutputParameters,
                   public PhysicsParameters {
public:
  using concurrency_type = Concurrency;
  using ThreadingType = Threading;
  using profiler_type = Profiler;
  using random_number_generator = RandomNumberGenerator;
  using model_type = Model;
  using lattice_type = typename Model::lattice_type;

  // Time and frequency domains
  using TDmn = func::dmn_0<domains::time_domain>;
  using WDmn = func::dmn_0<domains::frequency_domain>;
  using WTpExtDmn = func::dmn_0<domains::vertex_frequency_domain<domains::EXTENDED>>;
  using WTpExtPosDmn = func::dmn_0<domains::vertex_frequency_domain<domains::EXTENDED_POSITIVE>>;

  constexpr static int lattice_dimension = Model::lattice_type::DIMENSION;
  using CDA = ClusterDomainAliases<lattice_dimension>;
  // DCA cluster domains
  using RClusterDmn = typename CDA::RClusterDmn;
  using KClusterDmn = typename CDA::KClusterDmn;

  // Host cluster domains
  using RSpHostDmn = typename CDA::RSpHostDmn;
  using KSpHostDmn = typename CDA::KSpHostDmn;

  // Host vertex cluster domains
  using RTpHostDmn = typename CDA::RTpHostDmn;
  using KTpHostDmn = typename CDA::KTpHostDmn;

  using DcaClusterFamily = typename CDA::DcaClusterFamily;
  using HostSpClusterFamily = typename CDA::HostSpClusterFamily;
  using HostTpClusterFamily = typename CDA::HostTpClusterFamily;

  constexpr static int bands = Model::lattice_type::BANDS;

  using TP_measurement_scalar_type = config::McOptions::TPAccumulationScalar;

  Parameters(const std::string& version_stamp, concurrency_type& concurrency);

  template <typename Writer>
  void write(Writer& writer) const;
  template <typename Reader>
  void read_input_and_broadcast(const std::string& file_name);

  void update_model();
  void update_domains();

  int get_buffer_size(const concurrency_type& concurrency) const;
  void pack(const concurrency_type& concurrency, char* buffer, int buffer_size, int& position) const;
  void unpack(const concurrency_type& concurrency, char* buffer, int buffer_size, int& position);

<<<<<<< HEAD
  concurrency_type& get_concurrency() const {
=======
  const concurrency_type& get_concurrency() const {
    return concurrency_;
  }
  // TODO: remove non-const
  concurrency_type& get_concurrency() {
>>>>>>> 51d00850
    return concurrency_;
  }
//  const concurrency_type& get_concurrency() const {
//    return concurrency_;
//  }

private:
  template <typename ReaderOrWriter>
  void readWrite(ReaderOrWriter& reader_or_writer);

  std::string make_python_readable(std::string tmp);

  std::string version_stamp_;

  std::string date_;
  std::string time_;
  std::string compiler_;

  concurrency_type& concurrency_;
};

template <typename Concurrency, typename Threading, typename Profiler, typename Model,
          typename RandomNumberGenerator, solver::ClusterSolverName solver_name>
Parameters<Concurrency, Threading, Profiler, Model, RandomNumberGenerator, solver_name>::Parameters(
    const std::string& version_stamp, concurrency_type& concurrency)
    : AnalysisParameters(),
      DcaParameters(Model::BANDS),
      DomainsParameters(Model::DIMENSION),
      DoubleCountingParameters(),
      EdSolverParameters(),
      FourPointParameters<Model::DIMENSION>(),
      McSolverParameters<solver_name>(),
      MciParameters(),
      ModelParameters<Model>(),
      OutputParameters(),
      PhysicsParameters(),

      version_stamp_(make_python_readable(version_stamp)),

      date_(__DATE__),
      time_(__TIME__),
      compiler_("????"),

      concurrency_(concurrency) {
#ifdef _CRAYC
  compiler_ = _RELEASE_STRING;
#endif

#ifdef __GNUC__
  compiler_ = __VERSION__;
#endif
}

template <typename Concurrency, typename Threading, typename Profiler, typename Model,
          typename RandomNumberGenerator, solver::ClusterSolverName solver_name>
template <typename Writer>
void Parameters<Concurrency, Threading, Profiler, Model, RandomNumberGenerator, solver_name>::write(
    Writer& writer) const {
  writer.open_group("parameters");
  const_cast<Parameters<Concurrency, Threading, Profiler, Model, RandomNumberGenerator, solver_name>*>(
      this)
      ->readWrite(writer);
  writer.close_group();

  writer.open_group("domains");

  DcaClusterFamily::write(writer);
  HostSpClusterFamily::write(writer);
  HostTpClusterFamily::write(writer);

  TDmn::parameter_type::write(writer);
  WDmn::parameter_type::write(writer);

  domains::vertex_frequency_domain<domains::EXTENDED_BOSONIC>::write(writer);

  domains::DCA_iteration_domain::write(writer);

  if (FourPointParameters<Model::DIMENSION>::isAccumulatingG4()) {
    domains::vertex_time_domain<domains::SP_TIME_DOMAIN>::write(writer);
    domains::vertex_time_domain<domains::TP_TIME_DOMAIN>::write(writer);
    domains::vertex_time_domain<domains::SP_TIME_DOMAIN_POSITIVE>::write(writer);
    domains::vertex_time_domain<domains::TP_TIME_DOMAIN_POSITIVE>::write(writer);

    domains::vertex_frequency_domain<domains::COMPACT>::write(writer);
    domains::vertex_frequency_domain<domains::EXTENDED>::write(writer);

    domains::vertex_frequency_domain<domains::COMPACT_POSITIVE>::write(writer);
    domains::vertex_frequency_domain<domains::EXTENDED_POSITIVE>::write(writer);

    domains::FrequencyExchangeDomain::write(writer);
    domains::MomentumExchangeDomain::write(writer);
  }

  domains::frequency_domain_real_axis::write(writer);

#ifdef DCA_WITH_QMC_BIT
  domains::numerical_error_domain::write(writer);
#endif  // DCA_WITH_QMC_BIT

  writer.close_group();
}

template <typename Concurrency, typename Threading, typename Profiler, typename Model,
          typename RandomNumberGenerator, solver::ClusterSolverName solver_name>
template <typename Reader>
void Parameters<Concurrency, Threading, Profiler, Model, RandomNumberGenerator,
                solver_name>::read_input_and_broadcast(const std::string& filename) {
  if (concurrency_.id() == concurrency_.first()) {
    Reader read_obj;
    read_obj.open_file(filename);
    this->readWrite(read_obj);
    read_obj.close_file();
  }

  concurrency_.broadcast_object(*this);
}

template <typename Concurrency, typename Threading, typename Profiler, typename Model,
          typename RandomNumberGenerator, solver::ClusterSolverName solver_name>
void Parameters<Concurrency, Threading, Profiler, Model, RandomNumberGenerator,
                solver_name>::update_model() {
  Model::initialize(*this);
}

template <typename Concurrency, typename Threading, typename Profiler, typename Model,
          typename RandomNumberGenerator, solver::ClusterSolverName solver_name>
void Parameters<Concurrency, Threading, Profiler, Model, RandomNumberGenerator,
                solver_name>::update_domains() {
  domains::DCA_iteration_domain::initialize(*this);
  domains::electron_band_domain::initialize(*this);

  // time and frequency-domains
  domains::time_domain::initialize(*this);
  domains::time_domain_left_oriented::initialize(*this);
  domains::frequency_domain::initialize(*this);
  domains::frequency_domain_real_axis::initialize(*this);

  domains::vertex_time_domain<domains::SP_TIME_DOMAIN>::initialize(*this);
  domains::vertex_time_domain<domains::TP_TIME_DOMAIN>::initialize(*this);
  domains::vertex_time_domain<domains::SP_TIME_DOMAIN_POSITIVE>::initialize(*this);
  domains::vertex_time_domain<domains::TP_TIME_DOMAIN_POSITIVE>::initialize(*this);

  domains::vertex_frequency_domain<domains::COMPACT>::initialize(*this);
  domains::vertex_frequency_domain<domains::EXTENDED>::initialize(*this);

  domains::vertex_frequency_domain<domains::COMPACT_POSITIVE>::initialize(*this);
  domains::vertex_frequency_domain<domains::EXTENDED_POSITIVE>::initialize(*this);

  domains::vertex_frequency_domain<domains::EXTENDED_BOSONIC>::initialize(*this);

  domains::FrequencyExchangeDomain::initialize(*this);

  // DCA cluster
  domains::cluster_domain_initializer<RClusterDmn>::execute(Model::get_r_DCA_basis(),
                                                            DomainsParameters::get_cluster());
  domains::cluster_domain_symmetry_initializer<
      RClusterDmn, typename Model::lattice_type::DCA_point_group>::execute();

  if (concurrency_.id() == concurrency_.first())
    KClusterDmn::parameter_type::print(std::cout);

  // Host grid for single-particle functions ((sp-)lattice)
  domains::cluster_domain_initializer<RSpHostDmn>::execute(Model::get_r_DCA_basis(),
                                                           DomainsParameters::get_sp_host());
  domains::cluster_domain_symmetry_initializer<
      RSpHostDmn, typename Model::lattice_type::DCA_point_group>::execute();

  domains::MomentumExchangeDomain::initialize(*this);

  if (concurrency_.id() == concurrency_.first())
    KSpHostDmn::parameter_type::print(std::cout);

  // Host grid for two-particle functions (tp-lattice)
  if (do_dca_plus()) {
    domains::cluster_domain_initializer<RTpHostDmn>::execute(Model::get_r_DCA_basis(),
                                                             DomainsParameters::get_tp_host());
  }
  // Set equal to DCA cluster, if standard DCA is used.
  // In this way, we can keep the BseLatticeSolver general.
  else {
    domains::cluster_domain_initializer<RTpHostDmn>::execute(Model::get_r_DCA_basis(),
                                                             DomainsParameters::get_cluster());
  }
  domains::cluster_domain_symmetry_initializer<
      RTpHostDmn, typename Model::lattice_type::DCA_point_group>::execute();

  if (concurrency_.id() == concurrency_.first())
    KTpHostDmn::parameter_type::print(std::cout);
}

template <typename Concurrency, typename Threading, typename Profiler, typename Model,
          typename RandomNumberGenerator, solver::ClusterSolverName solver_name>
int Parameters<Concurrency, Threading, Profiler, Model, RandomNumberGenerator,
               solver_name>::get_buffer_size(const Concurrency& concurrency) const {
  int buffer_size = 0;

  buffer_size += AnalysisParameters::getBufferSize(concurrency);
  buffer_size += DcaParameters::getBufferSize(concurrency);
  buffer_size += DomainsParameters::getBufferSize(concurrency);
  buffer_size += DoubleCountingParameters::getBufferSize(concurrency);
  buffer_size += EdSolverParameters::getBufferSize(concurrency);
  buffer_size += FourPointParameters<Model::DIMENSION>::getBufferSize(concurrency);
  buffer_size += McSolverParameters<solver_name>::getBufferSize(concurrency);
  buffer_size += MciParameters::getBufferSize(concurrency);
  buffer_size += ModelParameters<Model>::getBufferSize(concurrency);
  buffer_size += OutputParameters::getBufferSize(concurrency);
  buffer_size += PhysicsParameters::getBufferSize(concurrency);

  return buffer_size;
}

template <typename Concurrency, typename Threading, typename Profiler, typename Model,
          typename RandomNumberGenerator, solver::ClusterSolverName solver_name>
void Parameters<Concurrency, Threading, Profiler, Model, RandomNumberGenerator, solver_name>::pack(
    const Concurrency& concurrency, char* buffer, int buffer_size, int& position) const {
  AnalysisParameters::pack(concurrency, buffer, buffer_size, position);
  DcaParameters::pack(concurrency, buffer, buffer_size, position);
  DomainsParameters::pack(concurrency, buffer, buffer_size, position);
  DoubleCountingParameters::pack(concurrency, buffer, buffer_size, position);
  EdSolverParameters::pack(concurrency, buffer, buffer_size, position);
  FourPointParameters<Model::DIMENSION>::pack(concurrency, buffer, buffer_size, position);
  McSolverParameters<solver_name>::pack(concurrency, buffer, buffer_size, position);
  MciParameters::pack(concurrency, buffer, buffer_size, position);
  ModelParameters<Model>::pack(concurrency, buffer, buffer_size, position);
  OutputParameters::pack(concurrency, buffer, buffer_size, position);
  PhysicsParameters::pack(concurrency, buffer, buffer_size, position);
}

template <typename Concurrency, typename Threading, typename Profiler, typename Model,
          typename RandomNumberGenerator, solver::ClusterSolverName solver_name>
void Parameters<Concurrency, Threading, Profiler, Model, RandomNumberGenerator, solver_name>::unpack(
    const Concurrency& concurrency, char* buffer, int buffer_size, int& position) {
  AnalysisParameters::unpack(concurrency, buffer, buffer_size, position);
  DcaParameters::unpack(concurrency, buffer, buffer_size, position);
  DomainsParameters::unpack(concurrency, buffer, buffer_size, position);
  DoubleCountingParameters::unpack(concurrency, buffer, buffer_size, position);
  EdSolverParameters::unpack(concurrency, buffer, buffer_size, position);
  FourPointParameters<Model::DIMENSION>::unpack(concurrency, buffer, buffer_size, position);
  McSolverParameters<solver_name>::unpack(concurrency, buffer, buffer_size, position);
  MciParameters::unpack(concurrency, buffer, buffer_size, position);
  ModelParameters<Model>::unpack(concurrency, buffer, buffer_size, position);
  OutputParameters::unpack(concurrency, buffer, buffer_size, position);
  PhysicsParameters::unpack(concurrency, buffer, buffer_size, position);
}

template <typename Concurrency, typename Threading, typename Profiler, typename Model,
          typename RandomNumberGenerator, solver::ClusterSolverName solver_name>
template <typename ReaderOrWriter>
void Parameters<Concurrency, Threading, Profiler, Model, RandomNumberGenerator, solver_name>::readWrite(
    ReaderOrWriter& reader_or_writer) {
  if (reader_or_writer.is_writer()) {
    reader_or_writer.execute("date", date_);
    reader_or_writer.execute("time", time_);
    reader_or_writer.execute("compiler", compiler_);

    // TODO: Remove this redundant object that is only needed since the execute function of reader
    //       types expects an l-value.
    std::string RandomNumberGeneratorype_str = dca::util::Type<RandomNumberGenerator>::print();
    reader_or_writer.execute("random-number-generator", RandomNumberGeneratorype_str);
  }

  AnalysisParameters::readWrite(reader_or_writer);
  DcaParameters::readWrite(reader_or_writer);
  DomainsParameters::readWrite(reader_or_writer);
  DoubleCountingParameters::readWrite(reader_or_writer);
  EdSolverParameters::readWrite(reader_or_writer);
  FourPointParameters<Model::DIMENSION>::readWrite(reader_or_writer);
  McSolverParameters<solver_name>::readWrite(reader_or_writer);
  MciParameters::readWrite(reader_or_writer);
  ModelParameters<Model>::readWrite(reader_or_writer);
  OutputParameters::readWrite(reader_or_writer);
  PhysicsParameters::readWrite(reader_or_writer);
}

template <typename Concurrency, typename Threading, typename Profiler, typename Model,
          typename RandomNumberGenerator, solver::ClusterSolverName solver_name>
std::string Parameters<Concurrency, Threading, Profiler, Model, RandomNumberGenerator,
                       solver_name>::make_python_readable(std::string str) {
  {
    std::string tmp("\n\n");
    while (true) {
      int pos = str.find(tmp);
      if (pos == -1)
        break;
      str.replace(pos, tmp.size(), std::string(", "));
    }
  }

  {
    std::string tmp("\n");
    while (true) {
      int pos = str.find(tmp);
      if (pos == -1)
        break;
      str.replace(pos, tmp.size(), std::string(", "));
    }
  }

  {
    std::string tmp("\t");
    while (true) {
      int pos = str.find(tmp);
      if (pos == -1)
        break;
      str.replace(pos, tmp.size(), std::string(" "));
    }
  }

  return str;
}

}  // namespace params
}  // namespace phys
}  // namespace dca

#endif  // DCA_PHYS_PARAMETERS_PARAMETERS_HPP<|MERGE_RESOLUTION|>--- conflicted
+++ resolved
@@ -20,7 +20,7 @@
 #include <string>
 #include <vector>
 
-#include "dca/config/mc_options.hpp"
+#include "dca/config/accumulation_options.hpp"
 #include "dca/function/domains/dmn_0.hpp"
 #include "dca/phys/parameters/analysis_parameters.hpp"
 #include "dca/phys/domains/cluster/cluster_domain_aliases.hpp"
@@ -103,12 +103,12 @@
 
   constexpr static int bands = Model::lattice_type::BANDS;
 
-  using TP_measurement_scalar_type = config::McOptions::TPAccumulationScalar;
+  using TP_measurement_scalar_type = config::AccumulationOptions::TPAccumulationScalar;
 
   Parameters(const std::string& version_stamp, concurrency_type& concurrency);
 
   template <typename Writer>
-  void write(Writer& writer) const;
+  void write(Writer& writer);
   template <typename Reader>
   void read_input_and_broadcast(const std::string& file_name);
 
@@ -119,20 +119,13 @@
   void pack(const concurrency_type& concurrency, char* buffer, int buffer_size, int& position) const;
   void unpack(const concurrency_type& concurrency, char* buffer, int buffer_size, int& position);
 
-<<<<<<< HEAD
-  concurrency_type& get_concurrency() const {
-=======
   const concurrency_type& get_concurrency() const {
     return concurrency_;
   }
   // TODO: remove non-const
   concurrency_type& get_concurrency() {
->>>>>>> 51d00850
     return concurrency_;
   }
-//  const concurrency_type& get_concurrency() const {
-//    return concurrency_;
-//  }
 
 private:
   template <typename ReaderOrWriter>
@@ -185,11 +178,9 @@
           typename RandomNumberGenerator, solver::ClusterSolverName solver_name>
 template <typename Writer>
 void Parameters<Concurrency, Threading, Profiler, Model, RandomNumberGenerator, solver_name>::write(
-    Writer& writer) const {
+    Writer& writer) {
   writer.open_group("parameters");
-  const_cast<Parameters<Concurrency, Threading, Profiler, Model, RandomNumberGenerator, solver_name>*>(
-      this)
-      ->readWrite(writer);
+  this->readWrite(writer);
   writer.close_group();
 
   writer.open_group("domains");
