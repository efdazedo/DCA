// Copyright (C) 2009-2016 ETH Zurich
// Copyright (C) 2007?-2016 Center for Nanophase Materials Sciences, ORNL
// All rights reserved.
//
// See LICENSE.txt for terms of usage.
// See CITATION.txt for citation guidelines if you use this code for scientific publications.
//
// Author: Bart Ydens
//         Peter Staar (taa@zurich.ibm.com)
//
// Single-site Monte Carlo integrator based on a hybridization expansion.

#ifndef DCA_PHYS_DCA_STEP_CLUSTER_SOLVER_SS_CT_HYB_SS_CT_HYB_CLUSTER_SOLVER_HPP
#define DCA_PHYS_DCA_STEP_CLUSTER_SOLVER_SS_CT_HYB_SS_CT_HYB_CLUSTER_SOLVER_HPP

#include <cassert>
#include <complex>
#include <iostream>
#include <sstream>
#include <stdexcept>
#include <string>
#include <vector>

#include "dca/function/domains.hpp"
#include "dca/function/function.hpp"
#include "dca/linalg/device_type.hpp"
#include "dca/math/function_transform/function_transform.hpp"
#include "dca/phys/dca_step/cluster_solver/cluster_solver_name.hpp"
#include "dca/phys/dca_step/cluster_solver/ss_ct_hyb/ss_ct_hyb_accumulator.hpp"
#include "dca/phys/dca_step/cluster_solver/ss_ct_hyb/ss_ct_hyb_walker.hpp"
#include "dca/phys/dca_step/cluster_solver/ss_ct_hyb/ss_hybridization_solver_routines.hpp"
#include "dca/phys/dca_step/symmetrization/symmetrize.hpp"
#include "dca/phys/domains/cluster/cluster_domain.hpp"
#include "dca/phys/domains/quantum/electron_band_domain.hpp"
#include "dca/phys/domains/quantum/electron_spin_domain.hpp"
#include "dca/phys/domains/time_and_frequency/frequency_domain.hpp"
#include "dca/phys/domains/cluster/cluster_domain_aliases.hpp"
#include "dca/util/plot.hpp"
#include "dca/util/print_time.hpp"

namespace dca {
namespace phys {
namespace solver {
// dca::phys::solver::

template <dca::linalg::DeviceType device_t, class parameters_type, class Data>
class SsCtHybClusterSolver
    : public cthyb::ss_hybridization_solver_routines<parameters_type, Data> {
public:
  using DataType =  Data;
  typedef parameters_type this_parameters_type;

  typedef typename parameters_type::random_number_generator rng_type;

  typedef typename parameters_type::profiler_type profiler_type;
  typedef typename parameters_type::concurrency_type concurrency_type;

  typedef cthyb::ss_hybridization_solver_routines<parameters_type, Data>
      ss_hybridization_solver_routines_type;

  typedef cthyb::SsCtHybWalker<dca::linalg::CPU, parameters_type, Data> walker_type;
  typedef cthyb::SsCtHybAccumulator<dca::linalg::CPU, parameters_type, Data> accumulator_type;

  using w = func::dmn_0<domains::frequency_domain>;
  using b = func::dmn_0<domains::electron_band_domain>;
  using s = func::dmn_0<domains::electron_spin_domain>;
  using nu = func::dmn_variadic<b, s>;  // orbital-spin index

  using CDA = ClusterDomainAliases<parameters_type::lattice_type::DIMENSION>;
  using RClusterDmn = typename CDA::RClusterDmn;
  using KClusterDmn = typename CDA::KClusterDmn;

  using nu_nu_k_DCA_w = func::dmn_variadic<nu, nu, KClusterDmn, w>;

  const static int MC_TYPE = SS_CT_HYB;

public:
  SsCtHybClusterSolver(parameters_type& parameters_ref, Data& MOMS_ref);

  void initialize(int dca_iteration);

  void integrate();

  template <typename dca_info_struct_t>
  double finalize(dca_info_struct_t& dca_info_struct);

  template <typename Writer>
  void write(Writer& writer);

  // Computes and returns the local value of the Green's function G(k, \omega), i.e. without
  // averaging it across processes.
  // For testing purposes.
  // Precondition: The accumulator data has not been averaged, i.e. finalize has not been called.
  auto local_G_k_w() const;

  // Computes and returns the local value of the product of the Green's function G(r, \omega) and
  // the self-energy \Sigma(r, \omega), i.e. without averaging it across processes.
  // For testing purposes.
  // Precondition: The accumulator data has not been averaged, i.e. finalize has not been called.
  auto local_GS_r_w() const;

protected:
  void warm_up(walker_type& walker);

  void measure(walker_type& walker);

  void update_shell(int i, int N, int k);

  void symmetrize_measurements();

  void compute_error_bars();

  // Sums/averages the quantities measured by the individual MPI ranks.
  void collect_measurements();

  double compute_S_k_w_from_G_k_w();

  void compute_Sigma_new(
      func::function<std::complex<double>, func::dmn_variadic<nu, nu, RClusterDmn w>>& G_r_w,
      func::function<std::complex<double>, func::dmn_variadic<nu, nu, RClusterDmn w>>& GS_r_w);

  int find_w_cutoff();

  void find_tail_of_Sigma(double& S0, double& S1, int b, int s, int k);

protected:
  parameters_type& parameters;
  Data& data_;
  concurrency_type& concurrency;

  double thermalization_time;
  double MC_integration_time;

  double total_time;

  rng_type rng;
  accumulator_type accumulator;

  func::function<std::complex<double>, nu_nu_k_DCA_w> Sigma_old;
  func::function<std::complex<double>, nu_nu_k_DCA_w> Sigma_new;

  int DCA_iteration;

  func::function<double, nu> mu_DC;

private:
  bool averaged_;
};

template <dca::linalg::DeviceType device_t, class parameters_type, class Data>
SsCtHybClusterSolver<device_t, parameters_type, Data>::SsCtHybClusterSolver(
    parameters_type& parameters_ref, Data& data_ref)
    : cthyb::ss_hybridization_solver_routines<parameters_type, Data>(parameters_ref, data_ref),

      parameters(parameters_ref),
      data_(data_ref),
      concurrency(parameters.get_concurrency()),

      thermalization_time(0),
      MC_integration_time(0),

      total_time(0),

      rng(concurrency.id(), concurrency.number_of_processors(), parameters.get_seed()),
      accumulator(parameters, data_),

      Sigma_old("Self-Energy-n-1-iteration"),
      Sigma_new("Self-Energy-n-0-iteration"),

      DCA_iteration(-1),
      averaged_(false) {
  if (concurrency.id() == concurrency.first())
    std::cout << "\n\n\t SS CT-HYB Integrator is born \n" << std::endl;
}

template <dca::linalg::DeviceType device_t, class parameters_type, class Data>
template <typename Writer>
void SsCtHybClusterSolver<device_t, parameters_type, Data>::write(Writer& writer) {
  writer.open_group("SS-HYB-SOLVER-functions");

  writer.execute(this->get_mu());
  writer.execute(this->get_mu_HALF());

  writer.execute(this->get_a0());
  writer.execute(this->get_a1());

  writer.execute(this->get_F_k_w());
  writer.execute(this->get_F_r_t());

  writer.execute(Sigma_old);
  writer.execute(Sigma_new);

  accumulator.write(writer);

  writer.close_group();
}

template <dca::linalg::DeviceType device_t, class parameters_type, class Data>
void SsCtHybClusterSolver<device_t, parameters_type, Data>::initialize(int dca_iteration) {
  if (concurrency.id() == concurrency.first())
    std::cout << "\n\n\t SS CT-HYB Integrator has started ( DCA-iteration : " << dca_iteration
              << ")\n\n";

  DCA_iteration = dca_iteration;

  Sigma_old = data_.Sigma_cluster;

  ss_hybridization_solver_routines_type::initialize_functions();

  accumulator.initialize(dca_iteration);

  averaged_ = false;

  if (concurrency.id() == concurrency.first()) {
    std::stringstream ss;
    ss.precision(6);
    ss << std::scientific;

    func::function<double, nu>& mu = this->get_mu();
    func::function<double, nu>& mu_half = this->get_mu_HALF();

    func::function<double, nu>& a0 = this->get_a0();
    func::function<double, nu>& a1 = this->get_a1();

    ss << "\n\n mu, mu_half, a0, a1\n\n";
    for (int s_ind = 0; s_ind < s::dmn_size(); s_ind++)
      for (int b_ind = 0; b_ind < b::dmn_size(); b_ind++)
        ss << b_ind << "\t" << s_ind << "\t" << mu(b_ind, s_ind) << "\t" << mu_half(b_ind, s_ind)
           << "\t" << a0(b_ind, s_ind) << "\t" << a1(b_ind, s_ind) << "\n";

    ss << "\n\n";

    std::cout << ss.str();
  }
}

template <dca::linalg::DeviceType device_t, class parameters_type, class Data>
void SsCtHybClusterSolver<device_t, parameters_type, Data>::integrate() {
  if (concurrency.id() == concurrency.first()) {
    std::cout << "QMC integration has started: " << dca::util::print_time() << std::endl;
  }

  walker_type walker(parameters, data_, rng);

  walker.initialize();

  warm_up(walker);

  measure(walker);

  if (concurrency.id() == concurrency.first()) {
    std::cout << "On-node integration has ended: " << dca::util::print_time()
              << "\n\nTotal number of measurements: "
              << concurrency.number_of_processors() *
                     parameters.get_measurements_per_process_and_accumulator()
              << std::endl;
  }
}

template <dca::linalg::DeviceType device_t, class parameters_type, class Data>
template <typename dca_info_struct_t>
double SsCtHybClusterSolver<device_t, parameters_type, Data>::finalize(
    dca_info_struct_t& dca_info_struct) {
  collect_measurements();
  symmetrize_measurements();

<<<<<<< HEAD
  math::transform::FunctionTransform<RClusterDmn KClusterDmn>::execute(accumulator.get_G_r_w(), MOMS.G_k_w);

  math::transform::FunctionTransform<KClusterDmn, RClusterDmn>::execute(MOMS.G_k_w, MOMS.G_r_w);
=======
  math::transform::FunctionTransform<r_DCA, k_DCA>::execute(accumulator.get_G_r_w(), data_.G_k_w);

  math::transform::FunctionTransform<k_DCA, r_DCA>::execute(data_.G_k_w, data_.G_r_w);
>>>>>>> 9bfa6551

  dca_info_struct.L2_Sigma_difference(DCA_iteration) = compute_S_k_w_from_G_k_w();

  // util::Plot::plotBandsLines(accumulator.get_G_r_w());
  // util::Plot::plotBandsLines(accumulator.get_GS_r_w());
  // util::Plot::plotBandsLines(data_.G_k_w);
  // util::Plot::plotBandsLines(data_.Sigma);

  if (concurrency.id() == concurrency.first()) {
    std::stringstream ss;
    ss.precision(6);
    ss << std::scientific;

    ss << "\n\n Sigma \n\n";
    for (int s_ind = 0; s_ind < s::dmn_size(); s_ind++) {
      for (int b_ind = 0; b_ind < b::dmn_size(); b_ind++) {
        double result = 0;
        for (int w_ind = 0; w_ind < 50; w_ind++)
          result += real(data_.Sigma(b_ind, s_ind, b_ind, s_ind, 0, w_ind)) / 50.;

        ss << b_ind << "\t" << s_ind << "\t" << result << "\n";
      }
    }
    ss << "\n\n";

    std::cout << ss.str();
  }

  for (int i = 0; i < b::dmn_size() * s::dmn_size(); i++)
<<<<<<< HEAD
    for (int j = 0; j < KClusterDmn::dmn_size(); j++)
      dca_info_struct.Sigma_zero_moment(i, j, DCA_iteration) = real(MOMS.Sigma(i, i, j, 0));
=======
    for (int j = 0; j < k_DCA::dmn_size(); j++)
      dca_info_struct.Sigma_zero_moment(i, j, DCA_iteration) = real(data_.Sigma(i, i, j, 0));
>>>>>>> 9bfa6551

  double total = 1.e-6, integral = 0;
  for (int l = 0; l < accumulator.get_visited_expansion_order_k().size(); l++) {
    total += accumulator.get_visited_expansion_order_k()(l);
    integral += accumulator.get_visited_expansion_order_k()(l) * l;
  }

  dca_info_struct.average_expansion_order(DCA_iteration) = integral / total;

  dca_info_struct.sign(DCA_iteration) = accumulator.get_sign();

  if (concurrency.id() == concurrency.first())
    std::cout << "\n\n\t SS CT-HYB Integrator has finalized \n" << std::endl;

  return dca_info_struct.L2_Sigma_difference(DCA_iteration);
}

template <dca::linalg::DeviceType device_t, class parameters_type, class Data>
void SsCtHybClusterSolver<device_t, parameters_type, Data>::warm_up(walker_type& walker) {
  if (concurrency.id() == concurrency.first())
    std::cout << "\n\t\t warm-up has started\n" << std::endl;

  for (int i = 0; i < parameters.get_warm_up_sweeps(); i++) {
    walker.do_sweep();

    update_shell(i, parameters.get_warm_up_sweeps(), walker.get_configuration().size());
  }

  walker.is_thermalized() = true;

  if (concurrency.id() == concurrency.first())
    std::cout << "\n\t\t warm-up has ended\n" << std::endl;
}

template <dca::linalg::DeviceType device_t, class parameters_type, class Data>
void SsCtHybClusterSolver<device_t, parameters_type, Data>::measure(walker_type& walker) {
  if (concurrency.id() == concurrency.first())
    std::cout << "\n\t\t measuring has started \n" << std::endl;

  for (int i = 0; i < parameters.get_measurements_per_process_and_accumulator(); i++) {
    walker.do_sweep();

    accumulator.update_from(walker);

    accumulator.measure();

    update_shell(i, parameters.get_measurements_per_process_and_accumulator(),
                 walker.get_configuration().size());
  }

  // here we need to do a correction a la Andrey

  //  func::function<double, nu> correction_to_GS;

  // for(int s_ind=0; s_ind<s::dmn_size(); s_ind++)
  // for(int b_ind=0; b_ind<b::dmn_size(); b_ind++)
  // correction_to_GS(b_ind,s_ind) = 0//parameters.get_chemical_potential_DC()
  // + mu_DC(b_ind, s_ind)
  // + walker.mu_HALF(b_ind,s_ind)
  // + walker.a0(b_ind,s_ind);

  accumulator.finalize();

  if (concurrency.id() == concurrency.first())
    std::cout << "\n\t\t measuring has ended \n" << std::endl;
}

template <dca::linalg::DeviceType device_t, class parameters_type, class Data>
void SsCtHybClusterSolver<device_t, parameters_type, Data>::update_shell(int i, int N, int k) {
  if (concurrency.id() == concurrency.first() && N > 10 && (i % (N / 10)) == 0) {
    std::cout << std::scientific;
    std::cout.precision(6);

    std::cout << "\t\t\t" << double(i) / double(N) * 100. << " % completed \t ";

    std::cout << "\t <k> :" << k << " \t";
    std::cout << dca::util::print_time() << "\n";
  }
}

template <dca::linalg::DeviceType device_t, class parameters_type, class Data>
void SsCtHybClusterSolver<device_t, parameters_type, Data>::compute_error_bars() {
  if (concurrency.id() == concurrency.first())
    std::cout << "\n\t\t computing the error-bars" << std::endl;

  const int nb_measurements = accumulator.get_number_of_measurements();
  double sign = accumulator.get_sign() / double(nb_measurements);

  func::function<std::complex<double>, func::dmn_variadic<nu, nu, RClusterDmn w>> G_r_w("G_r_w_tmp");
  func::function<std::complex<double>, func::dmn_variadic<nu, nu, RClusterDmn w>> GS_r_w("GS_r_w_tmp");

  for (int l = 0; l < G_r_w.size(); l++)
    G_r_w(l) = accumulator.get_G_r_w()(l) / double(nb_measurements * sign);

  for (int l = 0; l < GS_r_w.size(); l++)
    GS_r_w(l) = accumulator.get_GS_r_w()(l) / double(nb_measurements * sign);

  compute_Sigma_new(G_r_w, GS_r_w);

  concurrency.average_and_compute_stddev(Sigma_new, data_.get_Sigma_stddev());
}

template <dca::linalg::DeviceType device_t, class parameters_type, class Data>
void SsCtHybClusterSolver<device_t, parameters_type, Data>::collect_measurements() {
  if (concurrency.id() == concurrency.first())
    std::cout << "\n\t\t Collect measurements" << std::endl;

  const int nb_measurements = accumulator.get_number_of_measurements();

  // sum the sign
  concurrency.sum_and_average(accumulator.get_sign(), nb_measurements);

  // sum G_r_w
  concurrency.sum_and_average(accumulator.get_G_r_w(), nb_measurements);
  accumulator.get_G_r_w() /= accumulator.get_sign();

  // sum GS_r_w
  concurrency.sum_and_average(accumulator.get_GS_r_w(), nb_measurements);
  accumulator.get_GS_r_w() /= accumulator.get_sign();

  concurrency.sum(accumulator.get_visited_expansion_order_k());
  averaged_ = true;
}

template <dca::linalg::DeviceType device_t, class parameters_type, class Data>
void SsCtHybClusterSolver<device_t, parameters_type, Data>::symmetrize_measurements() {
  if (concurrency.id() == concurrency.first())
    std::cout << "\n\t\t symmetrize measurements has started" << std::endl;

  symmetrize::execute(accumulator.get_G_r_w(), data_.H_symmetry);

  symmetrize::execute(accumulator.get_GS_r_w(), data_.H_symmetry);

  std::vector<int> flavors = parameters_type::model_type::get_flavors();
  assert(flavors.size() == b::dmn_size());

  func::function<std::complex<double>, b> f_val;
  func::function<std::complex<double>, b> f_tot;

  for (int w_ind = 0; w_ind < w::dmn_size(); w_ind++) {
    for (int s_ind = 0; s_ind < s::dmn_size(); s_ind++) {
      f_val = 0;
      f_tot = 0;

      for (int b_ind = 0; b_ind < b::dmn_size(); b_ind++) {
        f_tot(flavors[b_ind]) += 1;
        f_val(flavors[b_ind]) += accumulator.get_G_r_w()(b_ind, s_ind, b_ind, s_ind, 0, w_ind);
      }

      for (int b_ind = 0; b_ind < b::dmn_size(); b_ind++)
        accumulator.get_G_r_w()(b_ind, s_ind, b_ind, s_ind, 0, w_ind) =
            f_val(flavors[b_ind]) / f_tot(flavors[b_ind]);
    }
  }

  for (int w_ind = 0; w_ind < w::dmn_size(); w_ind++) {
    for (int s_ind = 0; s_ind < s::dmn_size(); s_ind++) {
      f_val = 0;
      f_tot = 0;

      for (int b_ind = 0; b_ind < b::dmn_size(); b_ind++) {
        f_tot(flavors[b_ind]) += 1;
        f_val(flavors[b_ind]) += accumulator.get_GS_r_w()(b_ind, s_ind, b_ind, s_ind, 0, w_ind);
      }

      for (int b_ind = 0; b_ind < b::dmn_size(); b_ind++)
        accumulator.get_GS_r_w()(b_ind, s_ind, b_ind, s_ind, 0, w_ind) =
            f_val(flavors[b_ind]) / f_tot(flavors[b_ind]);
    }
  }
}

template <dca::linalg::DeviceType device_t, class parameters_type, class Data>
double SsCtHybClusterSolver<device_t, parameters_type, Data>::compute_S_k_w_from_G_k_w() {
  double alpha = DCA_iteration > 0 ? parameters.get_self_energy_mixing_factor() : 1;

  double L2_difference_norm = 1.e-6;
  double L2_Sigma_norm = 1.e-6;

  int w_cutoff = find_w_cutoff();

  compute_Sigma_new(accumulator.get_G_r_w(), accumulator.get_GS_r_w());

  symmetrize::execute(Sigma_new, data_.H_symmetry);

  for (int b_ind = 0; b_ind < b::dmn_size(); b_ind++) {
    if (ss_hybridization_solver_routines_type::is_interacting_band(b_ind)) {
      for (int s_ind = 0; s_ind < s::dmn_size(); s_ind++) {
        for (int k_ind = 0; k_ind < KClusterDmn::dmn_size(); k_ind++) {
          double Sigma_0, Sigma_1;
          find_tail_of_Sigma(Sigma_0, Sigma_1, b_ind, s_ind, k_ind);
          for (int w_ind = 0; w_ind < w::dmn_size(); w_ind++) {
            std::complex<double> new_sigma;
            if (w_ind >= w::dmn_size() / 2 - w_cutoff && w_ind < w::dmn_size() / 2 + w_cutoff)
              new_sigma = Sigma_new(b_ind, s_ind, b_ind, s_ind, k_ind, w_ind);
            else
              new_sigma =
                  std::complex<double>(Sigma_0, Sigma_1 / w::parameter_type::get_elements()[w_ind]);

            std::complex<double> old_sigma = Sigma_old(b_ind, s_ind, b_ind, s_ind, k_ind, w_ind);

            if (w::dmn_size() / 2 - 16 < w_ind and w_ind < w::dmn_size() / 2 + 16) {
              L2_Sigma_norm += imag(new_sigma) * imag(new_sigma);
              L2_difference_norm += imag(old_sigma - new_sigma) * imag(old_sigma - new_sigma);
            }

            data_.Sigma(b_ind, s_ind, b_ind, s_ind, k_ind, w_ind) =
                alpha * (new_sigma) + (1 - alpha) * old_sigma;
          }
        }
      }
    }
  }

  symmetrize::execute(data_.Sigma, data_.H_symmetry);

  if (concurrency.id() == concurrency.first())
    std::cout << "\n\t |Sigma_old-Sigma_new| : " << L2_difference_norm / L2_Sigma_norm << std::endl;

  return L2_difference_norm / L2_Sigma_norm;
}

<<<<<<< HEAD
template <dca::linalg::DeviceType device_t, class parameters_type, class MOMS_type>
void SsCtHybClusterSolver<device_t, parameters_type, MOMS_type>::compute_Sigma_new(
    func::function<std::complex<double>, func::dmn_variadic<nu, nu, RClusterDmn w>>& G_r_w,
    func::function<std::complex<double>, func::dmn_variadic<nu, nu, RClusterDmn w>>& GS_r_w) {
=======
template <dca::linalg::DeviceType device_t, class parameters_type, class Data>
void SsCtHybClusterSolver<device_t, parameters_type, Data>::compute_Sigma_new(
    func::function<std::complex<double>, func::dmn_variadic<nu, nu, r_DCA, w>>& G_r_w,
    func::function<std::complex<double>, func::dmn_variadic<nu, nu, r_DCA, w>>& GS_r_w) {
>>>>>>> 9bfa6551
  Sigma_new = 0;

  func::function<double, nu>& mu_HALF = ss_hybridization_solver_routines_type::get_mu_HALF();

  for (int w_ind = 0; w_ind < w::dmn_size(); w_ind++)
    for (int s_ind = 0; s_ind < s::dmn_size(); s_ind++)
      for (int b_ind = 0; b_ind < b::dmn_size(); b_ind++)
        if (ss_hybridization_solver_routines_type::is_interacting_band(b_ind))
          Sigma_new(b_ind, s_ind, b_ind, s_ind, 0, w_ind) =
              (GS_r_w(b_ind, s_ind, b_ind, s_ind, 0, w_ind) /
               G_r_w(b_ind, s_ind, b_ind, s_ind, 0, w_ind));

  for (int w_ind = 0; w_ind < w::dmn_size(); w_ind++)
    for (int s_ind = 0; s_ind < s::dmn_size(); s_ind++)
      for (int b_ind = 0; b_ind < b::dmn_size(); b_ind++)
        if (ss_hybridization_solver_routines_type::is_interacting_band(b_ind))
          Sigma_new(b_ind, s_ind, b_ind, s_ind, 0, w_ind) -= (mu_HALF(b_ind, s_ind));
}

template <dca::linalg::DeviceType device_t, class parameters_type, class Data>
int SsCtHybClusterSolver<device_t, parameters_type, Data>::find_w_cutoff() {
  return std::max(
      1.0,
      std::min(parameters.get_self_energy_tail_cutoff() * parameters.get_beta() / (2.0 * M_PI) - 0.5,
               1.0 * (w::dmn_size() / 2)));
}

template <dca::linalg::DeviceType device_t, class parameters_type, class Data>
void SsCtHybClusterSolver<device_t, parameters_type, Data>::find_tail_of_Sigma(double& S0,
                                                                                    double& S1, int b,
                                                                                    int s, int k) {
  int w_cutoff = find_w_cutoff();
  S0 = 0.0;
  S1 = 0.0;

  S0 = real(Sigma_new(b, s, b, s, k, w::dmn_size() / 2 + w_cutoff - 1));
  S1 = imag(Sigma_new(b, s, b, s, k, w::dmn_size() / 2 + w_cutoff - 1)) *
       w::parameter_type::get_elements()[w::dmn_size() / 2 + w_cutoff - 1];
}

template <dca::linalg::DeviceType device_t, class parameters_type, class Data>
auto SsCtHybClusterSolver<device_t, parameters_type, Data>::local_G_k_w() const {
  if (averaged_)
    throw std::logic_error("The local data was already averaged.");

  func::function<std::complex<double>, func::dmn_variadic<nu, nu, KClusterDmn, w>> G_k_w;
  math::transform::FunctionTransform<RClusterDmn KClusterDmn>::execute(accumulator.get_G_r_w(), G_k_w);
  G_k_w /= accumulator.get_sign();

  return G_k_w;
}

template <dca::linalg::DeviceType device_t, class parameters_type, class Data>
auto SsCtHybClusterSolver<device_t, parameters_type, Data>::local_GS_r_w() const {
  if (averaged_)
    throw std::logic_error("The local data was already averaged.");

  auto GS_r_w = accumulator.get_GS_r_w();
  GS_r_w /= accumulator.get_sign();

  return GS_r_w;
}

}  // solver
}  // phys
}  // dca

#endif  // DCA_PHYS_DCA_STEP_CLUSTER_SOLVER_SS_CT_HYB_SS_CT_HYB_CLUSTER_SOLVER_HPP<|MERGE_RESOLUTION|>--- conflicted
+++ resolved
@@ -264,15 +264,9 @@
   collect_measurements();
   symmetrize_measurements();
 
-<<<<<<< HEAD
-  math::transform::FunctionTransform<RClusterDmn KClusterDmn>::execute(accumulator.get_G_r_w(), MOMS.G_k_w);
-
-  math::transform::FunctionTransform<KClusterDmn, RClusterDmn>::execute(MOMS.G_k_w, MOMS.G_r_w);
-=======
-  math::transform::FunctionTransform<r_DCA, k_DCA>::execute(accumulator.get_G_r_w(), data_.G_k_w);
-
-  math::transform::FunctionTransform<k_DCA, r_DCA>::execute(data_.G_k_w, data_.G_r_w);
->>>>>>> 9bfa6551
+  math::transform::FunctionTransform<RClusterDmn, KClusterDmn>::execute(accumulator.get_G_r_w(), data_.G_k_w);
+
+  math::transform::FunctionTransform<KClusterDmn, RClusterDmn>::execute(data_.G_k_w, data_.G_r_w);
 
   dca_info_struct.L2_Sigma_difference(DCA_iteration) = compute_S_k_w_from_G_k_w();
 
@@ -302,13 +296,8 @@
   }
 
   for (int i = 0; i < b::dmn_size() * s::dmn_size(); i++)
-<<<<<<< HEAD
     for (int j = 0; j < KClusterDmn::dmn_size(); j++)
-      dca_info_struct.Sigma_zero_moment(i, j, DCA_iteration) = real(MOMS.Sigma(i, i, j, 0));
-=======
-    for (int j = 0; j < k_DCA::dmn_size(); j++)
       dca_info_struct.Sigma_zero_moment(i, j, DCA_iteration) = real(data_.Sigma(i, i, j, 0));
->>>>>>> 9bfa6551
 
   double total = 1.e-6, integral = 0;
   for (int l = 0; l < accumulator.get_visited_expansion_order_k().size(); l++) {
@@ -531,17 +520,10 @@
   return L2_difference_norm / L2_Sigma_norm;
 }
 
-<<<<<<< HEAD
-template <dca::linalg::DeviceType device_t, class parameters_type, class MOMS_type>
-void SsCtHybClusterSolver<device_t, parameters_type, MOMS_type>::compute_Sigma_new(
-    func::function<std::complex<double>, func::dmn_variadic<nu, nu, RClusterDmn w>>& G_r_w,
-    func::function<std::complex<double>, func::dmn_variadic<nu, nu, RClusterDmn w>>& GS_r_w) {
-=======
 template <dca::linalg::DeviceType device_t, class parameters_type, class Data>
 void SsCtHybClusterSolver<device_t, parameters_type, Data>::compute_Sigma_new(
-    func::function<std::complex<double>, func::dmn_variadic<nu, nu, r_DCA, w>>& G_r_w,
-    func::function<std::complex<double>, func::dmn_variadic<nu, nu, r_DCA, w>>& GS_r_w) {
->>>>>>> 9bfa6551
+    func::function<std::complex<double>, func::dmn_variadic<nu, nu, RClusterDmn, w>>& G_r_w,
+    func::function<std::complex<double>, func::dmn_variadic<nu, nu, RClusterDmn, w>>& GS_r_w) {
   Sigma_new = 0;
 
   func::function<double, nu>& mu_HALF = ss_hybridization_solver_routines_type::get_mu_HALF();
