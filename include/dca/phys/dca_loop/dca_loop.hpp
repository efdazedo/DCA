// Copyright (C) 2018 ETH Zurich
// Copyright (C) 2018 UT-Battelle, LLC
// All rights reserved.
//
// See LICENSE for terms of usage.
// See CITATION.md for citation guidelines, if DCA++ is used for scientific publications.
//
// Author: Peter Staar (taa@zurich.ibm.com)
//         Andrei Plamada (plamada@itp.phys.ethz.ch)
//
// This class executes the DCA(+) loop.

#ifndef DCA_PHYS_DCA_LOOP_DCA_LOOP_HPP
#define DCA_PHYS_DCA_LOOP_DCA_LOOP_HPP

#include <cmath>
#include <iostream>
#include <filesystem>
#include <stdexcept>
#include <string>

#include "dca/distribution/dist_types.hpp"
#include "dca/function/domains.hpp"
#include "dca/io/hdf5/hdf5_writer.hpp"
#include "dca/phys/dca_algorithms/compute_greens_function.hpp"
#include "dca/phys/dca_loop/dca_loop_data.hpp"
#include "dca/phys/dca_step/cluster_mapping/cluster_exclusion.hpp"
#include "dca/phys/dca_step/cluster_mapping/coarsegraining/coarsegraining_sp.hpp"
#include "dca/phys/dca_step/cluster_mapping/double_counting_correction.hpp"
#include "dca/phys/dca_step/cluster_mapping/update_chemical_potential.hpp"
#include "dca/phys/dca_step/cluster_solver/high_temperature_series_expansion/high_temperature_series_expansion_solver.hpp"
#include "dca/phys/dca_step/lattice_mapping/lattice_mapping_sp.hpp"
#include "dca/phys/dca_step/symmetrization/symmetrize.hpp"
#include "dca/phys/domains/cluster/cluster_domain.hpp"
#include "dca/phys/domains/quantum/electron_band_domain.hpp"
#include "dca/phys/domains/quantum/electron_spin_domain.hpp"
#include "dca/util/print_time.hpp"
#include "dca/util/signal_handler.hpp"

namespace dca {
namespace phys {
// dca::phys::

template <typename ParametersType, typename DcaDataType, typename MCIntegratorType,
          DistType DIST = DistType::NONE>
class DcaLoop {
public:
  using profiler_type = typename ParametersType::profiler_type;
  using concurrency_type = typename ParametersType::concurrency_type;

  using Lattice = typename ParametersType::lattice_type;

  using b = func::dmn_0<domains::electron_band_domain>;
  using s = func::dmn_0<domains::electron_spin_domain>;
  using k_DCA =
      func::dmn_0<domains::cluster_domain<double, ParametersType::lattice_type::DIMENSION, domains::CLUSTER,
                                          domains::MOMENTUM_SPACE, domains::BRILLOUIN_ZONE>>;
  using k_HOST =
      func::dmn_0<domains::cluster_domain<double, ParametersType::lattice_type::DIMENSION, domains::LATTICE_SP,
                                          domains::MOMENTUM_SPACE, domains::BRILLOUIN_ZONE>>;

  using cluster_exclusion_type = clustermapping::cluster_exclusion<ParametersType, DcaDataType>;
  using double_counting_correction_type =
      clustermapping::double_counting_correction<ParametersType, DcaDataType>;
  using coarsegraining_sp_type = clustermapping::CoarsegrainingSp<ParametersType>;
  using lattice_map_sp_type = latticemapping::lattice_mapping_sp<ParametersType, k_DCA, k_HOST>;
  using update_chemical_potential_type =
      clustermapping::update_chemical_potential<ParametersType, DcaDataType, coarsegraining_sp_type>;
  using HTS_solver_type =
      solver::HighTemperatureSeriesExpansionSolver<dca::linalg::CPU, ParametersType, DcaDataType>;

  DcaLoop(ParametersType& parameters_ref, DcaDataType& MOMS_ref, concurrency_type& concurrency_ref);

  void write();

  void initialize();
  void execute();
  void finalize();

protected:
  void adjust_chemical_potential();

  void perform_cluster_mapping();
  void perform_cluster_mapping_self_energy();
  void perform_cluster_mapping_Greens_function();

  void adjust_coarsegrained_self_energy();
  void adjust_impurity_self_energy();

  void perform_cluster_exclusion_step();

  double solve_cluster_problem(int DCA_iteration);

  void perform_lattice_mapping();

  void update_DCA_loop_data_functions(int DCA_iteration);

  void logSelfEnergy(int i);

  ParametersType& parameters;
  DcaDataType& MOMS;
  concurrency_type& concurrency;

private:
  DcaLoopData<ParametersType> DCA_info_struct;

  cluster_exclusion_type cluster_exclusion_obj;
  double_counting_correction_type double_counting_correction_obj;

  coarsegraining_sp_type cluster_mapping_obj;
  lattice_map_sp_type lattice_mapping_obj;

  update_chemical_potential_type update_chemical_potential_obj;

  std::string file_name_;
  std::shared_ptr<io::HDF5Writer> output_file_;

  unsigned dca_iteration_ = 0;

protected:
  MCIntegratorType monte_carlo_integrator_;
};

template <typename ParametersType, typename DcaDataType, typename MCIntegratorType, DistType DIST>
DcaLoop<ParametersType, DcaDataType, MCIntegratorType, DIST>::DcaLoop(
    ParametersType& parameters_ref, DcaDataType& MOMS_ref, concurrency_type& concurrency_ref)
    : parameters(parameters_ref),
      MOMS(MOMS_ref),
      concurrency(concurrency_ref),

      DCA_info_struct(),

      cluster_exclusion_obj(parameters, MOMS),
      double_counting_correction_obj(parameters, MOMS),

      cluster_mapping_obj(parameters),
      lattice_mapping_obj(parameters),

      update_chemical_potential_obj(parameters, MOMS, cluster_mapping_obj),

      monte_carlo_integrator_(parameters_ref, MOMS_ref) {
  if (concurrency.id() == concurrency.first()) {
    file_name_ = parameters.get_directory() + parameters.get_filename_dca();

<<<<<<< HEAD
    output_file_ = std::make_shared<io::HDF5Writer>(false);

    dca::util::SignalHandler::registerFile(output_file_);

    std::cout << "\n\n\t" << __FUNCTION__ << " has started \t" << dca::util::print_time() << "\n\n";
  }
}

template <typename ParametersType, typename DcaDataType, typename MCIntegratorType>
void DcaLoop<ParametersType, DcaDataType, MCIntegratorType>::write() {
  if (concurrency.id() == concurrency.first()) {
    std::cout << "\n\n\t\t start writing " << file_name_ << "\t" << dca::util::print_time() << "\n\n";
=======
template <typename ParametersType, typename DcaDataType, typename MCIntegratorType, DistType DIST>
void DcaLoop<ParametersType, DcaDataType, MCIntegratorType, DIST>::read() {
  if (parameters.get_initial_self_energy() != "zero")
    MOMS.read(parameters.get_initial_self_energy());
}

template <typename ParametersType, typename DcaDataType, typename MCIntegratorType, DistType DIST>
void DcaLoop<ParametersType, DcaDataType, MCIntegratorType, DIST>::write() {
  const std::string& output_format = parameters.get_output_format();
  const std::string& file_name = parameters.get_directory() + parameters.get_filename_dca();

  std::cout << "\n\n\t\t start writing " << file_name << "\t" << dca::util::print_time() << "\n\n";

  if (output_format == "JSON") {
    dca::io::JSONWriter writer;
    writer.open_file(file_name);

    parameters.write(writer);
    MOMS.write(writer);
    monte_carlo_integrator_.write(writer);
    DCA_info_struct.write(writer);
>>>>>>> 8c956625

    output_file_->set_verbose(true);

    parameters.write(*output_file_);
    MOMS.write(*output_file_);
    monte_carlo_integrator_.write(*output_file_);
    DCA_info_struct.write(*output_file_);

    output_file_->close_file();
    output_file_.reset();

    std::error_code code;
    std::filesystem::rename(file_name_ + ".tmp", file_name_, code);
    if (code) {
      std::cerr << "Failed to rename file." << std::endl;
    }
  }
}

<<<<<<< HEAD
template <typename ParametersType, typename DcaDataType, typename MCIntegratorType>
void DcaLoop<ParametersType, DcaDataType, MCIntegratorType>::initialize() {
  int last_completed = -1;

  if (parameters.autoresume()) {  // Try to read state of previous run.
    last_completed = DCA_info_struct.tryToRead(file_name_ + ".tmp", concurrency);
  }
  if (last_completed >= 0) {
    if (concurrency.id() == concurrency.first())
      std::cout << "\n   *******  Resuming DCA from iteration " << last_completed + 1 << "  *******\n"
                << std::endl;

    dca_iteration_ = std::min(last_completed + 1, parameters.get_dca_iterations() - 1);
    MOMS.initializeSigma(file_name_ + ".tmp");
=======
template <typename ParametersType, typename DcaDataType, typename MCIntegratorType, DistType DIST>
void DcaLoop<ParametersType, DcaDataType, MCIntegratorType, DIST>::initialize() {
  if (parameters.get_initial_self_energy() != "zero") {
    MOMS.initialize_Sigma();
>>>>>>> 8c956625
    perform_lattice_mapping();
  }
  else if (parameters.get_initial_self_energy() != "zero") {
    MOMS.initializeSigma(parameters.get_initial_self_energy());
    perform_lattice_mapping();
  }

  if (concurrency.id() == concurrency.first()) {
    output_file_->open_file(file_name_ + ".tmp", parameters.autoresume() ? false : true);
  }
}

<<<<<<< HEAD
template <typename ParametersType, typename DcaDataType, typename MCIntegratorType>
void DcaLoop<ParametersType, DcaDataType, MCIntegratorType>::execute() {
  for (; dca_iteration_ < parameters.get_dca_iterations(); dca_iteration_++) {
=======
template <typename ParametersType, typename DcaDataType, typename MCIntegratorType, DistType DIST>
void DcaLoop<ParametersType, DcaDataType, MCIntegratorType, DIST>::execute() {
  for (int i = 0; i < parameters.get_dca_iterations(); i++) {
>>>>>>> 8c956625
    adjust_chemical_potential();

    perform_cluster_mapping();

    adjust_coarsegrained_self_energy();  // double-counting-correction

    perform_cluster_exclusion_step();

    double L2_Sigma_difference =
        solve_cluster_problem(dca_iteration_);  // returned from cluster_solver::finalize

    adjust_impurity_self_energy();  // double-counting-correction

    perform_lattice_mapping();

    update_DCA_loop_data_functions(dca_iteration_);
    logSelfEnergy(dca_iteration_);  // Write a check point.

    if (L2_Sigma_difference <
        parameters.get_dca_accuracy())  // set the acquired accuracy on |Sigma_QMC - Sigma_cg|
      break;
  }
}

template <typename ParametersType, typename DcaDataType, typename MCIntegratorType, DistType DIST>
void DcaLoop<ParametersType, DcaDataType, MCIntegratorType, DIST>::finalize() {
  perform_cluster_mapping_self_energy();
  MOMS.compute_Sigma_bands();
  MOMS.compute_single_particle_properties();
}

template <typename ParametersType, typename DcaDataType, typename MCIntegratorType, DistType DIST>
void DcaLoop<ParametersType, DcaDataType, MCIntegratorType, DIST>::adjust_chemical_potential() {
  if (parameters.adjust_chemical_potential())
    update_chemical_potential_obj.execute();
}

template <typename ParametersType, typename DcaDataType, typename MCIntegratorType, DistType DIST>
void DcaLoop<ParametersType, DcaDataType, MCIntegratorType, DIST>::perform_cluster_mapping() {
  perform_cluster_mapping_self_energy();
  perform_cluster_mapping_Greens_function();
  // perform_cluster_exclusion_step();
}

template <typename ParametersType, typename DcaDataType, typename MCIntegratorType, DistType DIST>
void DcaLoop<ParametersType, DcaDataType, MCIntegratorType, DIST>::perform_cluster_mapping_self_energy() {
  if (concurrency.id() == concurrency.first())
    std::cout << "\n\t\t coarsegrain-Selfenergy " << dca::util::print_time();

  profiler_type profiler("coarsegrain-Selfenergy", "DCA", __LINE__);

  if (parameters.do_dca_plus())
    cluster_mapping_obj.compute_S_K_w(MOMS.Sigma_lattice, MOMS.Sigma_cluster);
  else
    MOMS.Sigma_cluster = MOMS.Sigma;

  MOMS.print_Sigma_QMC_versus_Sigma_cg();

  symmetrize::execute<Lattice>(MOMS.Sigma_cluster, MOMS.H_symmetry);
}

template <typename ParametersType, typename DcaDataType, typename MCIntegratorType, DistType DIST>
void DcaLoop<ParametersType, DcaDataType, MCIntegratorType,
             DIST>::perform_cluster_mapping_Greens_function() {
  if (concurrency.id() == concurrency.first())
    std::cout << "\n\t\t coarsegrain-Greens-function " << dca::util::print_time();

  profiler_type profiler("coarsegrain-Greens-function", "DCA", __LINE__);

  // Finite-size QMC
  if (parameters.do_finite_size_qmc())
    compute_G_k_w(MOMS.H_DCA, MOMS.Sigma, parameters.get_chemical_potential(),
                  parameters.get_coarsegraining_threads(), MOMS.G_k_w);
  // DCA+
  else if (parameters.do_dca_plus())
    cluster_mapping_obj.compute_G_K_w(MOMS.Sigma_lattice, MOMS.G_k_w);
  // Standard DCA
  else
    cluster_mapping_obj.compute_G_K_w(MOMS.Sigma, MOMS.G_k_w);

  symmetrize::execute<Lattice>(MOMS.G_k_w, MOMS.H_symmetry);
}

template <typename ParametersType, typename DcaDataType, typename MCIntegratorType, DistType DIST>
void DcaLoop<ParametersType, DcaDataType, MCIntegratorType, DIST>::adjust_coarsegrained_self_energy() {
  double_counting_correction_obj.execute_before_solver();
}

template <typename ParametersType, typename DcaDataType, typename MCIntegratorType, DistType DIST>
void DcaLoop<ParametersType, DcaDataType, MCIntegratorType, DIST>::adjust_impurity_self_energy() {
  double_counting_correction_obj.execute_after_solver();
}

template <typename ParametersType, typename DcaDataType, typename MCIntegratorType, DistType DIST>
void DcaLoop<ParametersType, DcaDataType, MCIntegratorType, DIST>::perform_cluster_exclusion_step() {
  if (concurrency.id() == concurrency.first())
    std::cout << "\n\t\t cluster-exclusion-step " << dca::util::print_time();

  profiler_type profiler("cluster-exclusion-step", "DCA", __LINE__);

  cluster_exclusion_obj.execute();
}

template <typename ParametersType, typename DcaDataType, typename MCIntegratorType, DistType DIST>
double DcaLoop<ParametersType, DcaDataType, MCIntegratorType, DIST>::solve_cluster_problem(
    int DCA_iteration) {
  {
    profiler_type profiler("initialize cluster-solver", "DCA", __LINE__);
    monte_carlo_integrator_.initialize(DCA_iteration);
  }

  {
    profiler_type profiler("Quantum Monte Carlo integration", "DCA", __LINE__);
    monte_carlo_integrator_.integrate();
  }

  {
    profiler_type profiler("finalize cluster-solver", "DCA", __LINE__);
    double L2_Sigma_difference = monte_carlo_integrator_.finalize(DCA_info_struct);

    return L2_Sigma_difference;
  }
}

template <typename ParametersType, typename DcaDataType, typename MCIntegratorType, DistType DIST>
void DcaLoop<ParametersType, DcaDataType, MCIntegratorType, DIST>::perform_lattice_mapping() {
  profiler_type profiler("lattice-mapping", "DCA", __LINE__);

  if (concurrency.id() == concurrency.first())
    std::cout << "\n\t\t lattice-mapping " << dca::util::print_time();

  if (parameters.do_dca_plus() || parameters.doPostInterpolation()) {
    if (parameters.hts_approximation()) {
      DcaDataType MOMS_HTS(parameters);

      MOMS_HTS.H_HOST = MOMS.H_HOST;
      MOMS_HTS.H_interactions = MOMS.H_interactions;

      HTS_solver_type HTS_solver(parameters, MOMS_HTS);

      lattice_mapping_obj.execute_with_HTS_approximation(
          MOMS_HTS, HTS_solver, cluster_mapping_obj, MOMS.Sigma, MOMS.Sigma_lattice_interpolated,
          MOMS.Sigma_lattice_coarsegrained, MOMS.Sigma_lattice);
    }
    else {
      lattice_mapping_obj.execute(MOMS.Sigma, MOMS.Sigma_lattice_interpolated,
                                  MOMS.Sigma_lattice_coarsegrained, MOMS.Sigma_lattice);
    }
  }
}

template <typename ParametersType, typename DcaDataType, typename MCIntegratorType, DistType DIST>
void DcaLoop<ParametersType, DcaDataType, MCIntegratorType, DIST>::update_DCA_loop_data_functions(int i) {
  DCA_info_struct.density(i) = update_chemical_potential_obj.compute_density();
  DCA_info_struct.chemical_potential(i) = parameters.get_chemical_potential();

  if (concurrency.id() == concurrency.first()) {
    std::cout << "\n\n\t\t\t total-density : " << DCA_info_struct.density(i)
              << "\t (time : " << dca::util::print_time() << ")\n\n";
  }

  for (int l1 = 0; l1 < b::dmn_size() * s::dmn_size(); l1++)
    DCA_info_struct.orbital_occupancies(l1, i) = MOMS.orbital_occupancy(l1);

  for (int l1 = 0; l1 < b::dmn_size() * s::dmn_size(); l1++)
    for (int k_ind = 0; k_ind < k_DCA::dmn_size(); k_ind++)
      DCA_info_struct.n_k(l1, k_ind, i) = 1. - std::abs(MOMS.G_k_t(l1, l1, k_ind, 0));

  for (int l1 = 0; l1 < b::dmn_size() * s::dmn_size(); l1++)
    for (int k_ind = 0; k_ind < k_DCA::dmn_size(); k_ind++)
      // TODO: Use t::dmn_size() instead of parameters.get_sp_time_intervals().
      DCA_info_struct.A_k(l1, k_ind, i) =
          std::abs(MOMS.G_k_t(l1, l1, k_ind, parameters.get_sp_time_intervals() / 2)) *
          parameters.get_beta() / M_PI;
}

template <typename ParametersType, typename DcaDataType, typename MCIntegratorType>
void DcaLoop<ParametersType, DcaDataType, MCIntegratorType>::logSelfEnergy(int i) {
  DCA_info_struct.last_completed_iteration = i;

  if (output_file_) {
    output_file_->open_group("functions");
    output_file_->execute(MOMS.Sigma);
    output_file_->close_group();

    output_file_->open_group("parameters");
    output_file_->open_group("physics");
    output_file_->execute("chemical-potential", parameters.get_chemical_potential());
    output_file_->close_group();
    output_file_->close_group();

    DCA_info_struct.write(*output_file_);
  }
}

}  // namespace phys
}  // namespace dca

#endif  // DCA_PHYS_DCA_LOOP_DCA_LOOP_HPP<|MERGE_RESOLUTION|>--- conflicted
+++ resolved
@@ -142,7 +142,6 @@
   if (concurrency.id() == concurrency.first()) {
     file_name_ = parameters.get_directory() + parameters.get_filename_dca();
 
-<<<<<<< HEAD
     output_file_ = std::make_shared<io::HDF5Writer>(false);
 
     dca::util::SignalHandler::registerFile(output_file_);
@@ -151,33 +150,10 @@
   }
 }
 
-template <typename ParametersType, typename DcaDataType, typename MCIntegratorType>
-void DcaLoop<ParametersType, DcaDataType, MCIntegratorType>::write() {
+template <typename ParametersType, typename DcaDataType, typename MCIntegratorType, DistType DIST>
+void DcaLoop<ParametersType, DcaDataType, MCIntegratorType, DIST>::write() {
   if (concurrency.id() == concurrency.first()) {
     std::cout << "\n\n\t\t start writing " << file_name_ << "\t" << dca::util::print_time() << "\n\n";
-=======
-template <typename ParametersType, typename DcaDataType, typename MCIntegratorType, DistType DIST>
-void DcaLoop<ParametersType, DcaDataType, MCIntegratorType, DIST>::read() {
-  if (parameters.get_initial_self_energy() != "zero")
-    MOMS.read(parameters.get_initial_self_energy());
-}
-
-template <typename ParametersType, typename DcaDataType, typename MCIntegratorType, DistType DIST>
-void DcaLoop<ParametersType, DcaDataType, MCIntegratorType, DIST>::write() {
-  const std::string& output_format = parameters.get_output_format();
-  const std::string& file_name = parameters.get_directory() + parameters.get_filename_dca();
-
-  std::cout << "\n\n\t\t start writing " << file_name << "\t" << dca::util::print_time() << "\n\n";
-
-  if (output_format == "JSON") {
-    dca::io::JSONWriter writer;
-    writer.open_file(file_name);
-
-    parameters.write(writer);
-    MOMS.write(writer);
-    monte_carlo_integrator_.write(writer);
-    DCA_info_struct.write(writer);
->>>>>>> 8c956625
 
     output_file_->set_verbose(true);
 
@@ -197,9 +173,8 @@
   }
 }
 
-<<<<<<< HEAD
-template <typename ParametersType, typename DcaDataType, typename MCIntegratorType>
-void DcaLoop<ParametersType, DcaDataType, MCIntegratorType>::initialize() {
+template <typename ParametersType, typename DcaDataType, typename MCIntegratorType, DistType DIST>
+void DcaLoop<ParametersType, DcaDataType, MCIntegratorType, DIST>::initialize() {
   int last_completed = -1;
 
   if (parameters.autoresume()) {  // Try to read state of previous run.
@@ -212,12 +187,6 @@
 
     dca_iteration_ = std::min(last_completed + 1, parameters.get_dca_iterations() - 1);
     MOMS.initializeSigma(file_name_ + ".tmp");
-=======
-template <typename ParametersType, typename DcaDataType, typename MCIntegratorType, DistType DIST>
-void DcaLoop<ParametersType, DcaDataType, MCIntegratorType, DIST>::initialize() {
-  if (parameters.get_initial_self_energy() != "zero") {
-    MOMS.initialize_Sigma();
->>>>>>> 8c956625
     perform_lattice_mapping();
   }
   else if (parameters.get_initial_self_energy() != "zero") {
@@ -230,15 +199,9 @@
   }
 }
 
-<<<<<<< HEAD
-template <typename ParametersType, typename DcaDataType, typename MCIntegratorType>
-void DcaLoop<ParametersType, DcaDataType, MCIntegratorType>::execute() {
+template <typename ParametersType, typename DcaDataType, typename MCIntegratorType, DistType DIST>
+void DcaLoop<ParametersType, DcaDataType, MCIntegratorType, DIST>::execute() {
   for (; dca_iteration_ < parameters.get_dca_iterations(); dca_iteration_++) {
-=======
-template <typename ParametersType, typename DcaDataType, typename MCIntegratorType, DistType DIST>
-void DcaLoop<ParametersType, DcaDataType, MCIntegratorType, DIST>::execute() {
-  for (int i = 0; i < parameters.get_dca_iterations(); i++) {
->>>>>>> 8c956625
     adjust_chemical_potential();
 
     perform_cluster_mapping();
@@ -415,8 +378,8 @@
           parameters.get_beta() / M_PI;
 }
 
-template <typename ParametersType, typename DcaDataType, typename MCIntegratorType>
-void DcaLoop<ParametersType, DcaDataType, MCIntegratorType>::logSelfEnergy(int i) {
+template <typename ParametersType, typename DcaDataType, typename MCIntegratorType, DistType DIST>
+void DcaLoop<ParametersType, DcaDataType, MCIntegratorType, DIST>::logSelfEnergy(int i) {
   DCA_info_struct.last_completed_iteration = i;
 
   if (output_file_) {
