// Copyright (C) 2020 ETH Zurich
// Copyright (C) 2020 UT-Battelle, LLC
// All rights reserved.
//
// See LICENSE for terms of usage.
// See CITATION.md for citation guidelines, if DCA++ is used for scientific publications.
//
// Author: Peter Doak (doakpw@ornl.gov)
//         Giovanni Balduzzi (gbalduzz@itp.phys.ethz.ch)
//
// This file provides distribution strategy tags

#ifndef DCA_DIST_TYPE_HPP
#define DCA_DIST_TYPE_HPP

#include <string>

namespace dca {
<<<<<<< HEAD
enum class DistType {
		     NONE,
		     MPI };
=======
enum class DistType { NONE, MPI };

DistType stringToDistType(const std::string& name);
std::string toString(DistType type);
>>>>>>> f6430a28
}  // namespace dca

#endif  // DCA_DIST_TYPE_HPP<|MERGE_RESOLUTION|>--- conflicted
+++ resolved
@@ -16,16 +16,10 @@
 #include <string>
 
 namespace dca {
-<<<<<<< HEAD
-enum class DistType {
-		     NONE,
-		     MPI };
-=======
 enum class DistType { NONE, MPI };
 
 DistType stringToDistType(const std::string& name);
 std::string toString(DistType type);
->>>>>>> f6430a28
 }  // namespace dca
 
 #endif  // DCA_DIST_TYPE_HPP