--- conflicted
+++ resolved
@@ -111,14 +111,9 @@
 
   bool checkSpinSymmetry() const;
 
-<<<<<<< HEAD
   const Parameters& parameters_;
   const Concurrency& concurrency_;
-=======
-  Parameters& parameters_;
-  Concurrency& concurrency_;
   Gang gang_;
->>>>>>> 6a1a29b9
 
   std::vector<func::function<std::complex<ScalarType>, NuNuDmn>> H0_q_;
 
