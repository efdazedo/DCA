// Copyright (C) 2018 ETH Zurich
// Copyright (C) 2018 UT-Battelle, LLC
// All rights reserved.
//
// See LICENSE.txt for terms of usage.
// See CITATION.txt for citation guidelines if you use this code for scientific publications.
//
// Author: Giovanni Balduzzi (gbalduzz@itp.phys.ethz.ch)
//
// Implements the GPU kernels used by the DFT algorithm.

#include "dca/phys/dca_step/cluster_solver/shared_tools/accumulation/tp/kernels_interface.hpp"

#include <array>
#include <cassert>
#include <complex>
#include <cuda.h>
#include <cuda_runtime.h>

#include "dca/util/integer_division.hpp"
#include "dca/linalg/util/cast_cuda.hpp"
#include "dca/linalg/util/atomic_add_cuda.cu.hpp"
#include "dca/linalg/util/complex_operators_cuda.cu.hpp"
#include "dca/linalg/util/error_cuda.hpp"
#include "dca/phys/dca_step/cluster_solver/shared_tools/accumulation/tp/g4_helper.cuh"
#include "dca/phys/four_point_type.hpp"

namespace dca {
namespace phys {
namespace solver {
namespace accumulator {
namespace details {
// dca::phys::solver::accumulator::details::

using namespace linalg;
using linalg::util::castCudaComplex;
using linalg::util::CudaComplex;

std::array<dim3, 2> getBlockSize(const uint i, const uint j, const uint block_size = 32) {
  const uint n_threads_i = std::min(block_size, i);
  const uint n_threads_j = std::min(block_size, j);
  if (n_threads_i * n_threads_j > 32 * 32)
    throw(std::logic_error("Block size is too big"));

  const uint n_blocks_i = dca::util::ceilDiv(i, n_threads_i);
  const uint n_blocks_j = dca::util::ceilDiv(j, n_threads_j);

  return std::array<dim3, 2>{dim3(n_blocks_i, n_blocks_j), dim3(n_threads_i, n_threads_j)};
}

std::array<dim3, 2> getBlockSize3D(const uint i, const uint j, const uint k) {
  const uint n_threads_k = std::min(uint(8), k);
  const uint max_block_size_ij = n_threads_k > 1 ? 8 : 32;
  const uint n_threads_i = std::min(max_block_size_ij, i);
  const uint n_threads_j = std::min(max_block_size_ij, j);

  const uint n_blocks_i = dca::util::ceilDiv(i, n_threads_i);
  const uint n_blocks_j = dca::util::ceilDiv(j, n_threads_j);
  const uint n_blocks_k = dca::util::ceilDiv(k, n_threads_k);

  return std::array<dim3, 2>{dim3(n_blocks_i, n_blocks_j, n_blocks_k),
                             dim3(n_threads_i, n_threads_j, n_threads_k)};
}

template <typename Real>
__global__ void computeGSinglebandKernel(CudaComplex<Real>* __restrict__ G, int ldg,
                                         const CudaComplex<Real>* __restrict__ G0, int nk,
                                         int nw_pos, const Real beta) {
  // Computes G = -G0(w1) * M(w1, w2) * G(w2) + (w1 == w2) * beta * G0(w1).

  const int n_rows = nk * nw_pos;
  const int n_cols = n_rows * 2;
  const int id_i = blockIdx.x * blockDim.x + threadIdx.x;
  const int id_j = blockIdx.y * blockDim.y + threadIdx.y;
  if (id_i >= n_rows || id_j >= n_cols)
    return;

  auto get_indices = [=](const int id, int& k, int& w) {
    w = id / nk;
    k = id - nk * w;
  };
  int w1, w2, k1, k2;
  get_indices(id_i, k1, w1);
  get_indices(id_j, k2, w2);

  const CudaComplex<Real> G0_w1 = G0[k1 + nk * (w1 + nw_pos)];
  const CudaComplex<Real> G0_w2 = G0[k2 + nk * w2];

  G[id_i + ldg * id_j] *= -G0_w1 * G0_w2;
  if (k1 == k2 && w1 + nw_pos == w2) {
    G[id_i + ldg * id_j] += G0_w1 * beta;
  }
}

template <typename Real>
void computeGSingleband(std::complex<Real>* G, int ldg, const std::complex<Real>* G0, int nk,
                        int nw_pos, const Real beta, cudaStream_t stream) {
  const int n_rows = nk * nw_pos;
  auto blocks = getBlockSize(n_rows, n_rows * 2);

  computeGSinglebandKernel<<<blocks[0], blocks[1], 0, stream>>>(
      castCudaComplex(G), ldg, castCudaComplex(G0), nk, nw_pos, beta);
}

template <typename Real>
__global__ void computeGMultibandKernel(CudaComplex<Real>* __restrict__ G, int ldg,
                                        const CudaComplex<Real>* __restrict__ G0, int ldg0, int nb,
                                        int nk, int nw_pos, Real beta) {
  // Computes G = -G0(w1) * M(w1, w2) * G(w2) + (w1 == w2) * beta * G0(w1).
  // The product is to be intended as matrix-matrix multiplication in band space.

  const int id_i = blockIdx.x * blockDim.x + threadIdx.x;
  const int id_j = blockIdx.y * blockDim.y + threadIdx.y;

  if (id_i >= nb * nk * nw_pos || id_j >= nb * nk * nw_pos * 2)
    return;

  const int no = nb * nk;
  auto get_indices = [=](int id, int& b, int& k, int& w) {
    w = id / no;
    id -= w * no;
    k = id / nb;
    b = id - k * nb;
  };
  int w1, w2, k1, k2, b1, b2;
  get_indices(id_i, b1, k1, w1);
  get_indices(id_j, b2, k2, w2);
  w1 += nw_pos;

  // Note: cuda does not support templated shared memory.
  extern __shared__ char shared_mem[];
  CudaComplex<Real>* const M_block = reinterpret_cast<CudaComplex<Real>*>(shared_mem);
  const int local_row_start = (threadIdx.y / nb) * nb;
  const int local_col_start = (threadIdx.x / nb) * nb;
  const int ldm = blockDim.y;
  CudaComplex<Real>* const M = M_block + local_row_start + ldm * local_col_start;

  CudaComplex<Real>& G_val = G[id_i + ldg * id_j];
  M[b1 + ldm * b2] = G_val;
  __syncthreads();

  const CudaComplex<Real>* const G0_w1 = G0 + nb * k1 + no * w1;
  const CudaComplex<Real>* const G0_w2 = G0 + nb * k2 + no * w2;

  G_val.x = G_val.y = 0;
  for (int j = 0; j < nb; ++j) {
    const CudaComplex<Real> G0_w2_val = G0_w2[j + ldg0 * b2];
    for (int i = 0; i < nb; ++i)
      G_val -= G0_w1[b1 + ldg0 * i] * M[i + ldm * j] * G0_w2_val;
  }

  if (G0_w1 == G0_w2)
    G_val += G0_w1[b1 + ldg0 * b2] * beta;
}

template <typename Real>
void computeGMultiband(std::complex<Real>* G, int ldg, const std::complex<Real>* G0, int ldg0,
                       int nb, int nk, int nw_pos, Real beta, cudaStream_t stream) {
  const int n_rows = nb * nk * nw_pos;

  auto get_block_width = [nb] {
    if (nb > 16)
      throw(std::out_of_range("Too many bands."));
    for (int candidate = 16; candidate > 0; --candidate)
      if (!(candidate % nb))
        return candidate;
    return -1;
  };

  const int width = get_block_width();
  const auto blocks = getBlockSize(n_rows, n_rows * 2, width);

  computeGMultibandKernel<<<blocks[0], blocks[1], width * width * sizeof(std::complex<Real>), stream>>>(
      castCudaComplex(G), ldg, castCudaComplex(G0), ldg0, nb, nk, nw_pos, beta);
}

template <typename Real, FourPointType type>
__global__ void updateG4Kernel(CudaComplex<Real>* __restrict__ G4,
                               const CudaComplex<Real>* __restrict__ G_up, const int ldgu,
                               const CudaComplex<Real>* __restrict__ G_down, const int ldgd,
                               const int nb, const int nk, const int nw, const int nw_exchange,
                               const int nk_exchange, const int sign, const bool atomic) {
  // TODO: reduce code duplication.
  // TODO: decrease, if possible, register pressure. E.g. a single thread computes all bands.

  const int size = nk * nw * nb * nb;
  // id_i is a linearized index of b1, b2, k1, k2.
  const int id_i = blockIdx.x * blockDim.x + threadIdx.x;
  // id_j is a linearized index of b3, b4, k2, k_ex.
  const int id_j = blockIdx.y * blockDim.y + threadIdx.y;
  // id_z is a linearized index of k_ex, w_ex.
  const int id_z = blockIdx.z * blockDim.z + threadIdx.z;
  if (id_i >= size || id_j >= size || id_z >= nw_exchange * nk_exchange)
    return;

  // Unroll id_i and id_j.
  const int step2 = nb * nb;
  const int step1 = step2 * nk;
  auto get_indices = [=](int id, int& b1, int& b2, int& k, int& w) {
    w = id / step1;
    id -= w * step1;
    k = id / step2;
    id -= k * step2;
    b2 = id / nb;
    b1 = id - nb * b2;
  };
  int w1, w2, k1, k2, b1, b2, b3, b4;
  get_indices(id_i, b1, b2, k1, w1);
  get_indices(id_j, b3, b4, k2, w2);

  // Unroll the exchange index id_z = k_ex + nk_exchange * w_ex.
  const int w_ex = id_z / nk_exchange;
  const int k_ex = id_z - w_ex * nk_exchange;

  CudaComplex<Real> contribution;
  const int no = nk * nb;
  auto cond_conj = [](const CudaComplex<Real> a, const bool cond) { return cond ? conj(a) : a; };

  // Compute the contribution to G4. In all the products of Green's function of type Ga * Gb,
  // the dependency on the bands is implied as Ga(b1, b2) * Gb(b2, b3). Sums and differences with
  // the exchange momentum, implies the same operation is performed with the exchange frequency.
  // See tp_accumulator.hpp for more details.
  switch (type) {
    case PARTICLE_HOLE_TRANSVERSE: {
      // contribution <- -\sum_s G(k1, k2, s) * G(k2 + k_ex, k1 + k_ex, -s)
      int w1_a(w1);
      int w2_a(w2);
      int k1_a(k1);
      int k2_a(k2);
      const bool conj_a = g4_helper.extendGIndices(k1_a, k2_a, w1_a, w2_a);
      const int i_a = b1 + nb * k1_a + no * w1_a;
      const int j_a = b4 + nb * k2_a + no * w2_a;

      const CudaComplex<Real> Ga_1 = cond_conj(G_up[i_a + ldgu * j_a], conj_a);
      const CudaComplex<Real> Ga_2 = cond_conj(G_down[i_a + ldgd * j_a], conj_a);

      int w1_b(g4_helper.addWex(w2, w_ex));
      int w2_b(g4_helper.addWex(w1, w_ex));
      int k1_b = g4_helper.addKex(k2, k_ex);
      int k2_b = g4_helper.addKex(k1, k_ex);
      const bool conj_b = g4_helper.extendGIndices(k1_b, k2_b, w1_b, w2_b);
      const int i_b = b2 + nb * k1_b + no * w1_b;
      const int j_b = b3 + nb * k2_b + no * w2_b;

      const CudaComplex<Real> Gb_1 = cond_conj(G_down[i_b + ldgd * j_b], conj_b);
      const CudaComplex<Real> Gb_2 = cond_conj(G_up[i_b + ldgu * j_b], conj_b);

      contribution = -(Ga_1 * Gb_1 + Ga_2 * Gb_2);
    } break;

    // The PARTICLE_HOLE_MAGNETIC contribution is computed in two parts:
    case PARTICLE_HOLE_MAGNETIC: {
      // contribution <- -\sum_s G(k1, k2, s) * G(k2 + k_ex, k1 + k_ex, s)
      int w1_a(w1);
      int w2_a(w2);
      int k1_a(k1);
      int k2_a(k2);
      const bool conj_a = g4_helper.extendGIndices(k1_a, k2_a, w1_a, w2_a);
      const int i_a = b1 + nb * k1_a + no * w1_a;
      const int j_a = b4 + nb * k2_a + no * w2_a;
      const CudaComplex<Real> Ga_1 = cond_conj(G_up[i_a + ldgu * j_a], conj_a);
      const CudaComplex<Real> Ga_2 = cond_conj(G_down[i_a + ldgd * j_a], conj_a);

      int w1_b(g4_helper.addWex(w2, w_ex));
      int w2_b(g4_helper.addWex(w1, w_ex));
      int k1_b = g4_helper.addKex(k2, k_ex);
      int k2_b = g4_helper.addKex(k1, k_ex);
      const bool conj_b = g4_helper.extendGIndices(k1_b, k2_b, w1_b, w2_b);
      const int i_b = b2 + nb * k1_b + no * w1_b;
      const int j_b = b3 + nb * k2_b + no * w2_b;

      const CudaComplex<Real> Gb_1 = cond_conj(G_up[i_b + ldgu * j_b], conj_b);

      const CudaComplex<Real> Gb_2 = cond_conj(G_down[i_b + ldgd * j_b], conj_b);

      contribution = -(Ga_1 * Gb_1 + Ga_2 * Gb_2);
    }
      // Spin Difference Contribution
      // new scope to reuse local index variables
      {
        // contribution += (\sum_s s * G(k1, k1 + k_ex)) * (\sum_s s * G(k2 + k_ex, k2))
        int w1_a(w1);
        int w2_a(g4_helper.addWex(w1, w_ex));
        int k1_a = k1;
        int k2_a = g4_helper.addKex(k1, k_ex);
        const bool conj_a = g4_helper.extendGIndices(k1_a, k2_a, w1_a, w2_a);
        const int i_a = b1 + nb * k1_a + no * w1_a;
        const int j_a = b3 + nb * k2_a + no * w2_a;

        const CudaComplex<Real> Ga =
            cond_conj(G_up[i_a + ldgu * j_a] - G_down[i_a + ldgd * j_a], conj_a);

        int w1_b(g4_helper.addWex(w2, w_ex));
        int w2_b(w2);
        int k1_b = g4_helper.addKex(k2, k_ex);
        int k2_b = k2;
        const bool conj_b = g4_helper.extendGIndices(k1_b, k2_b, w1_b, w2_b);
        const int i_b = b2 + nb * k1_b + no * w1_b;
        const int j_b = b4 + nb * k2_b + no * w2_b;

        const CudaComplex<Real> Gb =
            cond_conj(G_up[i_b + ldgu * j_b] - G_down[i_b + ldgd * j_b], conj_b);

        contribution += (Ga * Gb);
      }
      break;

    // The PARTICLE_HOLE_CHARGE contribution is computed in two parts:
    case PARTICLE_HOLE_CHARGE: {
      // contribution <- -\sum_s G(k1, k2, s) * G(k2 + k_ex, k1 + k_ex, s)
      int w1_a(w1);
      int w2_a(w2);
      int k1_a(k1);
      int k2_a(k2);
      const bool conj_a = g4_helper.extendGIndices(k1_a, k2_a, w1_a, w2_a);
      const int i_a = b1 + nb * k1_a + no * w1_a;
      const int j_a = b4 + nb * k2_a + no * w2_a;

      const CudaComplex<Real> Ga_1 = cond_conj(G_up[i_a + ldgu * j_a], conj_a);
      const CudaComplex<Real> Ga_2 = cond_conj(G_down[i_a + ldgd * j_a], conj_a);

      int w1_b(g4_helper.addWex(w2, w_ex));
      int w2_b(g4_helper.addWex(w1, w_ex));
      int k1_b = g4_helper.addKex(k2, k_ex);
      int k2_b = g4_helper.addKex(k1, k_ex);
      const bool conj_b = g4_helper.extendGIndices(k1_b, k2_b, w1_b, w2_b);
      const int i_b = b2 + nb * k1_b + no * w1_b;
      const int j_b = b3 + nb * k2_b + no * w2_b;

      const CudaComplex<Real> Gb_1 = cond_conj(G_up[i_b + ldgu * j_b], conj_b);

      const CudaComplex<Real> Gb_2 = cond_conj(G_down[i_b + ldgd * j_b], conj_b);

      contribution = -(Ga_1 * Gb_1 + Ga_2 * Gb_2);
    }
      // Spin Difference Contribution
      // new scope to reuse local index variables
      {
        // contribution += (\sum_s G(k1, k1 + k_ex, s)) * (\sum_s G(k2 + k_ex, k2, s))
        // TODO: pull into function, index setting code is identical for Spin cases
        int w1_a(w1);
        int w2_a(g4_helper.addWex(w1, w_ex));
        int k1_a = k1;
        int k2_a = g4_helper.addKex(k1, k_ex);
        const bool conj_a = g4_helper.extendGIndices(k1_a, k2_a, w1_a, w2_a);
        const int i_a = b1 + nb * k1_a + no * w1_a;
        const int j_a = b3 + nb * k2_a + no * w2_a;

        const CudaComplex<Real> Ga =
            cond_conj(G_up[i_a + ldgu * j_a] + G_down[i_a + ldgd * j_a], conj_a);

        int w1_b(g4_helper.addWex(w2, w_ex));
        int w2_b(w2);
        int k1_b = g4_helper.addKex(k2, k_ex);
        int k2_b = k2;
        const bool conj_b = g4_helper.extendGIndices(k1_b, k2_b, w1_b, w2_b);
        const int i_b = b2 + nb * k1_b + no * w1_b;
        const int j_b = b4 + nb * k2_b + no * w2_b;

        const CudaComplex<Real> Gb =
            cond_conj(G_up[i_b + ldgu * j_b] + G_down[i_b + ldgd * j_b], conj_b);

        contribution += (Ga * Gb);
      }
      break;

      // The PARTICLE_HOLE_LONGITUDINAL_UP_UP contribution is computed in two parts:
    case PARTICLE_HOLE_LONGITUDINAL_UP_UP: {
      // contribution <- \sum_s G(k1, k1+k_ex, s) * G(k2+k_ex, k2, s)
      int w1_a(w1);
      int w2_a(g4_helper.addWex(w1, w_ex));
      int k1_a = k1;
      int k2_a = g4_helper.addKex(k1, k_ex);
      const bool conj_a = g4_helper.extendGIndices(k1_a, k2_a, w1_a, w2_a);
      const int i_a = b1 + nb * k1_a + no * w1_a;
      const int j_a = b3 + nb * k2_a + no * w2_a;

      const CudaComplex<Real> Ga_1 = cond_conj(G_up[i_a + ldgu * j_a], conj_a);
      const CudaComplex<Real> Ga_2 = cond_conj(G_down[i_a + ldgd * j_a], conj_a);

      int w1_b(g4_helper.addWex(w2, w_ex));
      int w2_b(w2);
      int k1_b = g4_helper.addKex(k2, k_ex);
      int k2_b = k2;
      const bool conj_b = g4_helper.extendGIndices(k1_b, k2_b, w1_b, w2_b);
      const int i_b = b2 + nb * k1_b + no * w1_b;
      const int j_b = b4 + nb * k2_b + no * w2_b;

      const CudaComplex<Real> Gb_1 = cond_conj(G_up[i_b + ldgd * j_b], conj_b);
      const CudaComplex<Real> Gb_2 = cond_conj(G_down[i_b + ldgu * j_b], conj_b);

      contribution = (Ga_1 * Gb_1 + Ga_2 * Gb_2);
    }
      {
        // contribution <- -\sum_s G(k1, k2, s) * G(k2 + k_ex, k1 + k_ex, s)
        int w1_a(w1);
        int w2_a(w2);
        int k1_a(k1);
        int k2_a(k2);
        const bool conj_a = g4_helper.extendGIndices(k1_a, k2_a, w1_a, w2_a);
        const int i_a = b1 + nb * k1_a + no * w1_a;
        const int j_a = b4 + nb * k2_a + no * w2_a;

        const CudaComplex<Real> Ga_1 = cond_conj(G_up[i_a + ldgu * j_a], conj_a);
        const CudaComplex<Real> Ga_2 = cond_conj(G_down[i_a + ldgd * j_a], conj_a);

        int w1_b(g4_helper.addWex(w2, w_ex));
        int w2_b(g4_helper.addWex(w1, w_ex));
        int k1_b = g4_helper.addKex(k2, k_ex);
        int k2_b = g4_helper.addKex(k1, k_ex);
        const bool conj_b = g4_helper.extendGIndices(k1_b, k2_b, w1_b, w2_b);
        const int i_b = b2 + nb * k1_b + no * w1_b;
        const int j_b = b3 + nb * k2_b + no * w2_b;

        const CudaComplex<Real> Gb_1 = cond_conj(G_up[i_b + ldgd * j_b], conj_b);
        const CudaComplex<Real> Gb_2 = cond_conj(G_down[i_b + ldgu * j_b], conj_b);

        contribution += -(Ga_1 * Gb_1 + Ga_2 * Gb_2);
      }
      break;

    case PARTICLE_HOLE_LONGITUDINAL_UP_DOWN: {
      // contribution <- \sum_s G(k1, k1+k_ex, s) * G(k2+k_ex, k2, -s)
      int w1_a(w1);
      int w2_a(g4_helper.addWex(w1, w_ex));
      int k1_a = k1;
      int k2_a = g4_helper.addKex(k1, k_ex);
      const bool conj_a = g4_helper.extendGIndices(k1_a, k2_a, w1_a, w2_a);
      const int i_a = b1 + nb * k1_a + no * w1_a;
      const int j_a = b3 + nb * k2_a + no * w2_a;

      const CudaComplex<Real> Ga_1 = cond_conj(G_up[i_a + ldgu * j_a], conj_a);
      const CudaComplex<Real> Ga_2 = cond_conj(G_down[i_a + ldgd * j_a], conj_a);

      int w1_b(g4_helper.addWex(w2, w_ex));
      int w2_b(w2);
      int k1_b = g4_helper.addKex(k2, k_ex);
      int k2_b = k2;
      const bool conj_b = g4_helper.extendGIndices(k1_b, k2_b, w1_b, w2_b);
      const int i_b = b2 + nb * k1_b + no * w1_b;
      const int j_b = b4 + nb * k2_b + no * w2_b;

      const CudaComplex<Real> Gb_1 = cond_conj(G_down[i_b + ldgd * j_b], conj_b);
      const CudaComplex<Real> Gb_2 = cond_conj(G_up[i_b + ldgu * j_b], conj_b);

      contribution = (Ga_1 * Gb_1 + Ga_2 * Gb_2);
    } break;

    case PARTICLE_PARTICLE_UP_DOWN: {
      // contribution <- -\sum_s G(k_ex - k2, k_ex - k1, s) * G(k2, k1, -s).
      int w1_a(w1);
      int w2_a(w2);
      int k1_a(k1);
      int k2_a(k2);
      const bool conj_a = g4_helper.extendGIndices(k1_a, k2_a, w1_a, w2_a);
      const int i_a = b1 + nb * k1_a + no * w1_a;
      const int j_a = b3 + nb * k2_a + no * w2_a;

      const CudaComplex<Real> Ga_1 = cond_conj(G_up[i_a + ldgu * j_a], conj_a);
      const CudaComplex<Real> Ga_2 = cond_conj(G_down[i_a + ldgd * j_a], conj_a);

      int w1_b(g4_helper.wexMinus(w1, w_ex));
      int w2_b(g4_helper.wexMinus(w2, w_ex));
      int k1_b = g4_helper.kexMinus(k1, k_ex);
      int k2_b = g4_helper.kexMinus(k2, k_ex);
      const bool conj_b = g4_helper.extendGIndices(k1_b, k2_b, w1_b, w2_b);
      const int i_b = b2 + nb * k1_b + no * w1_b;
      const int j_b = b4 + nb * k2_b + no * w2_b;

      const CudaComplex<Real> Gb_1 = cond_conj(G_down[i_b + ldgd * j_b], conj_b);
      const CudaComplex<Real> Gb_2 = cond_conj(G_up[i_b + ldgu * j_b], conj_b);

      contribution = (Ga_1 * Gb_1 + Ga_2 * Gb_2);
    } break;
    default:  // abort
      asm("trap;");
  }

  CudaComplex<Real>* const result_ptr =
      G4 + g4_helper.g4Index(b1, b2, b3, b4, k1, w1, k2, w2, k_ex, w_ex);

  if (atomic)
    dca::linalg::atomicAdd(result_ptr, contribution * 0.5 * sign);
  else
    *result_ptr += contribution * 0.5 * sign;
}

template <typename Real, FourPointType type>
float updateG4(std::complex<Real>* G4, const std::complex<Real>* G_up, const int ldgu,
               const std::complex<Real>* G_down, const int ldgd, const int nb, const int nk,
               const int nw_pos, const int nw_exchange, const int nk_exchange, const int sign,
               bool atomic, cudaStream_t stream) {
  const int nw = 2 * nw_pos;
  const int size_12 = nw * nk * nb * nb;
  const int size_3 = nw_exchange * nk_exchange;
  const auto blocks = getBlockSize3D(size_12, size_12, size_3);

  updateG4Kernel<Real, type><<<blocks[0], blocks[1], 0, stream>>>(
      castCudaComplex(G4), castCudaComplex(G_up), ldgu, castCudaComplex(G_down), ldgd, nb, nk, nw,
      nw_exchange, nk_exchange, sign, atomic);

  // Check for errors.
  auto err = cudaPeekAtLastError();
  if (err != cudaSuccess) {
    linalg::util::printErrorMessage(err, __FUNCTION__, __FILE__, __LINE__);
    throw(std::runtime_error("CUDA failed to launch the G4 kernel."));
  }

  const std::size_t n_updates = size_12 * size_12 * size_3;
  switch (type) {
      // Note: sign flips  are ignored and a single complex * real multiplication is
      // present in all modes.
    case PARTICLE_HOLE_TRANSVERSE:
<<<<<<< HEAD
      // Each update of a G4 entry involves 2 complex additions and 3 complex multiplications.
      return 20. * n_updates;
=======
      // Each update of a G4 entry involves 2 complex additions and 2 complex multiplications.
      return 18. * n_updates;
>>>>>>> 7601dc96
    case PARTICLE_HOLE_MAGNETIC:
      // Each update of a G4 entry involves 3 complex additions and 3 complex multiplications.
      return 26. * n_updates;
    case PARTICLE_HOLE_CHARGE:
      // Each update of a G4 entry involves 3 complex additions and 3 complex multiplications.
      return 26. * n_updates;
<<<<<<< HEAD
    case PARTICLE_PARTICLE_UP_DOWN:
      // Each update of a G4 entry involves 3 complex additions and 2 complex multiplications.
      return 20. * n_updates;
=======
    case PARTICLE_HOLE_LONGITUDINAL_UP_UP:
      // Each update of a G4 entry involves 3 complex additions and 4 complex multiplications.
      return 32 * n_updates;
    case PARTICLE_HOLE_LONGITUDINAL_UP_DOWN:
      // Each update of a G4 entry involves 2 complex additions and 2 complex multiplications.
      return 18. * n_updates;
    case PARTICLE_PARTICLE_UP_DOWN:
      // Each update of a G4 entry involves 2 complex additions and 2 complex multiplications.
      return 18. * n_updates;
>>>>>>> 7601dc96
    default:
      throw(std::logic_error("Invalid mode"));
  }
}

// Explicit instantiation.
template void computeGSingleband<float>(std::complex<float>* G, int ldg,
                                        const std::complex<float>* G0, int nk, int nw,
                                        const float beta, cudaStream_t stream);
template void computeGMultiband<float>(std::complex<float>* G, int ldg,
                                       const std::complex<float>* G0, int ldg0, int nb, int nk,
                                       int nw, float beta, cudaStream_t stream);

template void computeGSingleband<double>(std::complex<double>* G, int ldg,
                                         const std::complex<double>* G0, int nk, int nw_pos,
                                         const double beta, cudaStream_t stream);
template void computeGMultiband<double>(std::complex<double>* G, int ldg,
                                        const std::complex<double>* G0, int ldg0, int nb, int nk,
                                        int nw_pos, double beta, cudaStream_t stream);

template float updateG4<float, PARTICLE_HOLE_TRANSVERSE>(
<<<<<<< HEAD
    std::complex<float>* G4, const std::complex<float>* G_up, const int ldgu,
    const std::complex<float>* G_down, const int ldgd, const int nb, const int nk, const int nw_pos,
    const int nw_exchange, const int nk_exchange, const int sign, bool atomic, cudaStream_t stream);
template float updateG4<float, PARTICLE_HOLE_MAGNETIC>(
    std::complex<float>* G4, const std::complex<float>* G_up, const int ldgu,
    const std::complex<float>* G_down, const int ldgd, const int nb, const int nk, const int nw_pos,
    const int nw_exchange, const int nk_exchange, const int sign, bool atomic, cudaStream_t stream);
template float updateG4<float, PARTICLE_HOLE_CHARGE>(
    std::complex<float>* G4, const std::complex<float>* G_up, const int ldgu,
    const std::complex<float>* G_down, const int ldgd, const int nb, const int nk, const int nw_pos,
    const int nw_exchange, const int nk_exchange, const int sign, bool atomic, cudaStream_t stream);
=======
    std::complex<float>* G4, const std::complex<float>* G_up, const int ldgu,
    const std::complex<float>* G_down, const int ldgd, const int nb, const int nk, const int nw_pos,
    const int nw_exchange, const int nk_exchange, const int sign, bool atomic, cudaStream_t stream);

template float updateG4<float, PARTICLE_HOLE_MAGNETIC>(
    std::complex<float>* G4, const std::complex<float>* G_up, const int ldgu,
    const std::complex<float>* G_down, const int ldgd, const int nb, const int nk, const int nw_pos,
    const int nw_exchange, const int nk_exchange, const int sign, bool atomic, cudaStream_t stream);

template float updateG4<float, PARTICLE_HOLE_CHARGE>(
    std::complex<float>* G4, const std::complex<float>* G_up, const int ldgu,
    const std::complex<float>* G_down, const int ldgd, const int nb, const int nk, const int nw_pos,
    const int nw_exchange, const int nk_exchange, const int sign, bool atomic, cudaStream_t stream);

template float updateG4<float, PARTICLE_HOLE_LONGITUDINAL_UP_UP>(
    std::complex<float>* G4, const std::complex<float>* G_up, const int ldgu,
    const std::complex<float>* G_down, const int ldgd, const int nb, const int nk, const int nw_pos,
    const int nw_exchange, const int nk_exchange, const int sign, bool atomic, cudaStream_t stream);

template float updateG4<float, PARTICLE_HOLE_LONGITUDINAL_UP_DOWN>(
    std::complex<float>* G4, const std::complex<float>* G_up, const int ldgu,
    const std::complex<float>* G_down, const int ldgd, const int nb, const int nk, const int nw_pos,
    const int nw_exchange, const int nk_exchange, const int sign, bool atomic, cudaStream_t stream);

>>>>>>> 7601dc96
template float updateG4<float, PARTICLE_PARTICLE_UP_DOWN>(
    std::complex<float>* G4, const std::complex<float>* G_up, const int ldgu,
    const std::complex<float>* G_down, const int ldgd, const int nb, const int nk, const int nw_pos,
    const int nw_exchange, const int nk_exchange, const int sign, bool atomic, cudaStream_t stream);

template float updateG4<double, PARTICLE_HOLE_TRANSVERSE>(
    std::complex<double>* G4, const std::complex<double>* G_up, const int ldgu,
    const std::complex<double>* G_down, const int ldgd, const int nb, const int nk, const int nw_pos,
    const int nw_exchange, const int nk_exchange, const int sign, bool atomic, cudaStream_t stream);
<<<<<<< HEAD
=======

>>>>>>> 7601dc96
template float updateG4<double, PARTICLE_HOLE_MAGNETIC>(
    std::complex<double>* G4, const std::complex<double>* G_up, const int ldgu,
    const std::complex<double>* G_down, const int ldgd, const int nb, const int nk, const int nw_pos,
    const int nw_exchange, const int nk_exchange, const int sign, bool atomic, cudaStream_t stream);
<<<<<<< HEAD
=======

>>>>>>> 7601dc96
template float updateG4<double, PARTICLE_HOLE_CHARGE>(
    std::complex<double>* G4, const std::complex<double>* G_up, const int ldgu,
    const std::complex<double>* G_down, const int ldgd, const int nb, const int nk, const int nw_pos,
    const int nw_exchange, const int nk_exchange, const int sign, bool atomic, cudaStream_t stream);
<<<<<<< HEAD
=======

template float updateG4<double, PARTICLE_HOLE_LONGITUDINAL_UP_UP>(
    std::complex<double>* G4, const std::complex<double>* G_up, const int ldgu,
    const std::complex<double>* G_down, const int ldgd, const int nb, const int nk, const int nw_pos,
    const int nw_exchange, const int nk_exchange, const int sign, bool atomic, cudaStream_t stream);

template float updateG4<double, PARTICLE_HOLE_LONGITUDINAL_UP_DOWN>(
    std::complex<double>* G4, const std::complex<double>* G_up, const int ldgu,
    const std::complex<double>* G_down, const int ldgd, const int nb, const int nk, const int nw_pos,
    const int nw_exchange, const int nk_exchange, const int sign, bool atomic, cudaStream_t stream);

>>>>>>> 7601dc96
template float updateG4<double, PARTICLE_PARTICLE_UP_DOWN>(
    std::complex<double>* G4, const std::complex<double>* G_up, const int ldgu,
    const std::complex<double>* G_down, const int ldgd, const int nb, const int nk, const int nw_pos,
    const int nw_exchange, const int nk_exchange, const int sign, bool atomic, cudaStream_t stream);

}  // namespace details
}  // namespace accumulator
}  // namespace solver
}  // namespace phys
}  // namespace dca<|MERGE_RESOLUTION|>--- conflicted
+++ resolved
@@ -33,8 +33,8 @@
 // dca::phys::solver::accumulator::details::
 
 using namespace linalg;
+using linalg::util::CudaComplex;
 using linalg::util::castCudaComplex;
-using linalg::util::CudaComplex;
 
 std::array<dim3, 2> getBlockSize(const uint i, const uint j, const uint block_size = 32) {
   const uint n_threads_i = std::min(block_size, i);
@@ -511,24 +511,14 @@
       // Note: sign flips  are ignored and a single complex * real multiplication is
       // present in all modes.
     case PARTICLE_HOLE_TRANSVERSE:
-<<<<<<< HEAD
-      // Each update of a G4 entry involves 2 complex additions and 3 complex multiplications.
-      return 20. * n_updates;
-=======
       // Each update of a G4 entry involves 2 complex additions and 2 complex multiplications.
       return 18. * n_updates;
->>>>>>> 7601dc96
     case PARTICLE_HOLE_MAGNETIC:
       // Each update of a G4 entry involves 3 complex additions and 3 complex multiplications.
       return 26. * n_updates;
     case PARTICLE_HOLE_CHARGE:
       // Each update of a G4 entry involves 3 complex additions and 3 complex multiplications.
       return 26. * n_updates;
-<<<<<<< HEAD
-    case PARTICLE_PARTICLE_UP_DOWN:
-      // Each update of a G4 entry involves 3 complex additions and 2 complex multiplications.
-      return 20. * n_updates;
-=======
     case PARTICLE_HOLE_LONGITUDINAL_UP_UP:
       // Each update of a G4 entry involves 3 complex additions and 4 complex multiplications.
       return 32 * n_updates;
@@ -538,7 +528,6 @@
     case PARTICLE_PARTICLE_UP_DOWN:
       // Each update of a G4 entry involves 2 complex additions and 2 complex multiplications.
       return 18. * n_updates;
->>>>>>> 7601dc96
     default:
       throw(std::logic_error("Invalid mode"));
   }
@@ -560,32 +549,19 @@
                                         int nw_pos, double beta, cudaStream_t stream);
 
 template float updateG4<float, PARTICLE_HOLE_TRANSVERSE>(
-<<<<<<< HEAD
     std::complex<float>* G4, const std::complex<float>* G_up, const int ldgu,
     const std::complex<float>* G_down, const int ldgd, const int nb, const int nk, const int nw_pos,
     const int nw_exchange, const int nk_exchange, const int sign, bool atomic, cudaStream_t stream);
+
 template float updateG4<float, PARTICLE_HOLE_MAGNETIC>(
     std::complex<float>* G4, const std::complex<float>* G_up, const int ldgu,
     const std::complex<float>* G_down, const int ldgd, const int nb, const int nk, const int nw_pos,
     const int nw_exchange, const int nk_exchange, const int sign, bool atomic, cudaStream_t stream);
+
 template float updateG4<float, PARTICLE_HOLE_CHARGE>(
     std::complex<float>* G4, const std::complex<float>* G_up, const int ldgu,
     const std::complex<float>* G_down, const int ldgd, const int nb, const int nk, const int nw_pos,
     const int nw_exchange, const int nk_exchange, const int sign, bool atomic, cudaStream_t stream);
-=======
-    std::complex<float>* G4, const std::complex<float>* G_up, const int ldgu,
-    const std::complex<float>* G_down, const int ldgd, const int nb, const int nk, const int nw_pos,
-    const int nw_exchange, const int nk_exchange, const int sign, bool atomic, cudaStream_t stream);
-
-template float updateG4<float, PARTICLE_HOLE_MAGNETIC>(
-    std::complex<float>* G4, const std::complex<float>* G_up, const int ldgu,
-    const std::complex<float>* G_down, const int ldgd, const int nb, const int nk, const int nw_pos,
-    const int nw_exchange, const int nk_exchange, const int sign, bool atomic, cudaStream_t stream);
-
-template float updateG4<float, PARTICLE_HOLE_CHARGE>(
-    std::complex<float>* G4, const std::complex<float>* G_up, const int ldgu,
-    const std::complex<float>* G_down, const int ldgd, const int nb, const int nk, const int nw_pos,
-    const int nw_exchange, const int nk_exchange, const int sign, bool atomic, cudaStream_t stream);
 
 template float updateG4<float, PARTICLE_HOLE_LONGITUDINAL_UP_UP>(
     std::complex<float>* G4, const std::complex<float>* G_up, const int ldgu,
@@ -597,7 +573,6 @@
     const std::complex<float>* G_down, const int ldgd, const int nb, const int nk, const int nw_pos,
     const int nw_exchange, const int nk_exchange, const int sign, bool atomic, cudaStream_t stream);
 
->>>>>>> 7601dc96
 template float updateG4<float, PARTICLE_PARTICLE_UP_DOWN>(
     std::complex<float>* G4, const std::complex<float>* G_up, const int ldgu,
     const std::complex<float>* G_down, const int ldgd, const int nb, const int nk, const int nw_pos,
@@ -607,24 +582,16 @@
     std::complex<double>* G4, const std::complex<double>* G_up, const int ldgu,
     const std::complex<double>* G_down, const int ldgd, const int nb, const int nk, const int nw_pos,
     const int nw_exchange, const int nk_exchange, const int sign, bool atomic, cudaStream_t stream);
-<<<<<<< HEAD
-=======
-
->>>>>>> 7601dc96
+
 template float updateG4<double, PARTICLE_HOLE_MAGNETIC>(
     std::complex<double>* G4, const std::complex<double>* G_up, const int ldgu,
     const std::complex<double>* G_down, const int ldgd, const int nb, const int nk, const int nw_pos,
     const int nw_exchange, const int nk_exchange, const int sign, bool atomic, cudaStream_t stream);
-<<<<<<< HEAD
-=======
-
->>>>>>> 7601dc96
+
 template float updateG4<double, PARTICLE_HOLE_CHARGE>(
     std::complex<double>* G4, const std::complex<double>* G_up, const int ldgu,
     const std::complex<double>* G_down, const int ldgd, const int nb, const int nk, const int nw_pos,
     const int nw_exchange, const int nk_exchange, const int sign, bool atomic, cudaStream_t stream);
-<<<<<<< HEAD
-=======
 
 template float updateG4<double, PARTICLE_HOLE_LONGITUDINAL_UP_UP>(
     std::complex<double>* G4, const std::complex<double>* G_up, const int ldgu,
@@ -636,7 +603,6 @@
     const std::complex<double>* G_down, const int ldgd, const int nb, const int nk, const int nw_pos,
     const int nw_exchange, const int nk_exchange, const int sign, bool atomic, cudaStream_t stream);
 
->>>>>>> 7601dc96
 template float updateG4<double, PARTICLE_PARTICLE_UP_DOWN>(
     std::complex<double>* G4, const std::complex<double>* G_up, const int ldgu,
     const std::complex<double>* G_down, const int ldgd, const int nb, const int nk, const int nw_pos,
