--- conflicted
+++ resolved
@@ -20,11 +20,7 @@
 #include "dca/config/cmake_options.hpp"
 #include "dca/function/domains.hpp"
 #include "dca/function/function.hpp"
-<<<<<<< HEAD
 #include "dca/function/util/difference.hpp"
-=======
-#include "dca/function/function_utils.hpp"
->>>>>>> b5f03052
 #include "dca/io/json/json_reader.hpp"
 #include "dca/math/statistical_testing/function_cut.hpp"
 #include "dca/math/statistical_testing/statistical_testing.hpp"
@@ -101,15 +97,9 @@
   ed_solver.execute();
   ed_solver.finalize(dca_loop_data);
 
-<<<<<<< HEAD
   const auto Sigma_ed(dca_data_imag.Sigma);
   const int tested_frequencies = 10;
   const auto G_ed(dca::math::util::cutFrequency(dca_data_imag.G_k_w, tested_frequencies));
-=======
-  auto Sigma_ed(dca_data_imag.Sigma);
-  const int tested_frequencies = 10;
-  auto G_ed = dca::math::util::cutFrequency(dca_data_imag.G_k_w, tested_frequencies);
->>>>>>> b5f03052
 
   if (concurrency.id() == concurrency.first()) {
     ed_solver.write(data_file_ed);
@@ -123,7 +113,6 @@
   qmc_solver.integrate();
 
   // If enabled, perform statistical test.
-<<<<<<< HEAD
   double p_val = -1.;
   if (perform_statistical_test) {
     const auto G_qmc(dca::math::util::cutFrequency(qmc_solver.local_G_k_w(), tested_frequencies));
@@ -132,39 +121,21 @@
         double, Lattice::DIMENSION, dca::phys::domains::CLUSTER, dca::phys::domains::MOMENTUM_SPACE,
         dca::phys::domains::BRILLOUIN_ZONE>>;
 
-=======
-  double p_val = -1;
-  if (perform_statistical_test) {
-    auto G_qmc = dca::math::util::cutFrequency(qmc_solver.local_G_k_w(), tested_frequencies);
-    using KDmn = dca::func::dmn_0<dca::phys::domains::cluster_domain<
-        double, Lattice::DIMENSION, dca::phys::domains::CLUSTER, dca::phys::domains::MOMENTUM_SPACE,
-        dca::phys::domains::BRILLOUIN_ZONE>>;
->>>>>>> b5f03052
     dca::func::function<double, dca::math::util::CovarianceDomain<KDmn>> covariance;
     concurrency.computeCovariance(G_qmc, G_ed, covariance);
 
     if (concurrency.id() == concurrency.first()) {
       dca::math::StatisticalTesting test(G_qmc, G_ed, covariance, false);
-<<<<<<< HEAD
 
-=======
->>>>>>> b5f03052
       try {
         p_val = test.computePValue(false, concurrency.number_of_processors());
         test.printInfo("statistical_test_info.txt", true);
       }
       catch (std::logic_error& err) {
-<<<<<<< HEAD
         std::cerr << "Warning: " << err.what() << std::endl;
         if (test.get_dof() >= concurrency.number_of_processors())
           std::cerr << "Not enough ranks." << std::endl;
         std::cerr << "Aborting statistical test." << std::endl;
-=======
-        std::cerr << "Warning: " << err.what() << "\n";
-        if (test.get_dof() >= concurrency.number_of_processors())
-          std::cerr << "Not enough ranks.\n";
-        std::cerr << "Aborting statistical test.\n";
->>>>>>> b5f03052
       }
     }
   }
@@ -175,7 +146,6 @@
     dca_data_imag.write(data_file_qmc);
   }
 
-<<<<<<< HEAD
   // Print errors.
   if (concurrency.id() == concurrency.first()) {
     const auto& Sigma_qmc(dca_data_imag.Sigma);
@@ -187,22 +157,8 @@
 
     if (p_val != -1.)
       std::cout << "\n***\nThe p-value is " << p_val << ".\n***" << std::endl;
-=======
-  auto Sigma_qmc(dca_data_imag.Sigma);
-
-  // Print errors
-  if (concurrency.id() == concurrency.first()) {
-    auto errors = dca::func::utils::difference(Sigma_ed, Sigma_qmc);
-
-    std::cout << "\n|(Sigma_ED - Sigma_QMC)|_1 = " << errors.l1
-              << "\n|(Sigma_ED - Sigma_QMC)|_2 = " << errors.l2
-              << "\n|(Sigma_ED - Sigma_QMC)|_inf = " << errors.l_inf << std::endl;
-
-    if (p_val != -1)
-      std::cout << "\n***\nThe p-value is " << p_val << "\n***\n";
     else if (perform_statistical_test)
-      std::cout << "\n***\nStatistical test aborted.\n***\n";
->>>>>>> b5f03052
+      std::cout << "\n***\nStatistical test aborted.\n***" << std::endl;
   }
 
   Profiler::stop(concurrency, parameters.get_filename_profiling());
