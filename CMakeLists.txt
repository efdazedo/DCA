################################################################################
# Author: Urs R. Haehner (haehneru@itp.phys.ethz.ch)
#         John Biddiscombe (john.biddiscombe@cscs.ch)
#
# CMake build script for DCA++

cmake_minimum_required(VERSION 3.3)
project(DCA++ C CXX)
set(CMAKE_CXX_STANDARD 14)

################################################################################
# Disable in-source builds.
if (${PROJECT_BINARY_DIR} STREQUAL ${PROJECT_SOURCE_DIR})
  message(FATAL_ERROR "In-source builds are not permitted. Make a separate folder for building:\n
                       mkdir build; cd build; cmake ..\n
                       Before that, remove the files that have already been created:\n
                       rm -rf CMakeCache.txt CMakeFiles")
endif()

################################################################################
# Include CMake scripts from cmake directory.
list(APPEND CMAKE_MODULE_PATH ${PROJECT_SOURCE_DIR}/cmake)

  enable_testing()
  include(CTest)

################################################################################
# Load global variables to store preprocessor definitions.
include(dca_defines)

################################################################################
# Check for CXX features that might not be supported.
# If any of these features are not supported by the compiler, then the DCA++ project will not
# compile.
include(dca_cmake_utils)  # for dca_check_cxx_features

dca_check_cxx_features(
  cxx_alias_templates
  cxx_auto_type
  cxx_constexpr
  cxx_decltype
  cxx_decltype_auto
  cxx_decltype_incomplete_return_types
  cxx_default_function_template_args
  cxx_defaulted_functions
  cxx_defaulted_move_initializers
  cxx_generic_lambdas
  cxx_lambdas
  cxx_nullptr
  cxx_range_for
  cxx_rvalue_references
  cxx_static_assert
  cxx_template_template_parameters
  cxx_variadic_templates)

################################################################################
# Modules: for reproducibility
include(dca_modules/init)
get_module_list(MODULE_LIST)

configure_file("${PROJECT_SOURCE_DIR}/src/util/modules.cpp.in"
  "${PROJECT_BINARY_DIR}/src/util/modules.cpp" @ONLY)

################################################################################
# Git version: for reproducibility
include(dca_git_version/init)
get_git_log(GIT_LOG)        # Executes 'git log -1'.
get_git_status(GIT_STATUS)  # Executes 'git status --porcelain'.

if (GIT_STATUS)
  message(WARNING "Working tree is dirty. Run 'git status' for details.")
endif()

configure_file("${PROJECT_SOURCE_DIR}/src/util/git_version.cpp.in"
  "${PROJECT_BINARY_DIR}/src/util/git_version.cpp" @ONLY)

################################################################################
# Configure DCA++'s applications
include(dca_config)

################################################################################
# Compiler options and tweaks
# Depends on dca_config.
include(dca_compiler_options)

################################################################################
# Generate preprocessor definitions header files.
# Depends on dca_config.
dca_write_config_definitions_file()
dca_write_haves_definitions_file()

install(DIRECTORY ${CMAKE_BINARY_DIR}/include/dca/config DESTINATION include/dca)

################################################################################
# External libraries
include(dca_external_libs)  # Sets DCA_EXTERNAL_LIBS and DCA_EXTERNAL_INCLUDE_DIRS.

################################################################################
# Include directories
# For "dca/.../..." #includes.
include_directories(${PROJECT_SOURCE_DIR}/include)
# Directory where dca/config/headers.hpp will be created.
include_directories(${CMAKE_BINARY_DIR}/include)

set(DCA_INCLUDE_DIRS
  ${DCA_EXTERNAL_INCLUDE_DIRS})

if(DCA_HAVE_CUDA)
  include_directories(${CUDA_TOOLKIT_INCLUDE})
endif(DCA_HAVE_CUDA)
if(DCA_HAVE_MAGMA)
  include_directories(${MAGMA_INCLUDE_DIR})
endif(DCA_HAVE_MAGMA)
################################################################################
# Libraries
add_subdirectory(src)

set(DCA_LIBS
  git_version
  modules
  timer
  cmake_options
  ctaux
  ctint
  ss_ct_hyb
  function_transform
  gaussian_quadrature
  nfft
  tetrahedron_mesh
  ${DCA_RNG_LIBRARY}
  parallel_stdthread
  parallel_util
  dca_algorithms
  json
  dca_hdf5
  enumerations
  profiling
  function
  convert_domains
  cluster_domains
  quantum_domains
  time_and_frequency_domains
  symmetrization
  coarsegraining
  ${DCA_CONCURRENCY_LIB}
  ${DCA_THREADING_LIBS}
)

if (DCA_HAVE_CUDA)
  list(APPEND DCA_CUDA_LIBS
    cuda_utils)
  list(APPEND DCA_LIBS
    blas_kernels
    ctaux_walker_kernels
<<<<<<< HEAD
    ctint_kernels
    dnfft_kernels
    mc_tools_kernels
    special_transform_kernels
=======
    dnfft_kernels
>>>>>>> 61c5f280
    lapack_kernels
    mc_tools_kernels
    special_transform_kernels
    ${DCA_CUDA_LIBS})
endif()

# The BLAS and LAPACK libraries in DCA_EXTERNAL_LIBS should be linked after MAGMA.
list(APPEND DCA_LIBS ${DCA_EXTERNAL_LIBS})

################################################################################
# Testing
option(DCA_WITH_TESTS_FAST "Build DCA++'s fast tests." OFF)
option(DCA_WITH_TESTS_EXTENSIVE "Build DCA++'s extensive tests." OFF)
option(DCA_WITH_TESTS_PERFORMANCE "Build DCA++'s performance tests. (Only in Release mode.)" OFF)
option(DCA_WITH_TESTS_STOCHASTIC  "Build DCA++'s stochastic tests." OFF)

set(TEST_RUNNER "" CACHE STRING "Command for executing (MPI) programs.")
set(MPIEXEC_NUMPROC_FLAG "-n" CACHE STRING "Flag used by TEST_RUNNER to specify the number of processes.")
set(MPIEXEC_PREFLAGS "" CACHE STRING "Flags to pass to TEST_RUNNER directly before the executable to run.")
separate_arguments(MPIEXEC_PREFLAGS UNIX_COMMAND ${MPIEXEC_PREFLAGS})

set(gtest_dir "${PROJECT_SOURCE_DIR}/libs/googletest-1.8.0" CACHE PATH "Path to Google Test.")
mark_as_advanced(gtest_dir)

if (DCA_WITH_TESTS_FAST OR DCA_WITH_TESTS_EXTENSIVE OR  DCA_WITH_TESTS_STOCHASTIC OR
    DCA_WITH_TESTS_PERFORMANCE)
  include(dca_testing)

  if (((CMAKE_BUILD_TYPE STREQUAL "Release") OR
       (CMAKE_BUILD_TYPE STREQUAL "RelWithDebInfo") OR
       (CMAKE_BUILD_TYPE STREQUAL "MinSizeRel")) AND
       (DCA_WITH_TESTS_FAST OR DCA_WITH_TESTS_EXTENSIVE))
    message(WARNING "Tests are built with NDEBUG defined!")
  endif()

  if (DCA_WITH_TESTS_PERFORMANCE AND NOT (CMAKE_BUILD_TYPE STREQUAL "Release"))
    message(WARNING "Performance tests are only built in release mode.")
  endif()

  if (DCA_HAVE_MPI AND (TEST_RUNNER STREQUAL ""))
    message(FATAL_ERROR "TEST_RUNNER needs to be set to the command for executing MPI programs, e.g. mpiexec, mpirun, aprun or srun.")
  endif()

  add_subdirectory(${gtest_dir})
  add_subdirectory(${PROJECT_SOURCE_DIR}/test)
endif()

################################################################################
# Build applications.
add_subdirectory(applications)

###############################################################################
# Generate a .cpp file with DCA++'s CMake options and their values.
configure_file("${PROJECT_SOURCE_DIR}/src/config/cmake_options.cpp.in"
  "${PROJECT_BINARY_DIR}/src/config/cmake_options.cpp" @ONLY)<|MERGE_RESOLUTION|>--- conflicted
+++ resolved
@@ -6,7 +6,6 @@
 
 cmake_minimum_required(VERSION 3.3)
 project(DCA++ C CXX)
-set(CMAKE_CXX_STANDARD 14)
 
 ################################################################################
 # Disable in-source builds.
@@ -152,14 +151,8 @@
   list(APPEND DCA_LIBS
     blas_kernels
     ctaux_walker_kernels
-<<<<<<< HEAD
     ctint_kernels
     dnfft_kernels
-    mc_tools_kernels
-    special_transform_kernels
-=======
-    dnfft_kernels
->>>>>>> 61c5f280
     lapack_kernels
     mc_tools_kernels
     special_transform_kernels
