//-*-C++-*-

#ifndef FUNCTION_H
#define FUNCTION_H

<<<<<<< HEAD
#include <assert.h>
#include "comp_library/function_library/function_operations/set_to_zero.h"
#include "comp_library/function_library/function_operations/copy_from.h"
#include "comp_library/function_library/function_operations/function_operators_collection.h"
#include "comp_library/function_library/function_operations/subind_2_linind_collection.h"
#include "comp_library/function_library/scalar_cast_methods.h"
#include "comp_library/type_list/type_list.h"
=======
#include <dca/util/type_utils.hpp>
#include "scalar_cast_methods.h"
#include "function_operations/set_to_zero.h"
#include "function_operations/copy_from.h"
#include "function_operations/function_operators_collection.h"
#include "function_operations/subind_2_linind_collection.h"
>>>>>>> 30202142


namespace FUNC_LIB
{

/*!
 *  \defgroup FUNCTION
 */

/*!
 *  \class   function
 *  \ingroup FUNCTION
 *
 *  \brief  This class connects the function-values to the domains
 *  \author Peter Staar
 *
 *  \version 1.0
 *  \date    2009-2014
 */
    template<typename scalartype, class domain>
    class function
    {
    public:

        typedef scalartype this_scalar_type;
        typedef domain     this_domain_type;

    public:

        function();
        function(std::string name);
        function(const function<scalartype, domain>& other_one);
        function(function<scalartype, domain>&& other_one);

        ~function();

        void reset();

/**
   @name domain-parameters
   @{
*/
        domain&      get_domain();

        std::string&      get_name();
        int          signature();
        int          size();
        int          operator[](int index);
/**@}*/

        scalartype*  values();
        scalartype*  values() const;

/**
   @name linear index versus coordinate index
   @{
*/
        void linind_2_subind(int i, int*& subind);
        void linind_2_subind(int linind, std::vector<int>& subind);
        void subind_2_linind(int* subind, int& i);

        int  subind_2_linind(int i);

#include "function_operations/subind_2_linind.h"
/**@}*/

/**
   @name opertor(...) implementations
   @{
*/
        scalartype& operator()(int i);
        scalartype& operator()(int* subind);

#include "function_operations/function_operators.h"
/**@}*/

        function<scalartype, domain>& operator =(function<scalartype, domain>& f_other);
        void                          operator+=(function<scalartype, domain>& f_other);
        void                          operator-=(function<scalartype, domain>& f_other);
        void                          operator*=(function<scalartype, domain>& f_other);
        void                          operator/=(function<scalartype, domain>& f_other);

/**
   @name atomic operations
   @{
*/
        template<typename new_scalartype>
        void operator=(new_scalartype c);

        template<typename new_scalartype>
        void operator+=(new_scalartype c);

        template<typename new_scalartype>
        void operator-=(new_scalartype c);

        template<typename new_scalartype>
        void operator*=(new_scalartype c);

        template<typename new_scalartype>
        void operator/=(new_scalartype c);
/**@}*/

/**
   @name data-management
   @{
*/
        template<typename new_scalartype>
        void slice     (int sbdm_index, int* subind, new_scalartype* fnc_vals);
        template<typename new_scalartype>
        void distribute(int sbdm_index, int* subind, new_scalartype* fnc_vals);

        template<typename new_scalartype>
        void slice     (int sbdm_index_1, int sbdm_index_2, int* subind, new_scalartype* fnc_vals);
        template<typename new_scalartype>
        void distribute(int sbdm_index_1, int sbdm_index_2, int* subind, new_scalartype* fnc_vals);
/**@}*/

/**
   @name I/O-interface
   @{
*/
        void print_fingerprint(std::ostream &stream);
        void print_fingerprint();
        void print_2_file(const char* file_name);

        void to_JSON(std::ofstream& ss);
        void to_JSON(std::stringstream& ss);

        void from_JSON(std::fstream& input_file);

        template<typename concurrency_t>
        void from_JSON(std::fstream& input_file, concurrency_t& concurrency);
/**@}*/

/**
   @name MPI-interface
   @{
*/
        template<typename concurrency_t>
        int get_buffer_size(concurrency_t& concurrency);

        template<class concurrency_t>
        void pack(concurrency_t& concurrency,
                  int* buffer,
                  int buffer_size,
                  int& position);

        template<class concurrency_t>
        void unpack(concurrency_t& concurrency,
                    int* buffer,
                    int buffer_size,
                    int& position);
/**@}*/

    private:

        void read_value_from_JSON(std::string& line, int index);

    private:

        std::string            name;
        std::string            function_type;

        domain            dmn;
        int               Nb_elements;

        int               Nb_sbdms;
        std::vector<int>& size_sbdm;
        std::vector<int>  step_sbdm;

        scalartype*      fnc_values;
    };

//++++++++++++++++++++++++++++++++++++++++//
//+++  CONSTRUCTOR & DESTRUCTOR        +++//
//++++++++++++++++++++++++++++++++++++++++//

    template<typename scalartype, class domain>
    function<scalartype, domain>::function():
        name("no name"),
        function_type(__PRETTY_FUNCTION__),
        dmn(),
        Nb_elements(dmn.get_size()),
        Nb_sbdms(dmn.get_leaf_domain_sizes().size()),
        size_sbdm(dmn.get_leaf_domain_sizes()),
        step_sbdm(Nb_sbdms,1)
    {
        //std::cout << __PRETTY_FUNCTION__ << std::endl;

        for(int i=0; i<Nb_sbdms; i++)
            for(int j=0; j<i; j++)
                step_sbdm[i] *= dmn.get_subdomain_size(j);

        fnc_values = new scalartype[Nb_elements];

        for(int linind=0; linind<Nb_elements; linind++)
            set_to_zero::execute(fnc_values[linind]);
    }

    template<typename scalartype, class domain>
    function<scalartype, domain>::function(std::string fnc_name):
        name(fnc_name),
        function_type(__PRETTY_FUNCTION__),
        dmn(),
        Nb_elements(dmn.get_size()),
        Nb_sbdms(dmn.get_leaf_domain_sizes().size()),
        size_sbdm(dmn.get_leaf_domain_sizes()),
        step_sbdm(Nb_sbdms,1)
    {

        for(int i=0; i<Nb_sbdms; i++)
            for(int j=0; j<i; j++)
                step_sbdm[i] *= dmn.get_subdomain_size(j);

        fnc_values = new scalartype[Nb_elements];

        for(int linind=0; linind<Nb_elements; linind++)
            set_to_zero::execute(fnc_values[linind]);
    }


    template<typename scalartype, class domain>
    function<scalartype, domain>::function(const function<scalartype, domain>& other_one):
        name("no_name"),
        function_type(__PRETTY_FUNCTION__),
        dmn(),
        Nb_elements(dmn.get_size()),
        Nb_sbdms(dmn.get_leaf_domain_sizes().size()),
        size_sbdm(dmn.get_leaf_domain_sizes()),
        step_sbdm(Nb_sbdms,1)
    {
        for(int i=0; i<Nb_sbdms; i++)
            for(int j=0; j<i; j++)
                step_sbdm[i] *= dmn.get_subdomain_size(j);

        fnc_values = new scalartype[Nb_elements];

        copy_from<scalartype>::execute(Nb_elements, fnc_values, other_one.values());
    }

    //destructive copy
    template<typename scalartype, class domain>
    function<scalartype, domain>::function(function<scalartype, domain>&& other_one):
            name("no_name"),
            function_type(__PRETTY_FUNCTION__),
            dmn(),
            Nb_elements(dmn.get_size()),
            Nb_sbdms(dmn.get_leaf_domain_sizes().size()),
            size_sbdm(dmn.get_leaf_domain_sizes()),
            step_sbdm(Nb_sbdms,1)
    {

        for(int i=0; i<Nb_sbdms; i++)
            for(int j=0; j<i; j++)
                step_sbdm[i] *= dmn.get_subdomain_size(j);

        fnc_values= other_one.fnc_values;
        other_one.fnc_values= nullptr;
    }


    template<typename scalartype, class domain>
    function<scalartype, domain>::~function()
    {
        delete [] fnc_values;
    }

    template<typename scalartype, class domain>
    void function<scalartype, domain>::reset()
    {
        dmn.reset();

        for(int i=0; i<Nb_sbdms; i++)
            size_sbdm[i] = dmn.get_subdomain_size(i);

        for(int i=0; i<Nb_sbdms; i++){
            step_sbdm[i] = 1;
            for(int j=0; j<i; j++)
                step_sbdm[i] *= dmn.get_subdomain_size(j);
        }

        Nb_sbdms    = dmn.get_leaf_domain_sizes().size();
        Nb_elements = dmn.get_size();

        delete [] fnc_values;
        fnc_values = new scalartype[Nb_elements];

        for(int linind=0; linind<Nb_elements; linind++)
            set_to_zero::execute(fnc_values[linind]);
    }

//++++++++++++++++++++++++++++++++++++++++//
//+++  GET                             +++//
//++++++++++++++++++++++++++++++++++++++++//

    template<typename scalartype, class domain>
    domain& function<scalartype, domain>::get_domain()
    {
        return dmn;
    }

    template<typename scalartype, class domain>
    std::string& function<scalartype, domain>::get_name()
    {
        return name;
    }

    template<typename scalartype, class domain>
    int function<scalartype, domain>::signature()
    {
        return Nb_sbdms;
    }


    template<typename scalartype, class domain>
    int function<scalartype, domain>::size()
    {
        return Nb_elements;
    }

    template<typename scalartype, class domain>
    int function<scalartype, domain>::operator[](int index)
    {
        return size_sbdm[index];
    }

    template<typename scalartype, class domain>
    scalartype*  function<scalartype, domain>::values()
    {
        return fnc_values;
    }


    template<typename scalartype, class domain>
    scalartype* function<scalartype, domain>::values() const
    {
        return fnc_values;
    }

//++++++++++++++++++++++++++++++++++++++++//
//+++  LINEAR INDEX <=> SUB INDEX      +++//
//++++++++++++++++++++++++++++++++++++++++//


    template<typename scalartype, class domain>
    void function<scalartype, domain>::linind_2_subind(int linind, int*& subind)
    {
        int tmp = linind;
        for(int i=0; i<int(size_sbdm.size()); i++)
        {
            subind[i] = tmp % size_sbdm[i];
            tmp = (tmp - subind[i])/size_sbdm[i];
        }
    }

    template<typename scalartype, class domain>
    void function<scalartype, domain>::linind_2_subind(int linind, std::vector<int>& subind)
    {
        assert(int(subind.size()) == signature());

        int tmp = linind;
        for(int i=0; i<int(size_sbdm.size()); i++)
        {
            subind[i] = tmp % size_sbdm[i];
            tmp = (tmp - subind[i])/size_sbdm[i];
        }
    }

    template<typename scalartype, class domain>
    void function<scalartype, domain>::subind_2_linind(int* subind, int& linind)
    {
        linind = 0;
        for(int i=0; i<int(step_sbdm.size()); i++)
            linind += subind[i]*step_sbdm[i];
    }

    template<typename scalartype, class domain>
    int function<scalartype, domain>::subind_2_linind(int i)
    {
        assert(i<Nb_elements);
        return i;
    }

//++++++++++++++++++++++++++++++++++++++++//
//+++  FUNCTION HANDLING               +++//
//++++++++++++++++++++++++++++++++++++++++//

    template<typename scalartype, class domain>
    scalartype& function<scalartype, domain>::operator()(int* subind)
    {
        int linind;
        subind_2_linind(subind, linind);

        assert(linind >=0 && linind<Nb_elements);
        return fnc_values[linind];
    }

    template<typename scalartype, class domain>
    scalartype& function<scalartype, domain>::operator()(int i)
    {
        assert(i >=0 && i<Nb_elements);
        return fnc_values[i];
    }

    template<typename scalartype, class domain>
    function<scalartype, domain>& function<scalartype, domain>::operator=(function<scalartype, domain>& f_other)
    {
        domain& dmn_other = f_other.get_domain();

        if(dmn.get_size() != dmn_other.get_size()) // domains were not initialized when function was created !
        {
            dmn.get_size()                = dmn_other.get_size();
            dmn.get_branch_domain_sizes() = dmn_other.get_branch_domain_sizes();
            dmn.get_leaf_domain_sizes()   = dmn_other.get_leaf_domain_sizes();

            for(int i=0; i<Nb_sbdms; i++)
                size_sbdm[i] = dmn.get_subdomain_size(i);

            for(int i=0; i<Nb_sbdms; i++)
                for(int j=0; j<i; j++)
                    step_sbdm[i] *= dmn.get_subdomain_size(j);

            Nb_sbdms    = dmn.get_leaf_domain_sizes().size();
            Nb_elements = dmn.get_size();

            delete [] fnc_values;
            fnc_values = new scalartype[Nb_elements];
        }

        memcpy(fnc_values, f_other.values(), Nb_elements*sizeof(scalartype));

        return *this;
    }

    template<typename scalartype, class domain>
    template<typename new_scalartype>
    void function<scalartype, domain>::operator=(new_scalartype c)
    {
        //INTERNAL: Giovanni: why the additional copy?
        scalartype c_new(c);

        for(int linind=0; linind<Nb_elements; linind++)
            fnc_values[linind] = c_new;
    }

    template<typename scalartype, class domain>
    template<typename new_scalartype>
    void function<scalartype, domain>::operator+=(new_scalartype c)
    {
        scalartype c_new(c);

        for(int linind=0; linind<Nb_elements; linind++)
            fnc_values[linind] += c_new;
    }

    template<typename scalartype, class domain>
    template<typename new_scalartype>
    void function<scalartype, domain>::operator-=(new_scalartype c)
    {
        scalartype c_new(c);

        for(int linind=0; linind<Nb_elements; linind++)
            fnc_values[linind] -= c_new;
    }

    template<typename scalartype, class domain>
    template<typename new_scalartype>
    void function<scalartype, domain>::operator*=(new_scalartype c)
    {
        scalartype c_new(c);

        for(int linind=0; linind<Nb_elements; linind++)
            fnc_values[linind] *= c_new;
    }

    template<typename scalartype, class domain>
    template<typename new_scalartype>
    void function<scalartype, domain>::operator/=(new_scalartype c)
    {
        scalartype c_new(c);

        for(int linind=0; linind<Nb_elements; linind++)
            fnc_values[linind] /= c_new;
    }

    template<typename scalartype, class domain>
    void function<scalartype, domain>::operator+=(function<scalartype, domain>& f_other)
    {
        for(int linind=0; linind<Nb_elements; linind++)
            fnc_values[linind] += f_other(linind);
    }

    template<typename scalartype, class domain>
    void function<scalartype, domain>::operator-=(function<scalartype, domain>& f_other)
    {
        for(int linind=0; linind<Nb_elements; linind++)
            fnc_values[linind] -= f_other(linind);
    }

    template<typename scalartype, class domain>
    void function<scalartype, domain>::operator*=(function<scalartype, domain>& f_other)
    {
        for(int linind=0; linind<Nb_elements; linind++)
            fnc_values[linind] *= f_other(linind);
    }

    template<typename scalartype, class domain>
    void function<scalartype, domain>::operator/=(function<scalartype, domain>& f_other)
    {
        for(int linind=0; linind<Nb_elements; linind++){
            assert(ASSERT_NON_ZERO(f_other(linind)));
            fnc_values[linind] /= f_other(linind);
        }
    }


//++++++++++++++++++++++++++++++++++++++++//
//+++  SLICING && DISTRIBUTING         +++//
//++++++++++++++++++++++++++++++++++++++++//


    template<typename scalartype, class domain>
    template<typename new_scalartype>
    void function<scalartype, domain>::slice(int sbdm_index, int* subind, new_scalartype* fnc_vals)
    {
        assert(sbdm_index >= 0);
        assert(sbdm_index < Nb_sbdms);

        int linind=0;
        subind[sbdm_index] = 0;
        subind_2_linind(subind, linind);

        for(int i=0; i<size_sbdm[sbdm_index]; i++)
            fnc_vals[i] = do_cast<new_scalartype>::execute(fnc_values[linind + i*step_sbdm[sbdm_index] ]);
    }

    template<typename scalartype, class domain>
    template<typename new_scalartype>
    void function<scalartype, domain>::distribute(int sbdm_index, int* subind, new_scalartype* fnc_vals)
    {
        assert(sbdm_index >= 0);
        assert(sbdm_index < Nb_sbdms);

        int linind=0;
        subind[sbdm_index] = 0;
        subind_2_linind(subind, linind);

        for(int i=0; i<size_sbdm[sbdm_index]; i++)
            fnc_values[linind + i*step_sbdm[sbdm_index] ] = do_cast<scalartype>::execute(fnc_vals[i]);
    }

    template<typename scalartype, class domain>
    template<typename new_scalartype>
    void function<scalartype, domain>::slice(int sbdm_index_1, int sbdm_index_2, int* subind, new_scalartype* fnc_vals)
    {
        assert(sbdm_index_1 >= 0);
        assert(sbdm_index_2 >= 0);
        assert(sbdm_index_1 < Nb_sbdms);
        assert(sbdm_index_2 < Nb_sbdms);

        int linind=0;
        subind[sbdm_index_1] = 0;
        subind[sbdm_index_2] = 0;
        subind_2_linind(subind, linind);

        int size_sbdm_1 = size_sbdm[sbdm_index_1];
        int size_sbdm_2 = size_sbdm[sbdm_index_2];

        int step_sbdm_1 = step_sbdm[sbdm_index_1];
        int step_sbdm_2 = step_sbdm[sbdm_index_2];

        new_scalartype* fnc_ptr_left  = NULL;
        new_scalartype* fnc_ptr_right = NULL;

        for(int j=0; j<size_sbdm_2; j++){

            fnc_ptr_left  = &fnc_vals  [0      + j*size_sbdm_1];
            fnc_ptr_right = &fnc_values[linind + j*step_sbdm_2];

            for(int i=0; i<size_sbdm_1; i++)
                fnc_ptr_left[i] = fnc_ptr_right[i*step_sbdm_1];
//       fnc_vals[i+j*size_sbdm[sbdm_index_1]] = fnc_values[linind + i*step_sbdm[sbdm_index_1] + j*step_sbdm[sbdm_index_2]];
        }
    }

    template<typename scalartype, class domain>
    template<typename new_scalartype>
    void function<scalartype, domain>::distribute(int sbdm_index_1, int sbdm_index_2, int* subind, new_scalartype* fnc_vals)
    {
        assert(sbdm_index_1 >= 0);
        assert(sbdm_index_2 >= 0);
        assert(sbdm_index_1 < Nb_sbdms);
        assert(sbdm_index_2 < Nb_sbdms);

        int linind=0;
        subind[sbdm_index_1] = 0;
        subind[sbdm_index_2] = 0;
        subind_2_linind(subind, linind);

        for(int i=0; i<size_sbdm[sbdm_index_1]; i++)
            for(int j=0; j<size_sbdm[sbdm_index_2]; j++)
                fnc_values[linind + i*step_sbdm[sbdm_index_1] + j*step_sbdm[sbdm_index_2]] = fnc_vals[i+j*size_sbdm[sbdm_index_1]];
    }


//++++++++++++++++++++++++++++++++++++++++//
//+++  PRINT                           +++//
//++++++++++++++++++++++++++++++++++++++++//


    template<typename scalartype, class domain>
    void function<scalartype, domain>::print_fingerprint(std::ostream &stream)
    {
        stream << std::endl << std::endl << "function : " << name <<std::endl;

        stream <<"*********************************"<<std::endl;

        stream << "# subdomains        : " << Nb_sbdms << std::endl;

<<<<<<< HEAD
        TL::printTL<domain>::print();
=======
        dca::util::print_type<domain>::print(stream);
>>>>>>> 30202142

        stream << "size of subdomains  : " << std::endl;
        for(int i=0; i<Nb_sbdms; i++)
            stream << size_sbdm[i] << "\t";
        stream << std::endl;

        stream << "memory step         : " << std::endl;
        for(int i=0; i<Nb_sbdms; i++)
            stream << step_sbdm[i] << "\t";
        stream << std::endl;

        stream << "# elements          : " << Nb_elements << std::endl;
        stream << "# size              : " << Nb_elements*sizeof(scalartype)*(1.e-6) << " (mega-bytes)" << std::endl;
        stream <<"*********************************"<<std::endl;
    }

    template<typename scalartype, class domain>
    void function<scalartype, domain>::print_fingerprint()
    {
        print_fingerprint(std::cout);
    }

    template<typename scalartype, class domain>
    template<typename concurrency_t>
    int function<scalartype, domain>::get_buffer_size(concurrency_t& concurrency)
    {
        int result = 0;
        result += concurrency.get_buffer_size(*this);
        return result;
    }

    template<typename scalartype, class domain>
    template<class concurrency_t>
    void function<scalartype, domain>::pack(concurrency_t& concurrency,
                                            int* buffer,
                                            int buffer_size,
                                            int& position)
    {
        concurrency.pack(buffer, buffer_size, position, *this);
    }

    template<typename scalartype, class domain>
    template<class concurrency_t>
    void function<scalartype, domain>::unpack(concurrency_t& concurrency,
                                              int* buffer,
                                              int buffer_size,
                                              int& position)
    {
        concurrency.unpack(buffer, buffer_size, position, *this);
    }


} // namespace FUNC_LIB

#endif<|MERGE_RESOLUTION|>--- conflicted
+++ resolved
@@ -3,22 +3,15 @@
 #ifndef FUNCTION_H
 #define FUNCTION_H
 
-<<<<<<< HEAD
-#include <assert.h>
+#include <cassert>
+//
+#include <dca/util/type_utils.hpp>
+#include "scalar_cast_methods.h"
 #include "comp_library/function_library/function_operations/set_to_zero.h"
 #include "comp_library/function_library/function_operations/copy_from.h"
 #include "comp_library/function_library/function_operations/function_operators_collection.h"
 #include "comp_library/function_library/function_operations/subind_2_linind_collection.h"
-#include "comp_library/function_library/scalar_cast_methods.h"
-#include "comp_library/type_list/type_list.h"
-=======
-#include <dca/util/type_utils.hpp>
-#include "scalar_cast_methods.h"
-#include "function_operations/set_to_zero.h"
-#include "function_operations/copy_from.h"
-#include "function_operations/function_operators_collection.h"
-#include "function_operations/subind_2_linind_collection.h"
->>>>>>> 30202142
+
 
 
 namespace FUNC_LIB
@@ -638,11 +631,7 @@
 
         stream << "# subdomains        : " << Nb_sbdms << std::endl;
 
-<<<<<<< HEAD
-        TL::printTL<domain>::print();
-=======
         dca::util::print_type<domain>::print(stream);
->>>>>>> 30202142
 
         stream << "size of subdomains  : " << std::endl;
         for(int i=0; i<Nb_sbdms; i++)
