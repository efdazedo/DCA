// Copyright (C) 2018 ETH Zurich
// Copyright (C) 2018 UT-Battelle, LLC
// All rights reserved.
//
// See LICENSE.txt for terms of usage.
// See CITATION.txt for citation guidelines if you use this code for scientific publications.
//
// Author: Giovanni Balduzzi (gbalduzz@itp.phys.ethz.ch)
//
// This class measures the single-particle functions with delayed NFFT scheme. The convolution is
// performed on the GPU.

#ifndef DCA_HAVE_CUDA
#error "This file requires CUDA."
#endif

#ifndef DCA_PHYS_DCA_STEP_CLUSTER_SOLVER_SHARED_TOOLS_ACCUMULATION_SP_SP_ACCUMULATOR_GPU_HPP
#define DCA_PHYS_DCA_STEP_CLUSTER_SOLVER_SHARED_TOOLS_ACCUMULATION_SP_SP_ACCUMULATOR_GPU_HPP

#include "dca/phys/dca_step/cluster_solver/shared_tools/accumulation/sp/sp_accumulator.hpp"

#include <cassert>
#include <complex>
#include <memory>
#include <stdexcept>
#include <vector>

#include "dca/linalg/util/cuda_event.hpp"
#include "dca/linalg/util/cuda_stream.hpp"
#include "dca/math/nfft/dnfft_1d_gpu.hpp"
#include "dca/phys/error_computation_type.hpp"

namespace dca {
namespace phys {
namespace solver {
namespace accumulator {
// dca::phys::solver::accumulator::

template <class Parameters, typename Real>
class SpAccumulator<Parameters, linalg::GPU, Real>
    : public SpAccumulator<Parameters, linalg::CPU, Real> {
private:
  using BaseClass = SpAccumulator<Parameters, linalg::CPU, Real>;

  using typename BaseClass::BDmn;
  using typename BaseClass::PDmn;
  using typename BaseClass::RDmn;
  using typename BaseClass::WDmn;

  using typename BaseClass::Profiler;

public:
  SpAccumulator(const Parameters& parameters_ref, bool accumulate_m_squared = false);

  void resetAccumulation();

  template <class Configuration>
  void accumulate(const std::array<linalg::Matrix<Real, linalg::GPU>, 2>& Ms,
                  const std::array<Configuration, 2>& configs, const int sign);

  // For testing purposes.
  template <class Configuration>
  void accumulate(const std::array<linalg::Matrix<Real, linalg::CPU>, 2>& Ms,
                  const std::array<Configuration, 2>& configs, const int sign);

  void finalize();

  void sumTo(SpAccumulator<Parameters, linalg::GPU, Real>& other);

  void synchronizeCopy() {
    cached_nfft_obj_[0].synchronizeCopy();
    cached_nfft_obj_[1].synchronizeCopy();
  }

  void syncStreams(const linalg::util::CudaEvent& event) {
    for (const auto& stream : streams_)
      event.block(stream);
  }

  auto get_streams() {
    return std::array<linalg::util::CudaStream*, 2>{&streams_[0], &streams_[1]};
  }

  // Returns the allocated device memory in bytes.
  int deviceFingerprint() const {
    return cached_nfft_obj_[0].deviceFingerprint() + cached_nfft_obj_[1].deviceFingerprint();
  }

private:
  using BaseClass::accumulate_m_sqr_;
  using BaseClass::finalized_;
  using BaseClass::M_r_w_;
  using BaseClass::M_r_w_sqr_;
  using BaseClass::oversampling;
  using BaseClass::parameters_;

  std::array<linalg::util::CudaStream, 2> streams_;
  using NfftType = math::nfft::Dnfft1DGpu<Real, WDmn, RDmn, oversampling, math::nfft::CUBIC>;
  std::array<NfftType, 2> cached_nfft_obj_;
};

template <class Parameters, typename Real>
<<<<<<< HEAD
SpAccumulator<Parameters, linalg::GPU, Real>::SpAccumulator(/*const*/ Parameters& parameters_ref,
                                                      const bool accumulate_m_sqr)
=======
SpAccumulator<Parameters, linalg::GPU, Real>::SpAccumulator(const Parameters& parameters_ref,
                                                            const bool accumulate_m_sqr)
>>>>>>> 7b6f95c4
    : BaseClass(parameters_ref, accumulate_m_sqr),
      streams_(),
      cached_nfft_obj_{NfftType(parameters_.get_beta(), streams_[0], accumulate_m_sqr),
                       NfftType(parameters_.get_beta(), streams_[1], accumulate_m_sqr)} {}

template <class Parameters, typename Real>
void SpAccumulator<Parameters, linalg::GPU, Real>::resetAccumulation() {
  for (int s = 0; s < 2; ++s)
    cached_nfft_obj_[s].resetAccumulation();

  finalized_ = false;
}

template <class Parameters, typename Real>
template <class Configuration>
void SpAccumulator<Parameters, linalg::GPU, Real>::accumulate(
    const std::array<linalg::Matrix<Real, linalg::GPU>, 2>& Ms,
    const std::array<Configuration, 2>& configs, const int sign) {
  if (finalized_)
    throw(std::logic_error("The accumulator is already finalized."));

  for (int s = 0; s < 2; ++s)
    cached_nfft_obj_[s].reserve(configs[s].size());
  for (int s = 0; s < 2; ++s)
    cached_nfft_obj_[s].accumulate(Ms[s], configs[s], sign);
}

template <class Parameters, typename Real>
template <class Configuration>
void SpAccumulator<Parameters, linalg::GPU, Real>::accumulate(
    const std::array<linalg::Matrix<Real, linalg::CPU>, 2>& Ms,
    const std::array<Configuration, 2>& configs, const int sign) {
  std::array<linalg::Matrix<Real, linalg::GPU>, 2> M_dev;
  for (int s = 0; s < 2; ++s)
    M_dev[s].setAsync(Ms[s], streams_[s]);

  accumulate(M_dev, configs, sign);
}

template <class Parameters, typename Real>
void SpAccumulator<Parameters, linalg::GPU, Real>::finalize() {
  if (finalized_)
    return;
  func::function<std::complex<Real>, func::dmn_variadic<WDmn, PDmn>> tmp("tmp");
  const Real normalization = 1. / RDmn::dmn_size();

  using MFunction = typename BaseClass::MFunction;
  // TODO: reuse base class.
  auto finalize_function = [&](std::array<NfftType, 2>& ft_objs, MFunction& function, bool m_sqr) {
    for (int s = 0; s < 2; ++s) {
      ft_objs[s].finalize(tmp, m_sqr);
      for (int w_ind = 0; w_ind < WDmn::dmn_size(); w_ind++)
        for (int r_ind = 0; r_ind < RDmn::dmn_size(); r_ind++)
          for (int b2_ind = 0; b2_ind < BDmn::dmn_size(); b2_ind++)
            for (int b1_ind = 0; b1_ind < BDmn::dmn_size(); b1_ind++)
              function(b1_ind, s, b2_ind, s, r_ind, w_ind) +=
                  tmp(w_ind, b1_ind, b2_ind, r_ind) * normalization;
    }
  };

  M_r_w_.reset(new MFunction("M_r_w"));
  finalize_function(cached_nfft_obj_, *M_r_w_, false);

  if (accumulate_m_sqr_) {
    M_r_w_sqr_.reset(new MFunction("M_r_w_sqr"));
    finalize_function(cached_nfft_obj_, *M_r_w_sqr_, true);
  }

  finalized_ = true;
}

template <class Parameters, typename Real>
<<<<<<< HEAD
void SpAccumulator<Parameters, linalg::GPU, Real>::sumTo(SpAccumulator<Parameters, linalg::GPU, Real>& other) {
=======
void SpAccumulator<Parameters, linalg::GPU, Real>::sumTo(
    SpAccumulator<Parameters, linalg::GPU, Real>& other) {
>>>>>>> 7b6f95c4
  for (int s = 0; s < 2; ++s)
    other.cached_nfft_obj_[s] += cached_nfft_obj_[s];
}

}  // namespace accumulator
}  // namespace solver
}  // namespace phys
}  // namespace dca

#endif  // DCA_PHYS_DCA_STEP_CLUSTER_SOLVER_SHARED_TOOLS_ACCUMULATION_SP_SP_ACCUMULATOR_GPU_HPP<|MERGE_RESOLUTION|>--- conflicted
+++ resolved
@@ -100,13 +100,8 @@
 };
 
 template <class Parameters, typename Real>
-<<<<<<< HEAD
-SpAccumulator<Parameters, linalg::GPU, Real>::SpAccumulator(/*const*/ Parameters& parameters_ref,
-                                                      const bool accumulate_m_sqr)
-=======
 SpAccumulator<Parameters, linalg::GPU, Real>::SpAccumulator(const Parameters& parameters_ref,
                                                             const bool accumulate_m_sqr)
->>>>>>> 7b6f95c4
     : BaseClass(parameters_ref, accumulate_m_sqr),
       streams_(),
       cached_nfft_obj_{NfftType(parameters_.get_beta(), streams_[0], accumulate_m_sqr),
@@ -179,12 +174,8 @@
 }
 
 template <class Parameters, typename Real>
-<<<<<<< HEAD
-void SpAccumulator<Parameters, linalg::GPU, Real>::sumTo(SpAccumulator<Parameters, linalg::GPU, Real>& other) {
-=======
 void SpAccumulator<Parameters, linalg::GPU, Real>::sumTo(
     SpAccumulator<Parameters, linalg::GPU, Real>& other) {
->>>>>>> 7b6f95c4
   for (int s = 0; s < 2; ++s)
     other.cached_nfft_obj_[s] += cached_nfft_obj_[s];
 }
