// Copyright (C) 2018 ETH Zurich
// Copyright (C) 2018 UT-Battelle, LLC
// All rights reserved.
//
// See LICENSE for terms of usage.
// See CITATION.md for citation guidelines, if DCA++ is used for scientific publications.
//
// Author: Peter Staar (taa@zurich.ibm.com)
//         Giovanni Balduzzi (gbalduzz@itp.phys.ethz.ch)
//
// This class contains all functions needed for the MOMS DCA calculation.
//
// TODO: Interpolate Sigma if \beta from file != \beta ?

#ifndef DCA_PHYS_DCA_DATA_DCA_DATA_HPP
#define DCA_PHYS_DCA_DATA_DCA_DATA_HPP

#include <algorithm>
#include <cassert>
#include <complex>
#include <cstring>
#include <iostream>
#include <string>
#include <stdexcept>
#include <utility>
#include <vector>

#include "dca/function/domains.hpp"
#include "dca/function/function.hpp"
#include "dca/function/util/real_complex_conversion.hpp"
#include "dca/io/hdf5/hdf5_reader.hpp"
#include "dca/io/hdf5/hdf5_writer.hpp"
#include "dca/io/json/json_reader.hpp"
#include "dca/io/json/json_writer.hpp"
#include "dca/linalg/linalg.hpp"
#include "dca/math/function_transform/function_transform.hpp"
#include "dca/math/util/vector_operations.hpp"
#include "dca/phys/dca_algorithms/compute_band_structure.hpp"
#include "dca/phys/dca_algorithms/compute_free_greens_function.hpp"
#include "dca/phys/dca_step/symmetrization/symmetrize.hpp"
#include "dca/phys/domains/cluster/cluster_domain.hpp"
#include "dca/phys/domains/cluster/cluster_operations.hpp"
#include "dca/phys/domains/cluster/interpolation/hspline_interpolation/hspline_interpolation.hpp"
#include "dca/phys/domains/cluster/momentum_exchange_domain.hpp"
#include "dca/phys/domains/quantum/brillouin_zone_cut_domain.hpp"
#include "dca/phys/domains/quantum/electron_band_domain.hpp"
#include "dca/phys/domains/quantum/electron_spin_domain.hpp"
#include "dca/phys/domains/time_and_frequency/frequency_domain.hpp"
#include "dca/phys/domains/time_and_frequency/frequency_exchange_domain.hpp"
#include "dca/phys/domains/time_and_frequency/vertex_frequency_domain.hpp"
#include "dca/phys/domains/time_and_frequency/time_domain.hpp"
#include "dca/phys/error_computation_type.hpp"
#include "dca/phys/four_point_type.hpp"
#include "dca/phys/domains/cluster/cluster_domain_aliases.hpp"
#include "dca/phys/models/traits.hpp"
#include "dca/util/timer.hpp"

namespace dca {
namespace phys {
// dca::phys::

template <class Parameters>
class DcaData {
public:
  using profiler_type = typename Parameters::profiler_type;

  using Concurrency = typename Parameters::concurrency_type;
  using Lattice = typename Parameters::lattice_type;
  constexpr static int DIMENSION = Lattice::DIMENSION;
  using TpAccumulatorScalar = typename Parameters::TP_measurement_scalar_type;

  using TDmn = func::dmn_0<domains::time_domain>;
  using WDmn = func::dmn_0<domains::frequency_domain>;
  using WVertexDmn = func::dmn_0<domains::vertex_frequency_domain<domains::COMPACT>>;
  using WExchangeDmn = func::dmn_0<domains::FrequencyExchangeDomain>;

  using BDmn = func::dmn_0<domains::electron_band_domain>;
  using SDmn = func::dmn_0<domains::electron_spin_domain>;
  using NuDmn = func::dmn_variadic<BDmn, SDmn>;  // orbital-spin index
  using NuNuDmn = func::dmn_variadic<NuDmn, NuDmn>;

  using CDA = ClusterDomainAliases<DIMENSION>;
  using RClusterDmn = typename CDA::RClusterDmn;
  using KClusterType = typename CDA::KClusterType;
  using KClusterDmn = typename CDA::KClusterDmn;
  using RHostDmn = typename CDA::RSpHostDmn;
  using KHostDmn = typename CDA::KSpHostDmn;
  using KExchangeDmn = func::dmn_0<domains::MomentumExchangeDomain>;

  using KCutDmn = func::dmn_0<domains::brillouin_zone_cut_domain<101>>;

  using NuKCutDmn = func::dmn_variadic<NuDmn, KCutDmn>;
  using NuNuKWDmn = func::dmn_variadic<NuDmn, NuDmn, KClusterDmn, WDmn>;

  using SpGreensFunction =
      func::function<std::complex<double>, func::dmn_variadic<NuDmn, NuDmn, KClusterDmn, WDmn>>;
  using SpRGreensFunction =
      func::function<std::complex<double>, func::dmn_variadic<NuDmn, NuDmn, RClusterDmn, WDmn>>;
  using TpGreensFunction =
      func::function<std::complex<TpAccumulatorScalar>,
                     func::dmn_variadic<BDmn, BDmn, BDmn, BDmn, KClusterDmn, WVertexDmn,
                                        KClusterDmn, WVertexDmn, KExchangeDmn, WExchangeDmn>>;

  DcaData(Parameters& parameters_ref);

  void read(std::string filename);
  template <typename Reader>
  void read(Reader& reader);

  void write(std::string filename);
  template <typename Writer>
  void write(Writer& reader);

  void initialize();
  void initialize_H_0_and_H_i();
  void initialize_G0();
  void initialize_Sigma();

  void compute_single_particle_properties();
  void compute_Sigma_bands();

  void print_Sigma_QMC_versus_Sigma_cg();

private:
  /*const*/ Parameters& parameters_;
  const Concurrency& concurrency_;

public:
  func::function<int, NuNuDmn> H_symmetry;

  // Interaction Hamiltonian. Each entry H_interactions(nu1, nu2, delta_r) represents the
  // correlation strength between the two orbitals nu1 nu2 at distance delta_r. This correlation
  // must be symmetric, or double counted, i.e.
  // H_interactions(nu1, nu2, delta_r) == H_interactions(nu2, nu1, -delta_r). Each pair of terms
  // represents a single addendum in the physical hamiltonian proportional to n_{nu1} * n_{nu2}, or
  // H = \sum_{nu1, nu2, r1, r2} H_interactions(nu1, nu2, r1 - r2) n_{nu1} n_{nu2} / 2.
  func::function<double, func::dmn_variadic<NuDmn, NuDmn, RClusterDmn>> H_interactions;

  func::function<std::complex<double>, func::dmn_variadic<NuDmn, NuDmn, KClusterDmn>> H_DCA;
  func::function<std::complex<double>, func::dmn_variadic<NuDmn, NuDmn, KHostDmn>> H_HOST;

  func::function<double, NuKCutDmn> band_structure;

  func::function<std::complex<double>, NuKCutDmn> Sigma_band_structure;

  func::function<std::complex<double>, NuKCutDmn> Sigma_cluster_band_structure;
  func::function<std::complex<double>, NuKCutDmn> Sigma_lattice_band_structure;

  func::function<std::complex<double>, NuKCutDmn> Sigma_band_structure_interpolated;
  func::function<std::complex<double>, NuKCutDmn> Sigma_band_structure_coarsegrained;

  func::function<std::complex<double>, func::dmn_variadic<NuDmn, NuDmn, KHostDmn>> G_k;  //("Greens-k-lattice");
  func::function<std::complex<double>, func::dmn_variadic<NuDmn, NuDmn, KHostDmn>> S_k;  //("Sigma-k-lattice");
  func::function<std::complex<double>, func::dmn_variadic<NuDmn, NuDmn, RHostDmn>> S_r;  //("Sigma-r-lattice");

  func::function<std::complex<double>, func::dmn_variadic<NuDmn, NuDmn, KClusterDmn, WDmn>> Sigma;

  func::function<std::complex<double>, func::dmn_variadic<NuDmn, NuDmn, KClusterDmn, WDmn>> Sigma_cluster;
  func::function<std::complex<double>, func::dmn_variadic<NuDmn, NuDmn, KHostDmn, WDmn>> Sigma_lattice;
  func::function<std::complex<double>, func::dmn_variadic<NuDmn, NuDmn, KHostDmn, WDmn>>
      Sigma_lattice_interpolated;
  func::function<std::complex<double>, func::dmn_variadic<NuDmn, NuDmn, KHostDmn, WDmn>>
      Sigma_lattice_coarsegrained;

  func::function<std::complex<double>, func::dmn_variadic<NuDmn, NuDmn, KClusterDmn, WDmn>> G_k_w;
  func::function<std::complex<double>, func::dmn_variadic<NuDmn, NuDmn, KClusterDmn, TDmn>> G_k_t;
  func::function<std::complex<double>, func::dmn_variadic<NuDmn, NuDmn, RClusterDmn, WDmn>> G_r_w;
  func::function<double, func::dmn_variadic<NuDmn, NuDmn, RClusterDmn, TDmn>> G_r_t;

  func::function<std::complex<double>, func::dmn_variadic<NuDmn, NuDmn, KClusterDmn, WDmn>> G0_k_w;
  func::function<std::complex<double>, func::dmn_variadic<NuDmn, NuDmn, KClusterDmn, TDmn>> G0_k_t;
  func::function<std::complex<double>, func::dmn_variadic<NuDmn, NuDmn, RClusterDmn, WDmn>> G0_r_w;
  func::function<double, func::dmn_variadic<NuDmn, NuDmn, RClusterDmn, TDmn>> G0_r_t;

  func::function<std::complex<double>, func::dmn_variadic<NuDmn, NuDmn, KClusterDmn, WDmn>>
      G0_k_w_cluster_excluded;
  func::function<std::complex<double>, func::dmn_variadic<NuDmn, NuDmn, KClusterDmn, TDmn>>
      G0_k_t_cluster_excluded;
  func::function<std::complex<double>, func::dmn_variadic<NuDmn, NuDmn, RClusterDmn, WDmn>>
      G0_r_w_cluster_excluded;
  func::function<double, func::dmn_variadic<NuDmn, NuDmn, RClusterDmn, TDmn>> G0_r_t_cluster_excluded;

  func::function<double, NuDmn> orbital_occupancy;

public:  // Optional members getters.
  auto& get_G_k_w_error() {
    if (not G_k_w_err_)
      G_k_w_err_.reset(new SpGreensFunction("G_k_w-error"));
    return *G_k_w_err_;
  }
  auto& get_G_r_w_error() {
    if (not G_r_w_err_)
      G_r_w_err_ = std::make_unique<SpRGreensFunction>("G_r_w-error");
    return *G_r_w_err_;
  }
  auto& get_G_k_w_stdv() {
    if (not G_k_w_err_)
      G_k_w_err_.reset(new SpGreensFunction("cluster_greens_function_G_k_w-stddev"));
    return *G_k_w_err_;
  }
  auto& get_Sigma_stdv() {
    if (not Sigma_err_)
      Sigma_err_.reset(new SpGreensFunction("Self_Energy-stddev"));
    return *Sigma_err_;
  }
  auto& get_Sigma_error() {
    if (not Sigma_err_)
      Sigma_err_.reset(new SpGreensFunction("Self_Energy-error"));
    return *Sigma_err_;
  }
  auto& get_G4() {
    return G4_;
  }
  auto& get_G4_error() {
    return G4_err_;
  }
  auto& get_G4_stdv() {
    assert(!G4_err_.empty());
    return G4_err_;
  }

  // The non density-density Hamiltonian is given by:
  // H = \sum(nu1, nu2, nu3, nu4, r1, r2) c^+(nu1, r1) c(nu2, r1) c^+(nu3, r2) c(nu4, r2) *
  //     non_density_interactions_(nu1, nu2, nu3, nu4, r1 - r2)
  // Note: this contribution to the Hamiltonian is not double counted.
  auto& get_non_density_interactions() {
    if (not non_density_interactions_)
      non_density_interactions_.reset(
          new func::function<double, func::dmn_variadic<NuDmn, NuDmn, NuDmn, NuDmn, RClusterDmn>>(
              "non_density_interaction"));
    return *non_density_interactions_;
  }
  const auto& get_nondensity_interactions() const {
    assert(non_density_interactions_);
    return non_density_interactions_;
  }

  bool has_non_density_interactions() const {
    return (bool)non_density_interactions_;
  }

private:  // Optional members.
  std::unique_ptr<SpGreensFunction> G_k_w_err_;
  std::unique_ptr<SpRGreensFunction> G_r_w_err_;
  std::unique_ptr<SpGreensFunction> Sigma_err_;
  std::vector<TpGreensFunction> G4_;
  std::vector<TpGreensFunction> G4_err_;
  std::unique_ptr<func::function<double, func::dmn_variadic<NuDmn, NuDmn, NuDmn, NuDmn, RClusterDmn>>>
      non_density_interactions_;
};

template <class Parameters>
DcaData<Parameters>::DcaData(/*const*/ Parameters& parameters_ref)
    : parameters_(parameters_ref),
      concurrency_(parameters_.get_concurrency()),

      H_symmetry("H_symmetry"),
      H_interactions("interaction-matrix"),

      H_DCA("H_DCA"),
      H_HOST("H_HOST"),

      band_structure("band-structure"),

      Sigma_band_structure("Sigma-band-structure"),

      Sigma_cluster_band_structure("Sigma-cluster-band-structure"),
      Sigma_lattice_band_structure("Sigma-lattice-band-structure"),

      Sigma_band_structure_interpolated("Sigma-band-structure-interpolated"),
      Sigma_band_structure_coarsegrained("Sigma-band-structure-coarsegrained"),

      G_k("Greens-k-lattice"),
      S_k("Sigma-k-lattice"),
      S_r("Sigma-r-lattice"),

      Sigma("Self_Energy"),

      Sigma_cluster("Self-Energy-cluster"),
      Sigma_lattice("Self-energy-lattice"),

      Sigma_lattice_interpolated("Sigma_lattice_interpolated"),
      Sigma_lattice_coarsegrained("Sigma_lattice_coarsegrained"),

      G_k_w("cluster_greens_function_G_k_w"),
      G_k_t("cluster_greens_function_G_k_t"),
      G_r_w("cluster_greens_function_G_r_w"),
      G_r_t("cluster_greens_function_G_r_t"),

      G0_k_w("free_cluster_greens_function_G0_k_w"),
      G0_k_t("free_cluster_greens_function_G0_k_t"),
      G0_r_w("free_cluster_greens_function_G0_r_w"),
      G0_r_t("free_cluster_greens_function_G0_r_t"),

      G0_k_w_cluster_excluded("cluster_excluded_greens_function_G0_k_w"),
      G0_k_t_cluster_excluded("cluster_excluded_greens_function_G0_k_t"),
      G0_r_w_cluster_excluded("cluster_excluded_greens_function_G0_r_w"),
      G0_r_t_cluster_excluded("cluster_excluded_greens_function_G0_r_t"),

      orbital_occupancy("orbital_occupancy") {
  H_symmetry = -1;

  // Reserve storage in advance such that we don't have to copy elements when we fill the vector.
  // We want to avoid copies because function's copy ctor does not copy the name (and because copies
  // are expensive).
<<<<<<< HEAD
  for (auto channel : parameters_.get_channels()) {
=======
  for (auto channel : parameters_.get_four_point_channels()) {
>>>>>>> 20bc03d6
    // Allocate memory for G4.
    G4_.emplace_back("G4_" + toString(channel));
    // Allocate memory for error on G4.
    G4_err_.emplace_back("G4_" + toString(channel) + "_err");
  }
}

template <class Parameters>
void DcaData<Parameters>::read(std::string filename) {
  if (concurrency_.id() == concurrency_.first())
    std::cout << "\n\n\t starts reading \n\n";

  if (concurrency_.id() == concurrency_.first()) {
    const std::string& output_format = parameters_.get_output_format();

    if (output_format == static_cast<const std::string>("JSON")) {
      dca::io::JSONReader reader;
      reader.open_file(filename);
      this->read(reader);
      reader.close_file();
    }

    else if (output_format == static_cast<const std::string>("HDF5")) {
      dca::io::HDF5Reader reader;
      reader.open_file(filename);
      this->read(reader);
      reader.close_file();
    }

    else
      throw std::logic_error(__FUNCTION__);
  }

  concurrency_.broadcast(parameters_.get_chemical_potential());

  concurrency_.broadcast_object(Sigma);

  if (parameters_.isAccumulatingG4()) {
    concurrency_.broadcast_object(G_k_w);

    for (auto& G4_channel : G4_)
      concurrency_.broadcast_object(G4_channel);
  }
}

template <class Parameters>
template <typename Reader>
void DcaData<Parameters>::read(Reader& reader) {
  reader.open_group("parameters");

  reader.open_group("physics");
  reader.execute("chemical-potential", parameters_.get_chemical_potential());
  reader.close_group();

  reader.close_group();

  reader.open_group("functions");

  reader.execute(Sigma);

  if (parameters_.isAccumulatingG4()) {
    reader.execute(G_k_w);

    // Try to read G4 with a legacy name.
<<<<<<< HEAD
    if (parameters_.get_channels().size() == 1) {
=======
    if (parameters_.get_four_point_channels().size() == 1) {
>>>>>>> 20bc03d6
      reader.execute("G4", G4_[0]);
    }

    for (auto& G4_channel : G4_)
      reader.execute(G4_channel);
  }

  reader.close_group();
}

template <class Parameters>
void DcaData<Parameters>::write(std::string file_name) {
  std::cout << "\n\n\t\t start writing " << file_name << "\n\n";

  const std::string& output_format = parameters_.get_output_format();

  if (output_format == static_cast<const std::string>("JSON")) {
    dca::io::JSONWriter writer;
    writer.open_file(file_name);

    parameters_.write(writer);
    this->write(writer);

    writer.close_file();
  }

  else if (output_format == static_cast<const std::string>("HDF5")) {
    dca::io::HDF5Writer writer;
    writer.open_file(file_name);

    parameters_.write(writer);
    this->write(writer);

    writer.close_file();
  }

  else
    throw std::logic_error(__FUNCTION__);
}

template <class Parameters>
template <typename Writer>
void DcaData<Parameters>::write(Writer& writer) {
  writer.open_group("functions");

  writer.execute(band_structure);

  if (parameters_.do_dca_plus()) {
    writer.execute(Sigma_band_structure);
    writer.execute(Sigma_cluster_band_structure);
    writer.execute(Sigma_lattice_band_structure);
    writer.execute(Sigma_band_structure_interpolated);
    writer.execute(Sigma_band_structure_coarsegrained);

    writer.execute(S_k);
    writer.execute(S_r);

    writer.execute(G_k);
  }

  else {
    // Compute Sigma-r-DCA for the lowest frequency via Fourier transformation of DCA cluster Sigma.
    func::function<std::complex<double>, func::dmn_variadic<NuDmn, NuDmn, RClusterDmn>> S_r_DCA(
        "Sigma-r-DCA");

    func::function<std::complex<double>, func::dmn_variadic<NuDmn, NuDmn, KClusterDmn>> S_k_DCA(
        "Sigma-k-DCA");
    std::memcpy(&S_k_DCA(0), &Sigma(0, 0, 0, WDmn::dmn_size() / 2),
                sizeof(std::complex<double>) * std::pow(2 * BDmn::dmn_size(), 2.) *
                    KClusterDmn::dmn_size());
    math::transform::FunctionTransform<KClusterDmn, RClusterDmn>::execute(S_k_DCA, S_r_DCA);

    writer.execute(S_r_DCA);
  }

  writer.execute(Sigma);
  writer.execute(Sigma_err_);

  if (parameters_.dump_lattice_self_energy()) {
    writer.execute(Sigma_lattice);
  }

  if (parameters_.dump_cluster_Greens_functions()) {
    writer.execute(G_k_w);
    writer.execute(G_k_w_err_);
    writer.execute(G_r_w);
    writer.execute(G_r_w_err_);
    writer.execute(G_k_t);
    writer.execute(G_r_t);

    writer.execute(G0_k_w);
    writer.execute(G0_r_w);
    writer.execute(G0_k_t);
    writer.execute(G0_r_t);

    writer.execute(G0_k_w_cluster_excluded);
    writer.execute(G0_r_w_cluster_excluded);
    writer.execute(G0_k_t_cluster_excluded);
    writer.execute(G0_r_t_cluster_excluded);
  }

  if (parameters_.isAccumulatingG4()) {
    if (!(parameters_.dump_cluster_Greens_functions())) {
      writer.execute(G_k_w);
      writer.execute(G_k_w_err_);
    }

    for (const auto& G4_channel : G4_)
      writer.execute(G4_channel);

    if (parameters_.get_error_computation_type() != ErrorComputationType::NONE) {
      for (const auto& G4_channel_err : G4_err_)
        writer.execute(G4_channel_err);
    }
  }

  writer.close_group();
}

template <class Parameters>
void DcaData<Parameters>::initialize() {
  initialize_H_0_and_H_i();
  initialize_G0();
}

template <class Parameters>
void DcaData<Parameters>::initialize_H_0_and_H_i() {
  util::Timer("H_0 and H_int initialization", concurrency_.id() == concurrency_.first());

  Parameters::model_type::initialize_H_0(parameters_, H_DCA);
  Parameters::model_type::initialize_H_0(parameters_, H_HOST);

  Parameters::model_type::initialize_H_interaction(H_interactions, parameters_);

  // Check symmetry of H_interactions.
  const int r0 = RClusterDmn::parameter_type::origin_index();
  for (int r = 0; r < RClusterDmn::dmn_size(); ++r) {
    const int minus_r = RClusterDmn::parameter_type::subtract(r, r0);
    for (int nu2 = 0; nu2 < NuDmn::dmn_size(); ++nu2)
      for (int nu1 = 0; nu1 < NuDmn::dmn_size(); ++nu1) {
        if (std::abs(H_interactions(nu1, nu2, r) - H_interactions(nu2, nu1, minus_r)) > 1e-8) {
          throw(std::logic_error("Double counting is not consistent."));
        }
      }
  }

  if (models::has_non_density_interaction<Lattice>::value) {
    models::initializeNonDensityInteraction<Lattice>(get_non_density_interactions(), parameters_);
  }

  Parameters::model_type::initialize_H_symmetries(H_symmetry);

  compute_band_structure::execute(parameters_, band_structure);
}

template <class Parameters>
void DcaData<Parameters>::initialize_G0() {
  profiler_type prof(__FUNCTION__, "DcaData", __LINE__);

  util::Timer("G_0 initialization", concurrency_.id() == concurrency_.first());

  // Compute G0_k_w.
  compute_G0_k_w(H_DCA, parameters_.get_chemical_potential(),
                 parameters_.get_coarsegraining_threads(), G0_k_w);
  symmetrize::execute(G0_k_w, H_symmetry, true);

  // Compute G0_k_t.
  compute_G0_k_t(H_DCA, parameters_.get_chemical_potential(), parameters_.get_beta(), G0_k_t);
  symmetrize::execute(G0_k_t, H_symmetry, true);

  // Compute G0_r_w.
  math::transform::FunctionTransform<KClusterDmn, RClusterDmn>::execute(G0_k_w, G0_r_w);
  symmetrize::execute(G0_r_w, H_symmetry, true);

  // Compute G0_r_t.
  math::transform::FunctionTransform<KClusterDmn, RClusterDmn>::execute(G0_k_t, G0_r_t);
  symmetrize::execute(G0_r_t, H_symmetry, true);

  // Initialize the cluster excluded Green's functions with the corresponding free Green's
  // functions.
  G0_k_w_cluster_excluded = G0_k_w;
  G0_k_t_cluster_excluded = G0_k_t;
  G0_r_w_cluster_excluded = G0_r_w;
  G0_r_t_cluster_excluded = G0_r_t;
}

template <class Parameters>
void DcaData<Parameters>::initialize_Sigma() {
  if (parameters_.get_initial_self_energy() == "zero")
    return;

  auto initialize = [&](auto&& reader) {
    reader.open_file(parameters_.get_initial_self_energy());

    if (parameters_.adjust_chemical_potential()) {
      reader.open_group("parameters");
      reader.open_group("physics");
      reader.execute("chemical-potential", parameters_.get_chemical_potential());
      reader.close_group();
      reader.close_group();
    }

    reader.open_group("functions");
    reader.execute(Sigma);
    reader.close_group();
  };

  if (concurrency_.id() == 0) {
    const std::string& format = parameters_.get_output_format();
    if (format == "HDF5")
      initialize(io::HDF5Reader());
    else if (format == "JSON")
      initialize(io::JSONReader());
    else
      throw std::logic_error(__FUNCTION__);
  }

  concurrency_.broadcast(parameters_.get_chemical_potential());
  concurrency_.broadcast(Sigma);
}

template <class Parameters>
void DcaData<Parameters>::compute_single_particle_properties() {
  {
    std::memcpy(
        &S_k(0), &Sigma_lattice(0, 0, 0, WDmn::dmn_size() / 2),
        sizeof(std::complex<double>) * std::pow(2 * BDmn::dmn_size(), 2.) * KHostDmn::dmn_size());

    math::transform::FunctionTransform<KHostDmn, RHostDmn>::execute(S_k, S_r);
  }

  {
    int w_ind = WDmn::dmn_size() / 2;

    dca::linalg::Matrix<std::complex<double>, dca::linalg::CPU> I_k("I_matrix", NuDmn::dmn_size());
    dca::linalg::Matrix<std::complex<double>, dca::linalg::CPU> G_inv("G_inv", NuDmn::dmn_size());

    // Allocate the work space for inverse only once.
    dca::linalg::Vector<int, dca::linalg::CPU> ipiv;
    dca::linalg::Vector<std::complex<double>, dca::linalg::CPU> work;

    std::complex<double> i_wm_plus_mu;

    i_wm_plus_mu.real(parameters_.get_chemical_potential());
    i_wm_plus_mu.imag(WDmn::get_elements()[w_ind]);

    for (int i = 0; i < NuDmn::dmn_size(); i++)
      I_k(i, i) = i_wm_plus_mu;

    for (int k_ind = 0; k_ind < KHostDmn::dmn_size(); k_ind++) {
      for (int j = 0; j < NuDmn::dmn_size(); j++)
        for (int i = 0; i < NuDmn::dmn_size(); i++)
          G_inv(i, j) = I_k(i, j) - H_HOST(i, j, k_ind) - Sigma_lattice(i, j, k_ind, w_ind);

      dca::linalg::matrixop::inverse(G_inv, ipiv, work);

      for (int j = 0; j < NuDmn::dmn_size(); j++)
        for (int i = 0; i < NuDmn::dmn_size(); i++)
          G_k(i, j, k_ind) = G_inv(i, j);
    }
  }
}

template <class Parameters>
void DcaData<Parameters>::compute_Sigma_bands() {
  {
    Sigma_band_structure.reset();
    Sigma_cluster_band_structure.reset();

    std::vector<std::pair<double, int>> length_and_distance(KClusterDmn::dmn_size(),
                                                            std::pair<double, int>(0, -1));

    for (int k_ind = 0; k_ind < KCutDmn::dmn_size(); ++k_ind) {
      std::vector<double> k_vec = domains::cluster_operations::translate_inside_cluster(
          KCutDmn::get_elements()[k_ind], KClusterType::get_super_basis_vectors());

      for (int K_ind = 0; K_ind < KClusterDmn::dmn_size(); ++K_ind) {
        length_and_distance[K_ind].second = K_ind;

        length_and_distance[K_ind].first = domains::cluster_operations::minimal_distance(
            k_vec, KClusterDmn::get_elements()[K_ind], KClusterType::get_super_basis_vectors());
      }

      std::sort(length_and_distance.begin(), length_and_distance.end());

      int result_ind = length_and_distance[0].second;

      for (int nu_ind = 0; nu_ind < 2 * BDmn::dmn_size(); ++nu_ind) {
        Sigma_band_structure(nu_ind, k_ind) = Sigma(nu_ind, nu_ind, result_ind, WDmn::dmn_size() / 2);
        Sigma_cluster_band_structure(nu_ind, k_ind) =
            Sigma_cluster(nu_ind, nu_ind, result_ind, WDmn::dmn_size() / 2);
      }
    }
  }

  Sigma_lattice_band_structure.reset();
  if (parameters_.do_dca_plus()) {
    func::function<std::complex<double>, func::dmn_variadic<NuDmn, KHostDmn>> S_k_dmn("S_k_dmn_s");

    for (int b_ind = 0; b_ind < BDmn::dmn_size(); ++b_ind)
      for (int s_ind = 0; s_ind < SDmn::dmn_size(); ++s_ind)
        for (int k_ind = 0; k_ind < KHostDmn::dmn_size(); ++k_ind)
          S_k_dmn(b_ind, s_ind, k_ind) =
              Sigma_lattice(b_ind, s_ind, b_ind, s_ind, k_ind, WDmn::dmn_size() / 2);

    domains::hspline_interpolation<KHostDmn, KCutDmn>::execute(
        S_k_dmn, Sigma_lattice_band_structure, -1. / 2.);
  }

  Sigma_band_structure_interpolated.reset();

  func::function<std::complex<double>, func::dmn_variadic<NuDmn, KHostDmn>> S_k_dmn("S_k_dmn_s");

  for (int b_ind = 0; b_ind < BDmn::dmn_size(); ++b_ind)
    for (int s_ind = 0; s_ind < SDmn::dmn_size(); ++s_ind)
      for (int k_ind = 0; k_ind < KHostDmn::dmn_size(); ++k_ind)
        S_k_dmn(b_ind, s_ind, k_ind) =
            Sigma_lattice_interpolated(b_ind, s_ind, b_ind, s_ind, k_ind, WDmn::dmn_size() / 2);

  domains::hspline_interpolation<KHostDmn, KCutDmn>::execute(
      S_k_dmn, Sigma_band_structure_interpolated, -1. / 2.);

  Sigma_band_structure_coarsegrained.reset();
  if (parameters_.do_dca_plus()) {
    func::function<std::complex<double>, func::dmn_variadic<NuDmn, KHostDmn>> S_k_dmn("S_k_dmn_s");

    for (int b_ind = 0; b_ind < BDmn::dmn_size(); ++b_ind)
      for (int s_ind = 0; s_ind < SDmn::dmn_size(); ++s_ind)
        for (int k_ind = 0; k_ind < KHostDmn::dmn_size(); ++k_ind)
          S_k_dmn(b_ind, s_ind, k_ind) =
              Sigma_lattice_coarsegrained(b_ind, s_ind, b_ind, s_ind, k_ind, WDmn::dmn_size() / 2);

    domains::hspline_interpolation<KHostDmn, KCutDmn>::execute(
        S_k_dmn, Sigma_band_structure_coarsegrained, -1. / 2.);
  }
}

template <class Parameters>
void DcaData<Parameters>::print_Sigma_QMC_versus_Sigma_cg() {
  if (concurrency_.id() == concurrency_.first() /*and parameters_.do_dca_plus()*/) {
    if (DIMENSION == 2) {
      std::cout << "\n\n";
      std::cout << "        K-vectors             || Re[Sigma_QMC]   Im[Sigma_QMC]   Re[Sigma_cg]  "
                   "  Im[Sigma_cg] \n";
      std::cout << "-------------------------------------------------------------------------------"
                   "---------------\n";
    }

    if (DIMENSION == 3) {
      std::cout << "\n\n";
      std::cout << "                K-vectors                       || Re[Sigma_QMC]   "
                   "Im[Sigma_QMC]   Re[Sigma_cg]    Im[Sigma_cg] \n";
      std::cout << "-------------------------------------------------------------------------------"
                   "---------------------------------\n";
    }

    for (int k_ind = 0; k_ind < KClusterDmn::dmn_size(); ++k_ind) {
      math::util::print(KClusterDmn::get_elements()[k_ind]);
      std::cout << real(Sigma(0, 0, k_ind, WDmn::dmn_size() / 2)) << "\t"
                << imag(Sigma(0, 0, k_ind, WDmn::dmn_size() / 2)) << "\t";
      std::cout << real(Sigma_cluster(0, 0, k_ind, WDmn::dmn_size() / 2)) << "\t"
                << imag(Sigma_cluster(0, 0, k_ind, WDmn::dmn_size() / 2)) << "\n";
    }
    std::cout << "\n\n";
  }
}

}  // namespace phys
}  // namespace dca

#endif  // DCA_PHYS_DCA_DATA_DCA_DATA_HPP<|MERGE_RESOLUTION|>--- conflicted
+++ resolved
@@ -209,9 +209,11 @@
     return *Sigma_err_;
   }
   auto& get_G4() {
+    assert(!G4_.empty());
     return G4_;
   }
   auto& get_G4_error() {
+    assert(!G4_err_.empty());
     return G4_err_;
   }
   auto& get_G4_stdv() {
@@ -230,11 +232,6 @@
               "non_density_interaction"));
     return *non_density_interactions_;
   }
-  const auto& get_nondensity_interactions() const {
-    assert(non_density_interactions_);
-    return non_density_interactions_;
-  }
-
   bool has_non_density_interactions() const {
     return (bool)non_density_interactions_;
   }
@@ -303,11 +300,7 @@
   // Reserve storage in advance such that we don't have to copy elements when we fill the vector.
   // We want to avoid copies because function's copy ctor does not copy the name (and because copies
   // are expensive).
-<<<<<<< HEAD
-  for (auto channel : parameters_.get_channels()) {
-=======
   for (auto channel : parameters_.get_four_point_channels()) {
->>>>>>> 20bc03d6
     // Allocate memory for G4.
     G4_.emplace_back("G4_" + toString(channel));
     // Allocate memory for error on G4.
@@ -372,11 +365,7 @@
     reader.execute(G_k_w);
 
     // Try to read G4 with a legacy name.
-<<<<<<< HEAD
-    if (parameters_.get_channels().size() == 1) {
-=======
     if (parameters_.get_four_point_channels().size() == 1) {
->>>>>>> 20bc03d6
       reader.execute("G4", G4_[0]);
     }
 
