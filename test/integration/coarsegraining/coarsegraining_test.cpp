// Copyright (C) 2018 ETH Zurich
// Copyright (C) 2018 UT-Battelle, LLC
// All rights reserved.
//
// See LICENSE for terms of usage.
// See CITATION.md for citation guidelines, if DCA++ is used for scientific publications.
//
// Author: Giovanni Balduzzi (gbalduzz@itp.phys.ethz.ch)
//
<<<<<<< HEAD
// Compare the coarsegraining of a bileyer model with one site, with a singleband model with two
// sites representing the same physical system.
=======
// Run the coarsegraining on a two-band model with n-sites, and compare the results with the
// precomputed result from a singleband model with 2*n sites representing the same physical system.
// The Green's function for the two systems should be equal in real space, and related by the
// transformation G_singleband(k) = G_aa(k) + G_ab(k) and  G_singleband(k+\pi) = G_aa(k) - G_ab(k)
// in momentum space, where G_aa is the propagator between the same orbitals, and G_ab between the
// two different orbitals.
//
// Note: as the code does not support reinitialization of the cluster with a different model or
//       size, the singleband results are stored as a baseline in an hdf5 file, while the
//       two-band model is run during this test. If the baseline needs to be update, please define
//       the flag UPDATE_BASELINE and run the resulting executable.
#undef UPDATE_BASELINE
>>>>>>> 1602e2a5

#include "dca/phys/dca_step/cluster_mapping/coarsegraining/coarsegraining_sp.hpp"

#include <iostream>
#include <string>

#include "gtest/gtest.h"

#include "dca/function/function.hpp"
#include "dca/function/util/difference.hpp"
#include "dca/io/json/json_reader.hpp"
#include "dca/phys/dca_data/dca_data.hpp"
#include "dca/phys/domains/cluster/symmetries/point_groups/no_symmetry.hpp"
#include "dca/phys/models/analytic_hamiltonians/singleband_chain.hpp"
#include "dca/phys/models/analytic_hamiltonians/twoband_chain.hpp"
#include "dca/phys/models/tight_binding_model.hpp"
#include "dca/parallel/mpi_concurrency/mpi_concurrency.hpp"
#include "dca/parallel/stdthread/stdthread.hpp"
#include "dca/phys/parameters/parameters.hpp"
#include "dca/profiling/null_profiler.hpp"
#include "dca/testing/minimalist_printer.hpp"
#include "dca/util/git_version.hpp"
#include "dca/util/modules.hpp"
#include "dca/io/hdf5/hdf5_reader.hpp"
#include "dca/io/hdf5/hdf5_writer.hpp"

// Set to true to dump the result in an hdf5 file.
constexpr bool write_G_r_w = false;

// Set to true to dump the result in an hdf5 file.
constexpr bool write_G_r_w = false;

const std::string input_dir = DCA_SOURCE_DIR "/test/integration/coarsegraining/";

using Concurrency = dca::parallel::MPIConcurrency;
using Model1 = dca::phys::models::TightBindingModel<
    dca::phys::models::singleband_chain<dca::phys::domains::no_symmetry<2>>>;
using Model2 = dca::phys::models::TightBindingModel<
    dca::phys::models::twoband_chain<dca::phys::domains::no_symmetry<2>>>;
using Threading = dca::parallel::stdthread;

#ifdef UPDATE_BASELINE
using Parameters = dca::phys::params::Parameters<Concurrency, Threading, dca::profiling::NullProfiler,
                                                 Model1, void, dca::phys::solver::CT_AUX>;
const std::string input = input_dir + "input_singleband.json";
#else
using Parameters = dca::phys::params::Parameters<Concurrency, Threading, dca::profiling::NullProfiler,
                                                 Model2, void, dca::phys::solver::CT_AUX>;
const std::string input = input_dir + "input_bilayer.json";
#endif  // UPDATE_BASELINE

using Data = dca::phys::DcaData<Parameters>;
using Coarsegraining = dca::phys::clustermapping::CoarsegrainingSp<Parameters>;

using RDmn = Data::RClusterDmn;
using KDmn = Data::KClusterDmn;

template <class SigmaType>
void computeMockSigma(SigmaType& Sigma);

void performTest(const bool test_dca_plus) {
  static Concurrency concurrency(0, nullptr);

  Parameters parameters(dca::util::GitVersion::string(), concurrency);
  parameters.read_input_and_broadcast<dca::io::JSONReader>(input);

  static bool model_initialized = false;
  if (!model_initialized) {
    parameters.update_model();
    parameters.update_domains();
    model_initialized = true;
  }

  Data data(parameters);
  data.initialize();

  Coarsegraining cluster_mapping_obj(parameters);

  if (test_dca_plus) {
    computeMockSigma(data.Sigma_lattice);
    cluster_mapping_obj.compute_G_K_w(data.Sigma_lattice, data.G_k_w);
  }
  else {
    computeMockSigma(data.Sigma);
    cluster_mapping_obj.compute_G_K_w(data.Sigma, data.G_k_w);
  }

  dca::math::transform::FunctionTransform<KDmn, RDmn>::execute(data.G_k_w, data.G_r_w);

  if (concurrency.id() == 0) {
    const std::string baseline_name = test_dca_plus ? "coarsegraining_dca_plus_baseline.hdf5"
                                                    : "coarsegraining_dca_baseline.hdf5";
    std::vector<std::complex<double>> raw_data;

#ifdef UPDATE_BASELINE
    raw_data.resize(data.G_r_w.size());
    std::copy_n(data.G_r_w.values(), data.G_r_w.size(), raw_data.data());

    dca::io::HDF5Writer writer;
    writer.open_file(input_dir + baseline_name);
    writer.execute(data.G_r_w.get_name(), raw_data);
    writer.close_file();

    if (write_G_r_w && test_dca_plus == false) {
      writer.open_file("coarse_singleband.hdf5");
      data.write(writer);
      parameters.write(writer);
    }
#else
    using SingleBandBDmn = dca::func::dmn_0<dca::func::dmn<1>>;
    using SDmn = dca::func::dmn_0<dca::func::dmn<2>>;
    using WDmn = dca::func::dmn_0<dca::phys::domains::frequency_domain>;
    using SingleBandRDmn = dca::func::dmn_0<dca::func::dmn<6>>;
    using SinglebandNuDmn = dca::func::dmn_variadic<SingleBandBDmn, SDmn>;
    dca::func::function<std::complex<double>,
                        dca::func::dmn_variadic<SinglebandNuDmn, SinglebandNuDmn, SingleBandRDmn, WDmn>>
        G_check(data.G_r_w.get_name());

    dca::io::HDF5Reader reader;
    reader.open_file(input_dir + baseline_name);

    reader.execute(G_check.get_name(), raw_data);
    reader.close_file();
    ASSERT_EQ(raw_data.size(), G_check.size());
    std::copy_n(raw_data.data(), raw_data.size(), G_check.values());

    if (write_G_r_w && test_dca_plus == false) {
      dca::io::HDF5Writer writer;
      writer.open_file("coarse_bilayer.hdf5");
      data.write(writer);
      parameters.write(writer);
    }

    // The Greens function in real space should be the same up to a relabelling.
    for (int w = 0; w < WDmn::dmn_size(); ++w)
      for (int r = 0; r < RDmn::dmn_size(); ++r)
        for (int s = 0; s < SDmn::dmn_size(); ++s) {
          EXPECT_LE(std::abs(data.G_r_w(r % 2, s, 0, s, r / 2, w) - G_check(0, s, 0, s, r, w)), 1e-7);
        }
#endif  // UPDATE_BASELINE
  }
}

TEST(CoarsegrainingTest, DCABilayerVsSingleband) {
  performTest(false);
}

TEST(CoarsegrainingTest, DCAPlusBilayerVsSingleband) {
  performTest(true);
}

template <class SigmaType>
void computeMockSigma(SigmaType& Sigma) {
  using BDmn = dca::phys::domains::electron_band_domain;
  using WDmn = dca::phys::domains::frequency_domain;
  const int n_k = Sigma[4];

  const double U = 4.;
  const std::complex<double> imag(0, 1.);

  for (int w = 0; w < WDmn::get_size(); ++w) {
    const double w_val = WDmn::get_elements()[w];
    const std::complex<double> sigma_val = U * U / (4. * imag * w_val);
    for (int k = 0; k < n_k; ++k)
      for (int s = 0; s < 2; ++s)
        for (int b = 0; b < BDmn::get_size(); ++b)
          Sigma(b, s, b, s, k, w) = sigma_val;
  }
}<|MERGE_RESOLUTION|>--- conflicted
+++ resolved
@@ -7,10 +7,6 @@
 //
 // Author: Giovanni Balduzzi (gbalduzz@itp.phys.ethz.ch)
 //
-<<<<<<< HEAD
-// Compare the coarsegraining of a bileyer model with one site, with a singleband model with two
-// sites representing the same physical system.
-=======
 // Run the coarsegraining on a two-band model with n-sites, and compare the results with the
 // precomputed result from a singleband model with 2*n sites representing the same physical system.
 // The Green's function for the two systems should be equal in real space, and related by the
@@ -23,7 +19,6 @@
 //       two-band model is run during this test. If the baseline needs to be update, please define
 //       the flag UPDATE_BASELINE and run the resulting executable.
 #undef UPDATE_BASELINE
->>>>>>> 1602e2a5
 
 #include "dca/phys/dca_step/cluster_mapping/coarsegraining/coarsegraining_sp.hpp"
 
@@ -49,9 +44,6 @@
 #include "dca/util/modules.hpp"
 #include "dca/io/hdf5/hdf5_reader.hpp"
 #include "dca/io/hdf5/hdf5_writer.hpp"
-
-// Set to true to dump the result in an hdf5 file.
-constexpr bool write_G_r_w = false;
 
 // Set to true to dump the result in an hdf5 file.
 constexpr bool write_G_r_w = false;
