// Copyright (C) 2018 ETH Zurich
// Copyright (C) 2018 UT-Battelle, LLC
// All rights reserved.
// See LICENSE.txt for terms of usage./
// See CITATION.md for citation guidelines, if DCA++ is used for scientific publications.
//
// Authors: Giovanni Balduzzi (gbalduzz@itp.phys.ethz.ch)
//
//

#include "dca/phys/dca_step/cluster_solver/ctint/structs/interaction_vertices.hpp"

namespace dca {
namespace phys {
namespace solver {
namespace ctint {
// dca::phys::solver::ctint::

void InteractionVertices::initialize(double double_insertion_prob, bool all_sites_partnership) {
  if (double_insertion_prob <= 0) {
    partnership_type_ = NONE;
  }
  else if (all_sites_partnership == false) {
    partnership_type_ = SAME_SITE;
  }
  else {
    partnership_type_ = ALL_SITES;
  }
}

void InteractionVertices::insertElement(InteractionElement v) {
  const short id = size();
  // Find the partner and exchange id.
  const auto& nu = v.nu;
  const auto& r = v.r;
<<<<<<< HEAD
  if (partnership_type_ != NONE && (nu[0] != nu[1] or nu[2] != nu[3] or r[0] != r[1] or
                                    r[2] != r[3])) {  // non density-denity interaction
    const std::array<ushort, 4> nu_opposite{nu[1], nu[0], nu[3], nu[2]};
    const std::array<ushort, 4> r_opposite{r[1], r[0], r[3], r[2]};
=======
  if (nu[0] != nu[1] or nu[2] != nu[3] or r[0] != r[1] or r[2] != r[3]) {  // non density-denity
    const std::array<unsigned short, 4> nu_opposite{nu[1], nu[0], nu[3], nu[2]};
>>>>>>> 23f3c2a7

    for (auto& elem : elements_)
      if (elem.nu == nu_opposite && (partnership_type_ == ALL_SITES || elem.r == r_opposite)) {
        elem.partners_id.push_back(id);
        v.partners_id.push_back(&elem - elements_.data());
      }
  }

  elements_.push_back(v);

  const double w = std::abs(v.w);
  total_weigth_ += w;
  cumulative_weigths_.push_back(0);
  for (auto& cum_weigth : cumulative_weigths_)
    cum_weigth += w;
}

void InteractionVertices::insertElement(const std::vector<double>& vec) {
  assert(vec.size() == 9);

  InteractionElement vert;
  for (int i = 0; i < 4; i++)
    vert.r[i] = static_cast<int>(vec[i]);
  for (int i = 0; i < 4; i++)
    vert.nu[i] = static_cast<int>(vec[i + 4]);
  vert.w = vec[8];
  insertElement(vert);
}

void InteractionVertices::reset() {
  elements_.clear();
  cumulative_weigths_.clear();
  total_weigth_ = 0;
}

bool InteractionElement::operator==(const InteractionElement& other) const {
  for (int i = 0; i < 4; ++i)
    if (r[i] != other.r[i] or nu[i] != other.nu[i])
      return false;
  return true;
}

}  // namespace ctint
}  // namespace solver
}  // namespace phys
}  // namespace dca<|MERGE_RESOLUTION|>--- conflicted
+++ resolved
@@ -33,15 +33,10 @@
   // Find the partner and exchange id.
   const auto& nu = v.nu;
   const auto& r = v.r;
-<<<<<<< HEAD
   if (partnership_type_ != NONE && (nu[0] != nu[1] or nu[2] != nu[3] or r[0] != r[1] or
                                     r[2] != r[3])) {  // non density-denity interaction
-    const std::array<ushort, 4> nu_opposite{nu[1], nu[0], nu[3], nu[2]};
+    const std::array<unsigned short, 4> nu_opposite{nu[1], nu[0], nu[3], nu[2]};
     const std::array<ushort, 4> r_opposite{r[1], r[0], r[3], r[2]};
-=======
-  if (nu[0] != nu[1] or nu[2] != nu[3] or r[0] != r[1] or r[2] != r[3]) {  // non density-denity
-    const std::array<unsigned short, 4> nu_opposite{nu[1], nu[0], nu[3], nu[2]};
->>>>>>> 23f3c2a7
 
     for (auto& elem : elements_)
       if (elem.nu == nu_opposite && (partnership_type_ == ALL_SITES || elem.r == r_opposite)) {
