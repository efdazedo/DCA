// Copyright (C) 2018 ETH Zurich
// Copyright (C) 2018 UT-Battelle, LLC
// All rights reserved.
// See LICENSE.txt for terms of usage./
// See CITATION.md for citation guidelines, if DCA++ is used for scientific publications.
//
// Authors: Giovanni Balduzzi (gbalduzz@itp.phys.ethz.ch)
//
// CT-INT configuration test.

#include "dca/phys/dca_step/cluster_solver/ctint/structs/solver_configuration.hpp"

#include <functional>
#include <random>
#include <vector>

#include "gtest/gtest.h"

#include "test/unit/phys/dca_step/cluster_solver/stub_rng.hpp"

TEST(SolverConfigurationTest, InsertAndSwap) {
  dca::phys::solver::ctint::InteractionVertices interactions;
  interactions.insertElement({{0, 0, 0, 0}, {0, 1, 2, 3}, 1});
  interactions.insertElement({{0, 0, 0, 0}, {0, 0, 2, 2}, 1});
  interactions.insertElement({{0, 0, 0, 0}, {1, 0, 3, 2}, 1});

  dca::phys::solver::ctint::SolverConfiguration config(1, 2, interactions, 1);
  using Vector = std::vector<double>;
  // Select numbers for: first vertex(ndd), tau, aux_spin, double insertion, tau2, aux_spin2.
  dca::testing::StubRng rng(Vector{0.9, 0.66, 0.2, 0, 0.66, 0.2});

  config.insertRandom(rng);
  EXPECT_EQ(2, config.size());
  EXPECT_EQ(2, config.lastInsertionSize());
  EXPECT_EQ(0, config[0].interaction_id);

  // Select density-density
  rng.setNewValues(Vector{0.5, 0, 0});
  config.insertRandom(rng);
  EXPECT_EQ(1, config.lastInsertionSize());
  EXPECT_EQ(3, config.size());
  EXPECT_EQ(1, config[2].interaction_id);

  config.swapVertices(0, 1);
  EXPECT_EQ(2, config[0].interaction_id);
  EXPECT_EQ(0, config[1].interaction_id);

  config.pop();
  EXPECT_EQ(2, config.size());

  //  EXPECT_TRUE(config.checkConsistency());
}

TEST(SolverConfigurationTest, MatrixConfigurationUpdate) {
  dca::phys::solver::ctint::InteractionVertices interactions;
  interactions.insertElement({{0, 0, 0, 0}, {0, 0, 1, 1}, 1});  // up-up
  interactions.insertElement({{0, 0, 0, 0}, {2, 2, 3, 3}, 1});  // down-down
  interactions.insertElement({{0, 0, 0, 0}, {0, 0, 3, 3}, 1});  // up-down
  interactions.insertElement({{0, 0, 0, 0}, {2, 2, 1, 1}, 1});  // down-up

  dca::phys::solver::ctint::SolverConfiguration config(1, 2, interactions);
  using dca::phys::solver::ctint::Vertex;
  std::uint64_t tag = 0;
  config.push_back(Vertex{0, 2, ++tag, 0});  // up-down
  config.push_back(Vertex{0, 3, ++tag, 0});  // down-up
  config.push_back(Vertex{0, 0, ++tag, 0});  // up-up

  EXPECT_EQ(4, config.getSector(0).size());
  EXPECT_EQ(2, config.getSector(1).size());

  config.swapVertices(1, 2);
  config.pop();  // pops a down-up vertex

  EXPECT_EQ(3, config.getSector(0).size());
  EXPECT_EQ(1, config.getSector(1).size());

  // Note: The matrix configuration is swapped by another function.
<<<<<<< HEAD
  // TODO: always leave cofig consitent.
  //  EXPECT_FALSE(config.checkConsistency());
=======
  // TODO: always leave config consitent.
  EXPECT_FALSE(config.checkConsistency());
>>>>>>> f50336cb
}

TEST(SolverConfigurationTest, ShrinkAndMove) {
  dca::phys::solver::ctint::InteractionVertices interactions;
  interactions.insertElement({{0, 0, 0, 0}, {0, 0, 1, 1}, 1});  // up-down
  interactions.insertElement({{1, 1, 1, 1}, {0, 0, 1, 1}, 1});
  interactions.insertElement({{2, 2, 2, 2}, {0, 0, 1, 1}, 1});

  dca::phys::solver::ctint::SolverConfiguration config(1, 1, interactions);
  using dca::phys::solver::ctint::Vertex;
  std::mt19937_64 rgen(0);
  std::uniform_real_distribution<double> distro(0, 1);
  auto rng = std::bind(distro, rgen);

  for (int i = 0; i < 4; ++i)
    config.insertRandom(rng);

  for (int i = 0; i < 4; ++i) {
    EXPECT_EQ(config.getTag(i), config.getSector(0).getTag(i));
    EXPECT_EQ(config.getTag(i), config.getSector(1).getTag(i));
  }

  std::vector<int> from{0};
  std::vector<int> to{0, 2};

  std::array<std::vector<int>, 2> from_sectors{from, from};
  std::array<std::vector<int>, 2> to_sectors{to, to};

  config.moveAndShrink(from_sectors, to_sectors, from, to);

  EXPECT_EQ(config.size(), 2);
  for (int i = 0; i < config.size(); ++i) {
    EXPECT_EQ(config.getTag(i), config.getSector(0).getTag(i));
    EXPECT_EQ(config.getTag(i), config.getSector(1).getTag(i));
  }

  EXPECT_TRUE(config.checkConsistency());
}<|MERGE_RESOLUTION|>--- conflicted
+++ resolved
@@ -45,10 +45,11 @@
   EXPECT_EQ(2, config[0].interaction_id);
   EXPECT_EQ(0, config[1].interaction_id);
 
+  // Pop is used by the class CtintWalker after the matrix configuration has been reordered
+  // accordingly. Using it right after a reorder of the configuration will leave it inconsistent.
   config.pop();
   EXPECT_EQ(2, config.size());
-
-  //  EXPECT_TRUE(config.checkConsistency());
+  EXPECT_FALSE(config.checkConsistency());
 }
 
 TEST(SolverConfigurationTest, MatrixConfigurationUpdate) {
@@ -74,14 +75,9 @@
   EXPECT_EQ(3, config.getSector(0).size());
   EXPECT_EQ(1, config.getSector(1).size());
 
-  // Note: The matrix configuration is swapped by another function.
-<<<<<<< HEAD
-  // TODO: always leave cofig consitent.
-  //  EXPECT_FALSE(config.checkConsistency());
-=======
+  // See above test regarding the consistency of the configuration.
   // TODO: always leave config consitent.
   EXPECT_FALSE(config.checkConsistency());
->>>>>>> f50336cb
 }
 
 TEST(SolverConfigurationTest, ShrinkAndMove) {
