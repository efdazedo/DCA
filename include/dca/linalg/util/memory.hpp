--- conflicted
+++ resolved
@@ -49,18 +49,10 @@
       std::complex<ScalarType>* ptr, size_t size) {
     std::memset(static_cast<void*>(ptr), 0, size * sizeof(std::complex<ScalarType>));
   }
-<<<<<<< HEAD
-
-  // Do nothing for non arithmetic types.
-  template <typename ScalarType>
-  static std::enable_if_t<std::is_arithmetic<ScalarType>::value == false, void> setToZero(
-      ScalarType /*ptr*/, size_t /*size*/) {}
-=======
   template <typename ScalarType>
   static void setToZeroAsync(ScalarType* ptr, size_t size, const CudaStream& /*s*/) {
     setToZero(ptr, size);
   }
->>>>>>> 7b6f95c4
 };
 
 #ifdef DCA_HAVE_CUDA
