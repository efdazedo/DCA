--- conflicted
+++ resolved
@@ -29,11 +29,7 @@
 
   CudaStream(const CudaStream& other) = delete;
 
-<<<<<<< HEAD
-  CudaStream(CudaStream&& other){
-=======
   CudaStream(CudaStream&& other) {
->>>>>>> 21f81f8e
     std::swap(stream_, other.stream_);
   }
 
