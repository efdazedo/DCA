// Copyright (C) 2018 ETH Zurich
// Copyright (C) 2018 UT-Battelle, LLC
// All rights reserved.
//
// See LICENSE.txt for terms of usage.
// See CITATION.txt for citation guidelines if you use this code for scientific publications.
//
// Author: Giovanni Balduzzi (gbalduzz@itp.phys.ethz.ch)
//
// Implements the GPU kernels used by the DFT algorithm.

#include "dca/phys/dca_step/cluster_solver/shared_tools/accumulation/tp/kernels_interface.hpp"

#include <array>
#include <cassert>
#include <complex>
#include <cuda.h>
#include <cuda_runtime.h>

#include "dca/util/integer_division.hpp"
#include "dca/linalg/util/cast_cuda.hpp"
#include "dca/linalg/util/atomic_add_cuda.cu.hpp"
#include "dca/linalg/util/complex_operators_cuda.cu.hpp"
#include "dca/linalg/util/error_cuda.hpp"
#include "dca/phys/dca_step/cluster_solver/shared_tools/accumulation/tp/g4_helper.cuh"
#include "dca/phys/four_point_type.hpp"

namespace dca {
namespace phys {
namespace solver {
namespace accumulator {
namespace details {
// dca::phys::solver::accumulator::details::

using namespace linalg;
using linalg::util::CudaComplex;
using linalg::util::castCudaComplex;

std::array<dim3, 2> getBlockSize(const uint i, const uint j, const uint block_size = 32) {
  const uint n_threads_i = std::min(block_size, i);
  const uint n_threads_j = std::min(block_size, j);
  if (n_threads_i * n_threads_j > 32 * 32)
    throw(std::logic_error("Block size is too big"));

  const uint n_blocks_i = dca::util::ceilDiv(i, n_threads_i);
  const uint n_blocks_j = dca::util::ceilDiv(j, n_threads_j);

  return std::array<dim3, 2>{dim3(n_blocks_i, n_blocks_j), dim3(n_threads_i, n_threads_j)};
}

std::array<dim3, 2> getBlockSize3D(const uint i, const uint j, const uint k) {
  const uint n_threads_k = std::min(uint(8), k);
  const uint max_block_size_ij = n_threads_k > 1 ? 8 : 32;
  const uint n_threads_i = std::min(max_block_size_ij, i);
  const uint n_threads_j = std::min(max_block_size_ij, j);

  const uint n_blocks_i = dca::util::ceilDiv(i, n_threads_i);
  const uint n_blocks_j = dca::util::ceilDiv(j, n_threads_j);
  const uint n_blocks_k = dca::util::ceilDiv(k, n_threads_k);

  return std::array<dim3, 2>{dim3(n_blocks_i, n_blocks_j, n_blocks_k),
                             dim3(n_threads_i, n_threads_j, n_threads_k)};
}

template <typename Real>
__global__ void computeGSinglebandKernel(CudaComplex<Real>* __restrict__ G, int ldg,
                                         const CudaComplex<Real>* __restrict__ G0, int nk,
                                         int nw_pos, const Real beta) {
  // Computes G = -G0(w1) * M(w1, w2) * G(w2) + (w1 == w2) * beta * G0(w1).

  const int n_rows = nk * nw_pos;
  const int n_cols = n_rows * 2;
  const int id_i = blockIdx.x * blockDim.x + threadIdx.x;
  const int id_j = blockIdx.y * blockDim.y + threadIdx.y;
  if (id_i >= n_rows || id_j >= n_cols)
    return;

  auto get_indices = [=](const int id, int& k, int& w) {
    w = id / nk;
    k = id - nk * w;
  };
  int w1, w2, k1, k2;
  get_indices(id_i, k1, w1);
  get_indices(id_j, k2, w2);

  const CudaComplex<Real> G0_w1 = G0[k1 + nk * (w1 + nw_pos)];
  const CudaComplex<Real> G0_w2 = G0[k2 + nk * w2];

  G[id_i + ldg * id_j] *= -G0_w1 * G0_w2;
  if (k1 == k2 && w1 + nw_pos == w2) {
    G[id_i + ldg * id_j] += G0_w1 * beta;
  }
}

template <typename Real>
void computeGSingleband(std::complex<Real>* G, int ldg, const std::complex<Real>* G0, int nk,
                        int nw_pos, const Real beta, cudaStream_t stream) {
  const int n_rows = nk * nw_pos;
  auto blocks = getBlockSize(n_rows, n_rows * 2);

  computeGSinglebandKernel<<<blocks[0], blocks[1], 0, stream>>>(
      castCudaComplex(G), ldg, castCudaComplex(G0), nk, nw_pos, beta);
}

template <typename Real>
__global__ void computeGMultibandKernel(CudaComplex<Real>* __restrict__ G, int ldg,
                                        const CudaComplex<Real>* __restrict__ G0, int ldg0, int nb,
                                        int nk, int nw_pos, Real beta) {
  // Computes G = -G0(w1) * M(w1, w2) * G(w2) + (w1 == w2) * beta * G0(w1).
  // The product is to be intended as matrix-matrix multiplication in band space.

  const int id_i = blockIdx.x * blockDim.x + threadIdx.x;
  const int id_j = blockIdx.y * blockDim.y + threadIdx.y;

  if (id_i >= nb * nk * nw_pos || id_j >= nb * nk * nw_pos * 2)
    return;

  const int no = nb * nk;
  auto get_indices = [=](int id, int& b, int& k, int& w) {
    w = id / no;
    id -= w * no;
    k = id / nb;
    b = id - k * nb;
  };
  int w1, w2, k1, k2, b1, b2;
  get_indices(id_i, b1, k1, w1);
  get_indices(id_j, b2, k2, w2);
  w1 += nw_pos;

  // Note: cuda does not support templated shared memory.
  extern __shared__ char shared_mem[];
  CudaComplex<Real>* const M_block = reinterpret_cast<CudaComplex<Real>*>(shared_mem);
  const int local_row_start = (threadIdx.y / nb) * nb;
  const int local_col_start = (threadIdx.x / nb) * nb;
  const int ldm = blockDim.y;
  CudaComplex<Real>* const M = M_block + local_row_start + ldm * local_col_start;

  CudaComplex<Real>& G_val = G[id_i + ldg * id_j];
  M[b1 + ldm * b2] = G_val;
  __syncthreads();

  const CudaComplex<Real>* const G0_w1 = G0 + nb * k1 + no * w1;
  const CudaComplex<Real>* const G0_w2 = G0 + nb * k2 + no * w2;

  G_val.x = G_val.y = 0;
  for (int j = 0; j < nb; ++j) {
    const CudaComplex<Real> G0_w2_val = G0_w2[j + ldg0 * b2];
    for (int i = 0; i < nb; ++i)
      G_val -= G0_w1[b1 + ldg0 * i] * M[i + ldm * j] * G0_w2_val;
  }

  if (G0_w1 == G0_w2)
    G_val += G0_w1[b1 + ldg0 * b2] * beta;
}

template <typename Real>
void computeGMultiband(std::complex<Real>* G, int ldg, const std::complex<Real>* G0, int ldg0,
                       int nb, int nk, int nw_pos, Real beta, cudaStream_t stream) {
  const int n_rows = nb * nk * nw_pos;

  auto get_block_width = [nb] {
    if (nb > 16)
      throw(std::out_of_range("Too many bands."));
    for (int candidate = 16; candidate > 0; --candidate)
      if (!(candidate % nb))
        return candidate;
    return -1;
  };

  const int width = get_block_width();
  const auto blocks = getBlockSize(n_rows, n_rows * 2, width);

  computeGMultibandKernel<<<blocks[0], blocks[1], width * width * sizeof(std::complex<Real>), stream>>>(
      castCudaComplex(G), ldg, castCudaComplex(G0), ldg0, nb, nk, nw_pos, beta);
}

template <typename Real, FourPointType type>
__global__ void updateG4Kernel(CudaComplex<Real>* __restrict__ G4,
                               const CudaComplex<Real>* __restrict__ G_up, const int ldgu,
                               const CudaComplex<Real>* __restrict__ G_down, const int ldgd,
                               const int nb, const int nk, const int nw, const int nw_exchange,
                               const int nk_exchange, const int sign, const bool atomic) {
  // TODO: reduce code duplication.
  // TODO: decrease, if possible, register pressure. E.g. a single thread computes all bands.

  const int size = nk * nw * nb * nb;
  // id_i is a linearized index of b1, b2, k1, k2.
  const int id_i = blockIdx.x * blockDim.x + threadIdx.x;
  // id_j is a linearized index of b3, b4, k2, k_ex.
  const int id_j = blockIdx.y * blockDim.y + threadIdx.y;
  // id_z is a linearized index of k_ex, w_ex.
  const int id_z = blockIdx.z * blockDim.z + threadIdx.z;
  if (id_i >= size || id_j >= size || id_z >= nw_exchange * nk_exchange)
    return;

  // Unroll id_i and id_j.
  const int step2 = nb * nb;
  const int step1 = step2 * nk;
  auto get_indices = [=](int id, int& b1, int& b2, int& k, int& w) {
    w = id / step1;
    id -= w * step1;
    k = id / step2;
    id -= k * step2;
    b2 = id / nb;
    b1 = id - nb * b2;
  };
  int w1, w2, k1, k2, b1, b2, b3, b4;
  get_indices(id_i, b1, b2, k1, w1);
  get_indices(id_j, b3, b4, k2, w2);

  // Unroll the exchange index id_z = k_ex + nk_exchange * w_ex.
  const int w_ex = id_z / nk_exchange;
  const int k_ex = id_z - w_ex * nk_exchange;

  CudaComplex<Real> contribution;
  const int no = nk * nb;
  auto cond_conj = [](const CudaComplex<Real> a, const bool cond) { return cond ? conj(a) : a; };

  // Compute the contribution to G4. In all the products of Green's function of type Ga * Gb,
  // the dependency on the bands is implied as Ga(b1, b2) * Gb(b2, b3). Sums and differences with
  // the exchange momentum, implies the same operation is performed with the exchange frequency.
  // See tp_accumulator.hpp for more details.
  switch (type) {
    case PARTICLE_HOLE_TRANSVERSE: {
      // contribution <- -\sum_s G(k1, k2, s) * G(k2 + k_ex, k1 + k_ex, -s)
      int w1_a(w1);
      int w2_a(w2);
      int k1_a(k1);
      int k2_a(k2);
      const bool conj_a = g4_helper.extendGIndices(k1_a, k2_a, w1_a, w2_a);
      const int i_a = b1 + nb * k1_a + no * w1_a;
      const int j_a = b4 + nb * k2_a + no * w2_a;

      const CudaComplex<Real> Ga_1 = cond_conj(G_up[i_a + ldgu * j_a], conj_a);
      const CudaComplex<Real> Ga_2 = cond_conj(G_down[i_a + ldgd * j_a], conj_a);

      int w1_b(g4_helper.addWex(w2, w_ex));
      int w2_b(g4_helper.addWex(w1, w_ex));
      int k1_b = g4_helper.addKex(k2, k_ex);
      int k2_b = g4_helper.addKex(k1, k_ex);
      const bool conj_b = g4_helper.extendGIndices(k1_b, k2_b, w1_b, w2_b);
      const int i_b = b2 + nb * k1_b + no * w1_b;
      const int j_b = b3 + nb * k2_b + no * w2_b;

      const CudaComplex<Real> Gb_1 = cond_conj(G_down[i_b + ldgd * j_b], conj_b);
      const CudaComplex<Real> Gb_2 = cond_conj(G_up[i_b + ldgu * j_b], conj_b);

      contribution = -(Ga_1 * Gb_1 + Ga_2 * Gb_2);
    } break;

    // The PARTICLE_HOLE_MAGNETIC contribution is computed in two parts:
    case PARTICLE_HOLE_MAGNETIC: {
      // contribution <- -\sum_s G(k1, k2, s) * G(k2 + k_ex, k1 + k_ex, s)
      int w1_a(w1);
      int w2_a(w2);
      int k1_a(k1);
      int k2_a(k2);
<<<<<<< HEAD
      const bool conj_a = helper.extendGIndices(k1_a, k2_a, w1_a, w2_a);
=======
      const bool conj_a = g4_helper.extendGIndices(k1_a, k2_a, w1_a, w2_a);
>>>>>>> c685f954
      const int i_a = b1 + nb * k1_a + no * w1_a;
      const int j_a = b4 + nb * k2_a + no * w2_a;
      const CudaComplex<Real> Ga_1 = cond_conj(G_up[i_a + ldgu * j_a], conj_a);
      const CudaComplex<Real> Ga_2 = cond_conj(G_down[i_a + ldgd * j_a], conj_a);

<<<<<<< HEAD
      int w1_b(helper.addWex(w2, w_ex));
      int w2_b(helper.addWex(w1, w_ex));
      int k1_b = helper.addKex(k2, k_ex);
      int k2_b = helper.addKex(k1, k_ex);
      const bool conj_b = helper.extendGIndices(k1_b, k2_b, w1_b, w2_b);
=======
      int w1_b(g4_helper.addWex(w2, w_ex));
      int w2_b(g4_helper.addWex(w1, w_ex));
      int k1_b = g4_helper.addKex(k2, k_ex);
      int k2_b = g4_helper.addKex(k1, k_ex);
      const bool conj_b = g4_helper.extendGIndices(k1_b, k2_b, w1_b, w2_b);
>>>>>>> c685f954
      const int i_b = b2 + nb * k1_b + no * w1_b;
      const int j_b = b3 + nb * k2_b + no * w2_b;

      const CudaComplex<Real> Gb_1 = cond_conj(G_up[i_b + ldgu * j_b], conj_b);

      const CudaComplex<Real> Gb_2 = cond_conj(G_down[i_b + ldgd * j_b], conj_b);

      contribution = -(Ga_1 * Gb_1 + Ga_2 * Gb_2);
    }
      // Spin Difference Contribution
      // new scope to reuse local index variables
      {
        // contribution += (\sum_s s * G(k1, k1 + k_ex)) * (\sum_s s * G(k2 + k_ex, k2))
        int w1_a(w1);
        int w2_a(g4_helper.addWex(w1, w_ex));
        int k1_a = k1;
        int k2_a = g4_helper.addKex(k1, k_ex);
        const bool conj_a = g4_helper.extendGIndices(k1_a, k2_a, w1_a, w2_a);
        const int i_a = b1 + nb * k1_a + no * w1_a;
        const int j_a = b3 + nb * k2_a + no * w2_a;

        const CudaComplex<Real> Ga =
            cond_conj(G_up[i_a + ldgu * j_a] - G_down[i_a + ldgd * j_a], conj_a);

        int w1_b(g4_helper.addWex(w2, w_ex));
        int w2_b(w2);
        int k1_b = g4_helper.addKex(k2, k_ex);
        int k2_b = k2;
        const bool conj_b = g4_helper.extendGIndices(k1_b, k2_b, w1_b, w2_b);
        const int i_b = b2 + nb * k1_b + no * w1_b;
        const int j_b = b4 + nb * k2_b + no * w2_b;

        const CudaComplex<Real> Gb =
            cond_conj(G_up[i_b + ldgu * j_b] - G_down[i_b + ldgd * j_b], conj_b);

        contribution += (Ga * Gb);
      }
      break;

    // The PARTICLE_HOLE_CHARGE contribution is computed in two parts:
    case PARTICLE_HOLE_CHARGE: {
      // contribution <- -\sum_s G(k1, k2, s) * G(k2 + k_ex, k1 + k_ex, s)
      int w1_a(w1);
      int w2_a(w2);
      int k1_a(k1);
      int k2_a(k2);
<<<<<<< HEAD
      const bool conj_a = helper.extendGIndices(k1_a, k2_a, w1_a, w2_a);
=======
      const bool conj_a = g4_helper.extendGIndices(k1_a, k2_a, w1_a, w2_a);
>>>>>>> c685f954
      const int i_a = b1 + nb * k1_a + no * w1_a;
      const int j_a = b4 + nb * k2_a + no * w2_a;

      const CudaComplex<Real> Ga_1 = cond_conj(G_up[i_a + ldgu * j_a], conj_a);
      const CudaComplex<Real> Ga_2 = cond_conj(G_down[i_a + ldgd * j_a], conj_a);

<<<<<<< HEAD
      int w1_b(helper.addWex(w2, w_ex));
      int w2_b(helper.addWex(w1, w_ex));
      int k1_b = helper.addKex(k2, k_ex);
      int k2_b = helper.addKex(k1, k_ex);
      const bool conj_b = helper.extendGIndices(k1_b, k2_b, w1_b, w2_b);
=======
      int w1_b(g4_helper.addWex(w2, w_ex));
      int w2_b(g4_helper.addWex(w1, w_ex));
      int k1_b = g4_helper.addKex(k2, k_ex);
      int k2_b = g4_helper.addKex(k1, k_ex);
      const bool conj_b = g4_helper.extendGIndices(k1_b, k2_b, w1_b, w2_b);
>>>>>>> c685f954
      const int i_b = b2 + nb * k1_b + no * w1_b;
      const int j_b = b3 + nb * k2_b + no * w2_b;

      const CudaComplex<Real> Gb_1 = cond_conj(G_up[i_b + ldgu * j_b], conj_b);

      const CudaComplex<Real> Gb_2 = cond_conj(G_down[i_b + ldgd * j_b], conj_b);

      contribution = -(Ga_1 * Gb_1 + Ga_2 * Gb_2);
    }
      // Spin Difference Contribution
      // new scope to reuse local index variables
      {
        // contribution += (\sum_s G(k1, k1 + k_ex, s)) * (\sum_s G(k2 + k_ex, k2, s))
        // TODO: pull into function, index setting code is identical for Spin cases
        int w1_a(w1);
        int w2_a(g4_helper.addWex(w1, w_ex));
        int k1_a = k1;
        int k2_a = g4_helper.addKex(k1, k_ex);
        const bool conj_a = g4_helper.extendGIndices(k1_a, k2_a, w1_a, w2_a);
        const int i_a = b1 + nb * k1_a + no * w1_a;
        const int j_a = b3 + nb * k2_a + no * w2_a;

        const CudaComplex<Real> Ga =
            cond_conj(G_up[i_a + ldgu * j_a] + G_down[i_a + ldgd * j_a], conj_a);

        int w1_b(g4_helper.addWex(w2, w_ex));
        int w2_b(w2);
        int k1_b = g4_helper.addKex(k2, k_ex);
        int k2_b = k2;
        const bool conj_b = g4_helper.extendGIndices(k1_b, k2_b, w1_b, w2_b);
        const int i_b = b2 + nb * k1_b + no * w1_b;
        const int j_b = b4 + nb * k2_b + no * w2_b;

        const CudaComplex<Real> Gb =
            cond_conj(G_up[i_b + ldgu * j_b] + G_down[i_b + ldgd * j_b], conj_b);

        contribution += (Ga * Gb);
      }
      break;

      // The PARTICLE_HOLE_LONGITUDINAL_UP_UP contribution is computed in two parts:
    case PARTICLE_HOLE_LONGITUDINAL_UP_UP: {
      // contribution <- \sum_s G(k1, k1+k_ex, s) * G(k2+k_ex, k2, s)
      int w1_a(w1);
      int w2_a(helper.addWex(w1, w_ex));
      int k1_a = k1;
      int k2_a = helper.addKex(k1, k_ex);
      const bool conj_a = helper.extendGIndices(k1_a, k2_a, w1_a, w2_a);
      const int i_a = b1 + nb * k1_a + no * w1_a;
      const int j_a = b3 + nb * k2_a + no * w2_a;

      const CudaComplex<Real> Ga_1 = cond_conj(G_up[i_a + ldgu * j_a], conj_a);
      const CudaComplex<Real> Ga_2 = cond_conj(G_down[i_a + ldgd * j_a], conj_a);

      int w1_b(helper.addWex(w2, w_ex));
      int w2_b(w2);
      int k1_b = helper.addKex(k2, k_ex);
      int k2_b = k2;
      const bool conj_b = helper.extendGIndices(k1_b, k2_b, w1_b, w2_b);
      const int i_b = b2 + nb * k1_b + no * w1_b;
      const int j_b = b4 + nb * k2_b + no * w2_b;

      const CudaComplex<Real> Gb_1 = cond_conj(G_up[i_b + ldgd * j_b], conj_b);
      const CudaComplex<Real> Gb_2 = cond_conj(G_down[i_b + ldgu * j_b], conj_b);

      contribution = (Ga_1 * Gb_1 + Ga_2 * Gb_2);
    }
      {
        // contribution <- -\sum_s G(k1, k2, s) * G(k2 + k_ex, k1 + k_ex, s)
        int w1_a(w1);
        int w2_a(w2);
        int k1_a(k1);
        int k2_a(k2);
        const bool conj_a = helper.extendGIndices(k1_a, k2_a, w1_a, w2_a);
        const int i_a = b1 + nb * k1_a + no * w1_a;
        const int j_a = b4 + nb * k2_a + no * w2_a;

        const CudaComplex<Real> Ga_1 = cond_conj(G_up[i_a + ldgu * j_a], conj_a);
        const CudaComplex<Real> Ga_2 = cond_conj(G_down[i_a + ldgd * j_a], conj_a);

        int w1_b(helper.addWex(w2, w_ex));
        int w2_b(helper.addWex(w1, w_ex));
        int k1_b = helper.addKex(k2, k_ex);
        int k2_b = helper.addKex(k1, k_ex);
        const bool conj_b = helper.extendGIndices(k1_b, k2_b, w1_b, w2_b);
        const int i_b = b2 + nb * k1_b + no * w1_b;
        const int j_b = b3 + nb * k2_b + no * w2_b;

        const CudaComplex<Real> Gb_1 = cond_conj(G_up[i_b + ldgd * j_b], conj_b);
        const CudaComplex<Real> Gb_2 = cond_conj(G_down[i_b + ldgu * j_b], conj_b);

        contribution += -(Ga_1 * Gb_1 + Ga_2 * Gb_2);
      }
      break;

    case PARTICLE_HOLE_LONGITUDINAL_UP_DOWN: {
      // contribution <- \sum_s G(k1, k1+k_ex, s) * G(k2+k_ex, k2, -s)
      int w1_a(w1);
      int w2_a(helper.addWex(w1, w_ex));
      int k1_a = k1;
      int k2_a = helper.addKex(k1, k_ex);
      const bool conj_a = helper.extendGIndices(k1_a, k2_a, w1_a, w2_a);
      const int i_a = b1 + nb * k1_a + no * w1_a;
      const int j_a = b3 + nb * k2_a + no * w2_a;

      const CudaComplex<Real> Ga_1 = cond_conj(G_up[i_a + ldgu * j_a], conj_a);
      const CudaComplex<Real> Ga_2 = cond_conj(G_down[i_a + ldgd * j_a], conj_a);

      int w1_b(helper.addWex(w2, w_ex));
      int w2_b(w2);
      int k1_b = helper.addKex(k2, k_ex);
      int k2_b = k2;
      const bool conj_b = helper.extendGIndices(k1_b, k2_b, w1_b, w2_b);
      const int i_b = b2 + nb * k1_b + no * w1_b;
      const int j_b = b4 + nb * k2_b + no * w2_b;

      const CudaComplex<Real> Gb_1 = cond_conj(G_down[i_b + ldgd * j_b], conj_b);
      const CudaComplex<Real> Gb_2 = cond_conj(G_up[i_b + ldgu * j_b], conj_b);

      contribution = (Ga_1 * Gb_1 + Ga_2 * Gb_2);
    } break;

    case PARTICLE_PARTICLE_UP_DOWN: {
      // contribution <- -\sum_s G(k_ex - k2, k_ex - k1, s) * G(k2, k1, -s).
      int w1_a(w1);
      int w2_a(w2);
      int k1_a(k1);
      int k2_a(k2);
      const bool conj_a = g4_helper.extendGIndices(k1_a, k2_a, w1_a, w2_a);
      const int i_a = b1 + nb * k1_a + no * w1_a;
      const int j_a = b3 + nb * k2_a + no * w2_a;

      const CudaComplex<Real> Ga_1 = cond_conj(G_up[i_a + ldgu * j_a], conj_a);
      const CudaComplex<Real> Ga_2 = cond_conj(G_down[i_a + ldgd * j_a], conj_a);

      int w1_b(g4_helper.wexMinus(w1, w_ex));
      int w2_b(g4_helper.wexMinus(w2, w_ex));
      int k1_b = g4_helper.kexMinus(k1, k_ex);
      int k2_b = g4_helper.kexMinus(k2, k_ex);
      const bool conj_b = g4_helper.extendGIndices(k1_b, k2_b, w1_b, w2_b);
      const int i_b = b2 + nb * k1_b + no * w1_b;
      const int j_b = b4 + nb * k2_b + no * w2_b;

      const CudaComplex<Real> Gb_1 = cond_conj(G_down[i_b + ldgd * j_b], conj_b);
      const CudaComplex<Real> Gb_2 = cond_conj(G_up[i_b + ldgu * j_b], conj_b);

      contribution = (Ga_1 * Gb_1 + Ga_2 * Gb_2);
    } break;
    default:  // abort
      asm("trap;");
  }

  CudaComplex<Real>* const result_ptr =
      G4 + g4_helper.g4Index(b1, b2, b3, b4, k1, k2, k_ex, w1, w2, w_ex);

  if (atomic)
    dca::linalg::atomicAdd(result_ptr, contribution * 0.5 * sign);
  else
    *result_ptr += contribution * 0.5 * sign;
}

template <typename Real, FourPointType type>
void updateG4(std::complex<Real>* G4, const std::complex<Real>* G_up, const int ldgu,
              const std::complex<Real>* G_down, const int ldgd, const int nb, const int nk,
              const int nw_pos, const int nw_exchange, const int nk_exchange, const int sign,
              bool atomic, cudaStream_t stream) {
  const int nw = 2 * nw_pos;
  const int size_12 = nw * nk * nb * nb;
  const int size_3 = nw_exchange * nk_exchange;
  const auto blocks = getBlockSize3D(size_12, size_12, size_3);

  updateG4Kernel<Real, type><<<blocks[0], blocks[1], 0, stream>>>(
      castCudaComplex(G4), castCudaComplex(G_up), ldgu, castCudaComplex(G_down), ldgd, nb, nk, nw,
      nw_exchange, nk_exchange, sign, atomic);

  // Check for errors.
  auto err = cudaPeekAtLastError();
  if (err != cudaSuccess) {
    linalg::util::printErrorMessage(err, __FUNCTION__, __FILE__, __LINE__);
    throw(std::runtime_error("CUDA failed to launch the G4 kernel."));
  }
}

// Explicit instantiation.
template void computeGSingleband<float>(std::complex<float>* G, int ldg,
                                        const std::complex<float>* G0, int nk, int nw,
                                        const float beta, cudaStream_t stream);
template void computeGMultiband<float>(std::complex<float>* G, int ldg,
                                       const std::complex<float>* G0, int ldg0, int nb, int nk,
                                       int nw, float beta, cudaStream_t stream);

template void computeGSingleband<double>(std::complex<double>* G, int ldg,
                                         const std::complex<double>* G0, int nk, int nw_pos,
                                         const double beta, cudaStream_t stream);
template void computeGMultiband<double>(std::complex<double>* G, int ldg,
                                        const std::complex<double>* G0, int ldg0, int nb, int nk,
                                        int nw_pos, double beta, cudaStream_t stream);

template void updateG4<float, PARTICLE_HOLE_TRANSVERSE>(
    std::complex<float>* G4, const std::complex<float>* G_up, const int ldgu,
    const std::complex<float>* G_down, const int ldgd, const int nb, const int nk, const int nw_pos,
    const int nw_exchange, const int nk_exchange, const int sign, bool atomic, cudaStream_t stream);
template void updateG4<float, PARTICLE_HOLE_MAGNETIC>(
    std::complex<float>* G4, const std::complex<float>* G_up, const int ldgu,
    const std::complex<float>* G_down, const int ldgd, const int nb, const int nk, const int nw_pos,
<<<<<<< HEAD
    const int nw_exchange, const int nk_exchange, const int sign, cudaStream_t stream);
template void updateG4<float, PARTICLE_HOLE_CHARGE>(std::complex<float>* G4,
                                                    const std::complex<float>* G_up, const int ldgu,
                                                    const std::complex<float>* G_down, const int ldgd,
                                                    const int nb, const int nk, const int nw_pos,
                                                    const int nw_exchange, const int nk_exchange,
                                                    const int sign, cudaStream_t stream);
template void updateG4<float, PARTICLE_HOLE_LONGITUDINAL_UP_UP>(
    std::complex<float>* G4, const std::complex<float>* G_up, const int ldgu,
    const std::complex<float>* G_down, const int ldgd, const int nb, const int nk, const int nw_pos,
    const int nw_exchange, const int nk_exchange, const int sign, cudaStream_t stream);
template void updateG4<float, PARTICLE_HOLE_LONGITUDINAL_UP_DOWN>(
    std::complex<float>* G4, const std::complex<float>* G_up, const int ldgu,
    const std::complex<float>* G_down, const int ldgd, const int nb, const int nk, const int nw_pos,
    const int nw_exchange, const int nk_exchange, const int sign, cudaStream_t stream);

=======
    const int nw_exchange, const int nk_exchange, const int sign, bool atomic, cudaStream_t stream);
template void updateG4<float, PARTICLE_HOLE_CHARGE>(
    std::complex<float>* G4, const std::complex<float>* G_up, const int ldgu,
    const std::complex<float>* G_down, const int ldgd, const int nb, const int nk, const int nw_pos,
    const int nw_exchange, const int nk_exchange, const int sign, bool atomic, cudaStream_t stream);
>>>>>>> c685f954
template void updateG4<float, PARTICLE_PARTICLE_UP_DOWN>(
    std::complex<float>* G4, const std::complex<float>* G_up, const int ldgu,
    const std::complex<float>* G_down, const int ldgd, const int nb, const int nk, const int nw_pos,
    const int nw_exchange, const int nk_exchange, const int sign, bool atomic, cudaStream_t stream);

template void updateG4<double, PARTICLE_HOLE_TRANSVERSE>(
    std::complex<double>* G4, const std::complex<double>* G_up, const int ldgu,
    const std::complex<double>* G_down, const int ldgd, const int nb, const int nk, const int nw_pos,
    const int nw_exchange, const int nk_exchange, const int sign, bool atomic, cudaStream_t stream);
template void updateG4<double, PARTICLE_HOLE_MAGNETIC>(
    std::complex<double>* G4, const std::complex<double>* G_up, const int ldgu,
    const std::complex<double>* G_down, const int ldgd, const int nb, const int nk, const int nw_pos,
    const int nw_exchange, const int nk_exchange, const int sign, bool atomic, cudaStream_t stream);
template void updateG4<double, PARTICLE_HOLE_CHARGE>(
    std::complex<double>* G4, const std::complex<double>* G_up, const int ldgu,
    const std::complex<double>* G_down, const int ldgd, const int nb, const int nk, const int nw_pos,
<<<<<<< HEAD
    const int nw_exchange, const int nk_exchange, const int sign, cudaStream_t stream);
template void updateG4<double, PARTICLE_HOLE_LONGITUDINAL_UP_UP>(
    std::complex<double>* G4, const std::complex<double>* G_up, const int ldgu,
    const std::complex<double>* G_down, const int ldgd, const int nb, const int nk, const int nw_pos,
    const int nw_exchange, const int nk_exchange, const int sign, cudaStream_t stream);
template void updateG4<double, PARTICLE_HOLE_LONGITUDINAL_UP_DOWN>(
    std::complex<double>* G4, const std::complex<double>* G_up, const int ldgu,
    const std::complex<double>* G_down, const int ldgd, const int nb, const int nk, const int nw_pos,
    const int nw_exchange, const int nk_exchange, const int sign, cudaStream_t stream);
=======
    const int nw_exchange, const int nk_exchange, const int sign, bool atomic, cudaStream_t stream);
>>>>>>> c685f954
template void updateG4<double, PARTICLE_PARTICLE_UP_DOWN>(
    std::complex<double>* G4, const std::complex<double>* G_up, const int ldgu,
    const std::complex<double>* G_down, const int ldgd, const int nb, const int nk, const int nw_pos,
    const int nw_exchange, const int nk_exchange, const int sign, bool atomic, cudaStream_t stream);

}  // namespace details
}  // namespace accumulator
}  // namespace solver
}  // namespace phys
}  // namespace dca<|MERGE_RESOLUTION|>--- conflicted
+++ resolved
@@ -255,29 +255,17 @@
       int w2_a(w2);
       int k1_a(k1);
       int k2_a(k2);
-<<<<<<< HEAD
-      const bool conj_a = helper.extendGIndices(k1_a, k2_a, w1_a, w2_a);
-=======
       const bool conj_a = g4_helper.extendGIndices(k1_a, k2_a, w1_a, w2_a);
->>>>>>> c685f954
       const int i_a = b1 + nb * k1_a + no * w1_a;
       const int j_a = b4 + nb * k2_a + no * w2_a;
       const CudaComplex<Real> Ga_1 = cond_conj(G_up[i_a + ldgu * j_a], conj_a);
       const CudaComplex<Real> Ga_2 = cond_conj(G_down[i_a + ldgd * j_a], conj_a);
 
-<<<<<<< HEAD
-      int w1_b(helper.addWex(w2, w_ex));
-      int w2_b(helper.addWex(w1, w_ex));
-      int k1_b = helper.addKex(k2, k_ex);
-      int k2_b = helper.addKex(k1, k_ex);
-      const bool conj_b = helper.extendGIndices(k1_b, k2_b, w1_b, w2_b);
-=======
       int w1_b(g4_helper.addWex(w2, w_ex));
       int w2_b(g4_helper.addWex(w1, w_ex));
       int k1_b = g4_helper.addKex(k2, k_ex);
       int k2_b = g4_helper.addKex(k1, k_ex);
       const bool conj_b = g4_helper.extendGIndices(k1_b, k2_b, w1_b, w2_b);
->>>>>>> c685f954
       const int i_b = b2 + nb * k1_b + no * w1_b;
       const int j_b = b3 + nb * k2_b + no * w2_b;
 
@@ -324,30 +312,18 @@
       int w2_a(w2);
       int k1_a(k1);
       int k2_a(k2);
-<<<<<<< HEAD
-      const bool conj_a = helper.extendGIndices(k1_a, k2_a, w1_a, w2_a);
-=======
       const bool conj_a = g4_helper.extendGIndices(k1_a, k2_a, w1_a, w2_a);
->>>>>>> c685f954
       const int i_a = b1 + nb * k1_a + no * w1_a;
       const int j_a = b4 + nb * k2_a + no * w2_a;
 
       const CudaComplex<Real> Ga_1 = cond_conj(G_up[i_a + ldgu * j_a], conj_a);
       const CudaComplex<Real> Ga_2 = cond_conj(G_down[i_a + ldgd * j_a], conj_a);
 
-<<<<<<< HEAD
-      int w1_b(helper.addWex(w2, w_ex));
-      int w2_b(helper.addWex(w1, w_ex));
-      int k1_b = helper.addKex(k2, k_ex);
-      int k2_b = helper.addKex(k1, k_ex);
-      const bool conj_b = helper.extendGIndices(k1_b, k2_b, w1_b, w2_b);
-=======
       int w1_b(g4_helper.addWex(w2, w_ex));
       int w2_b(g4_helper.addWex(w1, w_ex));
       int k1_b = g4_helper.addKex(k2, k_ex);
       int k2_b = g4_helper.addKex(k1, k_ex);
       const bool conj_b = g4_helper.extendGIndices(k1_b, k2_b, w1_b, w2_b);
->>>>>>> c685f954
       const int i_b = b2 + nb * k1_b + no * w1_b;
       const int j_b = b3 + nb * k2_b + no * w2_b;
 
@@ -550,33 +526,17 @@
     std::complex<float>* G4, const std::complex<float>* G_up, const int ldgu,
     const std::complex<float>* G_down, const int ldgd, const int nb, const int nk, const int nw_pos,
     const int nw_exchange, const int nk_exchange, const int sign, bool atomic, cudaStream_t stream);
+
 template void updateG4<float, PARTICLE_HOLE_MAGNETIC>(
     std::complex<float>* G4, const std::complex<float>* G_up, const int ldgu,
     const std::complex<float>* G_down, const int ldgd, const int nb, const int nk, const int nw_pos,
-<<<<<<< HEAD
-    const int nw_exchange, const int nk_exchange, const int sign, cudaStream_t stream);
-template void updateG4<float, PARTICLE_HOLE_CHARGE>(std::complex<float>* G4,
-                                                    const std::complex<float>* G_up, const int ldgu,
-                                                    const std::complex<float>* G_down, const int ldgd,
-                                                    const int nb, const int nk, const int nw_pos,
-                                                    const int nw_exchange, const int nk_exchange,
-                                                    const int sign, cudaStream_t stream);
-template void updateG4<float, PARTICLE_HOLE_LONGITUDINAL_UP_UP>(
-    std::complex<float>* G4, const std::complex<float>* G_up, const int ldgu,
-    const std::complex<float>* G_down, const int ldgd, const int nb, const int nk, const int nw_pos,
-    const int nw_exchange, const int nk_exchange, const int sign, cudaStream_t stream);
-template void updateG4<float, PARTICLE_HOLE_LONGITUDINAL_UP_DOWN>(
-    std::complex<float>* G4, const std::complex<float>* G_up, const int ldgu,
-    const std::complex<float>* G_down, const int ldgd, const int nb, const int nk, const int nw_pos,
-    const int nw_exchange, const int nk_exchange, const int sign, cudaStream_t stream);
-
-=======
-    const int nw_exchange, const int nk_exchange, const int sign, bool atomic, cudaStream_t stream);
+    const int nw_exchange, const int nk_exchange, const int sign, bool atomic, cudaStream_t stream);
+
 template void updateG4<float, PARTICLE_HOLE_CHARGE>(
     std::complex<float>* G4, const std::complex<float>* G_up, const int ldgu,
     const std::complex<float>* G_down, const int ldgd, const int nb, const int nk, const int nw_pos,
     const int nw_exchange, const int nk_exchange, const int sign, bool atomic, cudaStream_t stream);
->>>>>>> c685f954
+
 template void updateG4<float, PARTICLE_PARTICLE_UP_DOWN>(
     std::complex<float>* G4, const std::complex<float>* G_up, const int ldgu,
     const std::complex<float>* G_down, const int ldgd, const int nb, const int nk, const int nw_pos,
@@ -586,26 +546,17 @@
     std::complex<double>* G4, const std::complex<double>* G_up, const int ldgu,
     const std::complex<double>* G_down, const int ldgd, const int nb, const int nk, const int nw_pos,
     const int nw_exchange, const int nk_exchange, const int sign, bool atomic, cudaStream_t stream);
+
 template void updateG4<double, PARTICLE_HOLE_MAGNETIC>(
     std::complex<double>* G4, const std::complex<double>* G_up, const int ldgu,
     const std::complex<double>* G_down, const int ldgd, const int nb, const int nk, const int nw_pos,
     const int nw_exchange, const int nk_exchange, const int sign, bool atomic, cudaStream_t stream);
+
 template void updateG4<double, PARTICLE_HOLE_CHARGE>(
     std::complex<double>* G4, const std::complex<double>* G_up, const int ldgu,
     const std::complex<double>* G_down, const int ldgd, const int nb, const int nk, const int nw_pos,
-<<<<<<< HEAD
-    const int nw_exchange, const int nk_exchange, const int sign, cudaStream_t stream);
-template void updateG4<double, PARTICLE_HOLE_LONGITUDINAL_UP_UP>(
-    std::complex<double>* G4, const std::complex<double>* G_up, const int ldgu,
-    const std::complex<double>* G_down, const int ldgd, const int nb, const int nk, const int nw_pos,
-    const int nw_exchange, const int nk_exchange, const int sign, cudaStream_t stream);
-template void updateG4<double, PARTICLE_HOLE_LONGITUDINAL_UP_DOWN>(
-    std::complex<double>* G4, const std::complex<double>* G_up, const int ldgu,
-    const std::complex<double>* G_down, const int ldgd, const int nb, const int nk, const int nw_pos,
-    const int nw_exchange, const int nk_exchange, const int sign, cudaStream_t stream);
-=======
-    const int nw_exchange, const int nk_exchange, const int sign, bool atomic, cudaStream_t stream);
->>>>>>> c685f954
+    const int nw_exchange, const int nk_exchange, const int sign, bool atomic, cudaStream_t stream);
+
 template void updateG4<double, PARTICLE_PARTICLE_UP_DOWN>(
     std::complex<double>* G4, const std::complex<double>* G_up, const int ldgu,
     const std::complex<double>* G_down, const int ldgd, const int nb, const int nk, const int nw_pos,
