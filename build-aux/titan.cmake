--- conflicted
+++ resolved
@@ -13,20 +13,12 @@
 option(DCA_WITH_CUDA "Enable GPU support." ON)
 
 # Compile for Kepler compute architecture.
-set(CUDA_GPU_ARCH "sm_35" CACHE STRING "Name of the GPU architecture to build for.")
+set(CUDA_GPU_ARCH "sm_35" CACHE STRING "Name of the *real* architecture to build for.")
 
 # For the GPU support we also need MAGMA.
-<<<<<<< HEAD
-set(MAGMA_DIR $ENV{OLCF_ROOT_MAGMA} CACHE PATH
-  "Path to the MAGMA installation directory. Hint for CMake to find MAGMA.")
-
-set(FFTW_DIR $ENV{OLCF_ROOT_FFTW} CACHE PATH
-        "Path to the FFTW3 installation directory. Hint for CMake to find FFTW3.")
-=======
 set(MAGMA_DIR $ENV{OLCF_MAGMA_ROOT} CACHE PATH
   "Path to the MAGMA installation directory. Hint for CMake to find MAGMA.")
 
 # FFTW paths.
 set(FFTW_INCLUDE_DIR $ENV{FFTW_INC} CACHE PATH "Path to fftw3.h.")
-set(FFTW_LIBRARY $ENV{FFTW_DIR}/libfftw3.a CACHE FILEPATH "The FFTW3(-compatible) library.")
->>>>>>> 61c5f280
+set(FFTW_LIBRARY $ENV{FFTW_DIR}/libfftw3.a CACHE FILEPATH "The FFTW3(-compatible) library.")