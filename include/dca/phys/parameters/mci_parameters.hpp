// Copyright (C) 2018 ETH Zurich
// Copyright (C) 2018 UT-Battelle, LLC
// All rights reserved.
//
// See LICENSE for terms of usage.
// See CITATION.md for citation guidelines, if DCA++ is used for scientific publications.
//
// Author: Peter Staar (taa@zurich.ibm.com)
//
// This class reads, stores, and writes the Monte Carlo Integration (MCI) parameters.

#ifndef DCA_PHYS_PARAMETERS_MCI_PARAMETERS_HPP
#define DCA_PHYS_PARAMETERS_MCI_PARAMETERS_HPP

#include <cassert>
#include <iostream>
#include <limits>
#include <random>
#include <stdexcept>
#include <string>
#include <cstring>

#include "dca/distribution/dist_types.hpp"
#include "dca/phys/error_computation_type.hpp"

#include <mpi.h>

namespace dca {
namespace phys {
namespace params {
// dca::phys::params::

class MciParameters {
public:
  MciParameters()
      : seed_(default_seed),
        warm_up_sweeps_(20),
        sweeps_per_measurement_{1.},
        measurements_{100},
        walkers_(1),
        accumulators_(1),
        shared_walk_and_accumulation_thread_(false),
        // TODO: consider setting default do true.
        fix_meas_per_walker_(false),
        adjust_self_energy_for_double_counting_(false),
        error_computation_type_(ErrorComputationType::NONE),
        store_configuration_(true) {}

  template <typename Concurrency>
  int getBufferSize(const Concurrency& concurrency) const;
  template <typename Concurrency>
  void pack(const Concurrency& concurrency, char* buffer, int buffer_size, int& position) const;
  template <typename Concurrency>
  void unpack(const Concurrency& concurrency, char* buffer, int buffer_size, int& position);

  template <typename ReaderOrWriter>
  void readWrite(ReaderOrWriter& reader_or_writer);

  int get_seed() const {
    return seed_;
  }
  int get_warm_up_sweeps() const {
    return warm_up_sweeps_;
  }

  const std::vector<double>& get_sweeps_per_measurement() const {
    return sweeps_per_measurement_;
  }

  const std::vector<int>& get_measurements() const {
    return measurements_;
  }
  void set_measurements(const int measurements) {
    assert(measurements >= 0);
    std::fill(measurements_.begin(), measurements_.end(), measurements);
  }

  int get_walkers() const {
    return walkers_;
  }
  int get_accumulators() const {
    return accumulators_;
  }
  bool shared_walk_and_accumulation_thread() const {
    return shared_walk_and_accumulation_thread_;
  }

  DistType get_g4_distribution() const {
    return g4_distribution_;
  }

  // If true, the number of sweeps performed by each walker is fixed a priory. This avoids possible
  // bias toward faster walkers, at the expanse of load balance.
  bool fix_meas_per_walker() const {
    return fix_meas_per_walker_;
  }
  bool adjust_self_energy_for_double_counting() const {
    return adjust_self_energy_for_double_counting_;
  }
  ErrorComputationType get_error_computation_type() const {
    return error_computation_type_;
  }

  // If true, the MC configuration is stored between DCA iterations, and used to initialize the
  // walker.
  bool store_configuration() const {
    return store_configuration_;
  }

protected:
  // Resize vector arguments to have the same size as the number of iterations.
  void inline solveDcaIterationConflict(int iterations);

private:
  void generateRandomSeed() {
    std::random_device rd;
    std::uniform_int_distribution<int> dist(0, std::numeric_limits<int>::max());
    seed_ = dist(rd);
  }

  static constexpr int default_seed = 985456376;

  int seed_;
  int warm_up_sweeps_;
  std::vector<double> sweeps_per_measurement_;
  std::vector<int> measurements_;
  int walkers_;
  int accumulators_;
  bool shared_walk_and_accumulation_thread_;
  bool fix_meas_per_walker_;
  bool adjust_self_energy_for_double_counting_;
  ErrorComputationType error_computation_type_;
  bool store_configuration_;
  DistType g4_distribution_;
};

template <typename Concurrency>
int MciParameters::getBufferSize(const Concurrency& concurrency) const {
  int buffer_size = 0;

  buffer_size += concurrency.get_buffer_size(seed_);
  buffer_size += concurrency.get_buffer_size(warm_up_sweeps_);
  buffer_size += concurrency.get_buffer_size(sweeps_per_measurement_);
  buffer_size += concurrency.get_buffer_size(measurements_);
  buffer_size += concurrency.get_buffer_size(walkers_);
  buffer_size += concurrency.get_buffer_size(accumulators_);
  buffer_size += concurrency.get_buffer_size(shared_walk_and_accumulation_thread_);
  buffer_size += concurrency.get_buffer_size(fix_meas_per_walker_);
  buffer_size += concurrency.get_buffer_size(adjust_self_energy_for_double_counting_);
  buffer_size += concurrency.get_buffer_size(error_computation_type_);
  buffer_size += concurrency.get_buffer_size(store_configuration_);
  buffer_size += concurrency.get_buffer_size(g4_distribution_);

  return buffer_size;
}

template <typename Concurrency>
void MciParameters::pack(const Concurrency& concurrency, char* buffer, int buffer_size,
                         int& position) const {
  concurrency.pack(buffer, buffer_size, position, seed_);
  concurrency.pack(buffer, buffer_size, position, warm_up_sweeps_);
  concurrency.pack(buffer, buffer_size, position, sweeps_per_measurement_);
  concurrency.pack(buffer, buffer_size, position, measurements_);
  concurrency.pack(buffer, buffer_size, position, walkers_);
  concurrency.pack(buffer, buffer_size, position, accumulators_);
  concurrency.pack(buffer, buffer_size, position, shared_walk_and_accumulation_thread_);
  concurrency.pack(buffer, buffer_size, position, fix_meas_per_walker_);
  concurrency.pack(buffer, buffer_size, position, adjust_self_energy_for_double_counting_);
  concurrency.pack(buffer, buffer_size, position, error_computation_type_);
  concurrency.pack(buffer, buffer_size, position, store_configuration_);
  concurrency.pack(buffer, buffer_size, position, g4_distribution_);
}

template <typename Concurrency>
void MciParameters::unpack(const Concurrency& concurrency, char* buffer, int buffer_size,
                           int& position) {
  concurrency.unpack(buffer, buffer_size, position, seed_);
  concurrency.unpack(buffer, buffer_size, position, warm_up_sweeps_);
  concurrency.unpack(buffer, buffer_size, position, sweeps_per_measurement_);
  concurrency.unpack(buffer, buffer_size, position, measurements_);
  concurrency.unpack(buffer, buffer_size, position, walkers_);
  concurrency.unpack(buffer, buffer_size, position, accumulators_);
  concurrency.unpack(buffer, buffer_size, position, shared_walk_and_accumulation_thread_);
  concurrency.unpack(buffer, buffer_size, position, fix_meas_per_walker_);
  concurrency.unpack(buffer, buffer_size, position, adjust_self_energy_for_double_counting_);
  concurrency.unpack(buffer, buffer_size, position, error_computation_type_);
  concurrency.unpack(buffer, buffer_size, position, store_configuration_);
  concurrency.unpack(buffer, buffer_size, position, g4_distribution_);
}

template <typename ReaderOrWriter>
void MciParameters::readWrite(ReaderOrWriter& reader_or_writer) {
  auto try_to_read_write = [&](const std::string& name, auto& obj) {
    try {
      reader_or_writer.execute(name, obj);
    }
    catch (std::exception&) {
    }
  };

  auto try_to_read_write_vector = [&](const std::string& name, auto& vec) {
    try {  // read as a vector.
      reader_or_writer.execute(name, vec);
    }
    catch (std::exception&) {  // read as a scalar.
      vec.resize(1);
      try_to_read_write(name, vec[0]);
    }
  };

  try {
    reader_or_writer.open_group("Monte-Carlo-integration");

    if (reader_or_writer.is_reader()) {
      // The input file can contain an integral seed or the seeding option "random".
      try {
        // Try to read a seeding option.
        std::string seed_string;
        reader_or_writer.execute("seed", seed_string);
        if (strcmp(seed_string.c_str(), "random") == 0)
          generateRandomSeed();
        else {
          std::cerr << "Warning: Invalid seeding option. Using default seed = " << default_seed
                    << "." << std::endl;
          seed_ = default_seed;
        }
      }
      catch (const std::exception& r_e) {
        // Read the seed as an integer.
        try_to_read_write("seed", seed_);
      }
    }  // is_reader()

    else {
      // Write the seed directly.
      try_to_read_write("seed", seed_);
    }


    // Read error computation type.
    std::string error_type = toString(error_computation_type_);
    try_to_read_write("error-computation-type", error_type);
    error_computation_type_ = stringToErrorComputationType(error_type);

    try_to_read_write("warm-up-sweeps", warm_up_sweeps_);
    try_to_read_write_vector("sweeps-per-measurement", sweeps_per_measurement_);
    try_to_read_write_vector("measurements", measurements_);

    try_to_read_write("store-configuration", store_configuration_);

    // Read arguments for threaded solver.
    try {
      reader_or_writer.open_group("threaded-solver");
<<<<<<< HEAD

      try_to_read_write("walkers", walkers_);
      try_to_read_write("accumulators", accumulators_);
      try_to_read_write("shared-walk-and-accumulation-thread", shared_walk_and_accumulation_thread_);
      try_to_read_write("fix-meas-per-walker", fix_meas_per_walker_);
=======
      try {
        reader_or_writer.execute("walkers", walkers_);
      }
      catch (const std::exception& r_e) {
      }
      try {
        reader_or_writer.execute("accumulators", accumulators_);
      }
      catch (const std::exception& r_e) {
      }
      try {
        reader_or_writer.execute("shared-walk-and-accumulation-thread",
                                 shared_walk_and_accumulation_thread_);
      }
      catch (const std::exception& r_e) {
      }
      try {
        reader_or_writer.execute("fix-meas-per-walker", fix_meas_per_walker_);
      }
      catch (const std::exception& r_e) {
      }
      std::string g4_dist_input;
      if (reader_or_writer.is_reader()) {
        try {
          reader_or_writer.execute("g4-distribution", g4_dist_input);
          if (g4_dist_input.size() > 0) {
            if (strcmp(g4_dist_input.c_str(), "MPI") == 0) {
              g4_distribution_ = dca::DistType::MPI;
              if (!shared_walk_and_accumulation_thread_ || walkers_ != accumulators_) {
                throw std::logic_error(
                    "\n With distributed g4 enabled, 1) walker and accumulator should share "
                    "thread, "
                    "2) #walker == #accumulator\n");
              }
              int mpi_size;
              MPI_Comm_size(MPI_COMM_WORLD, &mpi_size);
              int local_meas = measurements_ / mpi_size;
              if (measurements_ % mpi_size != 0 || local_meas % accumulators_ != 0) {
                throw std::logic_error(
                    "\n With distributed g4 enabled, 1) local measurements should be same across "
                    "ranks, "
                    "2) each accumulator should have same measurements\n");
              }
            }
            else if (g4_dist_input.size() == 0 || strcmp(g4_dist_input.c_str(), "NONE") == 0) {
              g4_distribution_ = dca::DistType::NONE;
            }
            else {
              std::cerr << "Warning: Invalid g4-distribution. Using None." << std::endl;
              g4_distribution_ = dca::DistType::NONE;
            }
          }
          else {
            g4_distribution_ = dca::DistType::NONE;
          }
        }
        catch (const std::exception& r_e) {
        }
      }
      else {
        try {
          switch (g4_distribution_) {
            case dca::DistType::MPI:
              g4_dist_input = "MPI";
              reader_or_writer.execute("g4-distribution", g4_dist_input);
              break;
            case dca::DistType::NONE:
              g4_dist_input = "NONE";
              reader_or_writer.execute("g4-distribution", g4_dist_input);
              break;
          }
        }
        catch (const std::exception& r_e) {
        }
      }

>>>>>>> af70bd20
      reader_or_writer.close_group();
    }
    catch (const std::exception& r_e) {
    }

    // TODO: adjust_self_energy_for_double_counting has no effect at the moment. Use default value
    // 'false'.
    // try_to_read_write("adjust-self-energy-for-double-counting", adjust_self_energy_for_double_counting_);

    reader_or_writer.close_group();
  }
  catch (const std::exception& r_e) {
  }
}

void MciParameters::solveDcaIterationConflict(int iterations) {
  // Solve conflicts between number of iterations and mci parameters.
  auto solve_confilct = [&](auto& param) { param.resize(iterations, param.back()); };

  solve_confilct(measurements_);
  solve_confilct(sweeps_per_measurement_);
}

}  // namespace params
}  // namespace phys
}  // namespace dca

#endif  // DCA_PHYS_PARAMETERS_MCI_PARAMETERS_HPP<|MERGE_RESOLUTION|>--- conflicted
+++ resolved
@@ -44,7 +44,8 @@
         fix_meas_per_walker_(false),
         adjust_self_energy_for_double_counting_(false),
         error_computation_type_(ErrorComputationType::NONE),
-        store_configuration_(true) {}
+        store_configuration_(true),
+        g4_distribution_(DistType::NONE) {}
 
   template <typename Concurrency>
   int getBufferSize(const Concurrency& concurrency) const;
@@ -236,7 +237,6 @@
       try_to_read_write("seed", seed_);
     }
 
-
     // Read error computation type.
     std::string error_type = toString(error_computation_type_);
     try_to_read_write("error-computation-type", error_type);
@@ -251,90 +251,37 @@
     // Read arguments for threaded solver.
     try {
       reader_or_writer.open_group("threaded-solver");
-<<<<<<< HEAD
 
       try_to_read_write("walkers", walkers_);
       try_to_read_write("accumulators", accumulators_);
       try_to_read_write("shared-walk-and-accumulation-thread", shared_walk_and_accumulation_thread_);
       try_to_read_write("fix-meas-per-walker", fix_meas_per_walker_);
-=======
-      try {
-        reader_or_writer.execute("walkers", walkers_);
-      }
-      catch (const std::exception& r_e) {
-      }
-      try {
-        reader_or_writer.execute("accumulators", accumulators_);
-      }
-      catch (const std::exception& r_e) {
-      }
-      try {
-        reader_or_writer.execute("shared-walk-and-accumulation-thread",
-                                 shared_walk_and_accumulation_thread_);
-      }
-      catch (const std::exception& r_e) {
-      }
-      try {
-        reader_or_writer.execute("fix-meas-per-walker", fix_meas_per_walker_);
-      }
-      catch (const std::exception& r_e) {
-      }
-      std::string g4_dist_input;
-      if (reader_or_writer.is_reader()) {
-        try {
-          reader_or_writer.execute("g4-distribution", g4_dist_input);
-          if (g4_dist_input.size() > 0) {
-            if (strcmp(g4_dist_input.c_str(), "MPI") == 0) {
-              g4_distribution_ = dca::DistType::MPI;
-              if (!shared_walk_and_accumulation_thread_ || walkers_ != accumulators_) {
-                throw std::logic_error(
-                    "\n With distributed g4 enabled, 1) walker and accumulator should share "
-                    "thread, "
-                    "2) #walker == #accumulator\n");
-              }
-              int mpi_size;
-              MPI_Comm_size(MPI_COMM_WORLD, &mpi_size);
-              int local_meas = measurements_ / mpi_size;
-              if (measurements_ % mpi_size != 0 || local_meas % accumulators_ != 0) {
-                throw std::logic_error(
-                    "\n With distributed g4 enabled, 1) local measurements should be same across "
-                    "ranks, "
-                    "2) each accumulator should have same measurements\n");
-              }
-            }
-            else if (g4_dist_input.size() == 0 || strcmp(g4_dist_input.c_str(), "NONE") == 0) {
-              g4_distribution_ = dca::DistType::NONE;
-            }
-            else {
-              std::cerr << "Warning: Invalid g4-distribution. Using None." << std::endl;
-              g4_distribution_ = dca::DistType::NONE;
-            }
-          }
-          else {
-            g4_distribution_ = dca::DistType::NONE;
-          }
+
+      std::string g4_dist_name = toString(g4_distribution_);
+      try_to_read_write("g4-distribution", g4_dist_name);
+      g4_distribution_ = stringToDistType(g4_dist_name);
+
+      if (g4_distribution_ == DistType::MPI) {
+        // Check for number of accumulators and walkers consistency.
+        if (!shared_walk_and_accumulation_thread_ || walkers_ != accumulators_) {
+          throw std::logic_error(
+              "\n With distributed g4 enabled, 1) walker and accumulator should share "
+              "thread, "
+              "2) #walker == #accumulator\n");
         }
-        catch (const std::exception& r_e) {
+
+        // Check for number of ranks and g4 measurements consistency.
+        int mpi_size;
+        MPI_Comm_size(MPI_COMM_WORLD, &mpi_size);
+        int local_meas = measurements_.back() / mpi_size;
+        if (measurements_.back() % mpi_size != 0 || local_meas % accumulators_ != 0) {
+          throw std::logic_error(
+              "\n With distributed g4 enabled, 1) local measurements should be same across "
+              "ranks, "
+              "2) each accumulator should have same measurements\n");
         }
       }
-      else {
-        try {
-          switch (g4_distribution_) {
-            case dca::DistType::MPI:
-              g4_dist_input = "MPI";
-              reader_or_writer.execute("g4-distribution", g4_dist_input);
-              break;
-            case dca::DistType::NONE:
-              g4_dist_input = "NONE";
-              reader_or_writer.execute("g4-distribution", g4_dist_input);
-              break;
-          }
-        }
-        catch (const std::exception& r_e) {
-        }
-      }
-
->>>>>>> af70bd20
+
       reader_or_writer.close_group();
     }
     catch (const std::exception& r_e) {
