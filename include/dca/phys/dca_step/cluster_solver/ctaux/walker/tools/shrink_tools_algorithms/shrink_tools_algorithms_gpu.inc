// Copyright (C) 2018 ETH Zurich
// Copyright (C) 2018 UT-Battelle, LLC
// All rights reserved.
//
// See LICENSE for terms of usage.
// See CITATION.md for citation guidelines, if DCA++ is used for scientific publications.
//
// Author: Peter Staar (taa@zurich.ibm.com)
// Author: Giovanni Balduzzi (gbalduzz@itp.phys.ethz.ch)
//
// Shrink tools algorithms class.
// Template specialization for GPU.

template <typename Real>
class SHRINK_TOOLS_ALGORITHMS<dca::linalg::GPU, Real> {
<<<<<<< HEAD
=======
  using HostVector = linalg::util::HostVector<int>;

>>>>>>> 7b6f95c4
public:
  SHRINK_TOOLS_ALGORITHMS(int id)
      : thread_id(id),
        stream_id(0),

        i_s_dn("i_s_dn SHRINK_TOOLS_ALGORITHMS<dca::linalg::GPU>", 512),
        i_t_dn("i_t_dn SHRINK_TOOLS_ALGORITHMS<dca::linalg::GPU>", 512),

        i_s_up("i_s_up SHRINK_TOOLS_ALGORITHMS<dca::linalg::GPU>", 512),
        i_t_up("i_t_up SHRINK_TOOLS_ALGORITHMS<dca::linalg::GPU>", 512),

        SHRINK_TOOLS_ALGORITHMS_CPU_obj(id) {}

<<<<<<< HEAD
  void execute(std::vector<int>& source_index_up, std::vector<int>& target_index_up,
               dca::linalg::Matrix<Real, dca::linalg::GPU>& N_up,
               dca::linalg::Matrix<Real, dca::linalg::GPU>& G0_up, std::vector<int>& source_index_dn,
               std::vector<int>& target_index_dn, dca::linalg::Matrix<Real, dca::linalg::GPU>& N_dn,
=======
  void execute(HostVector& source_index_up, HostVector& target_index_up,
               dca::linalg::Matrix<Real, dca::linalg::GPU>& N_up,
               dca::linalg::Matrix<Real, dca::linalg::GPU>& G0_up, HostVector& source_index_dn,
               HostVector& target_index_dn, dca::linalg::Matrix<Real, dca::linalg::GPU>& N_dn,
>>>>>>> 7b6f95c4
               dca::linalg::Matrix<Real, dca::linalg::GPU>& G0_dn) {
    assert(source_index_up.size() == target_index_up.size());
    assert(source_index_dn.size() == target_index_dn.size());

    assert(N_up.size() == G0_up.size());
    assert(N_dn.size() == G0_dn.size());

#ifdef DCA_WITH_QMC_BIT
    N_dn_CPU = N_dn;
    N_up_CPU = N_up;

    G0_dn_CPU = G0_dn;
    G0_up_CPU = G0_up;
#endif  // DCA_WITH_QMC_BIT

    i_s_up.setAsync(source_index_up, thread_id, stream_id);
    i_t_up.setAsync(target_index_up, thread_id, stream_id);

    i_s_dn.setAsync(source_index_dn, thread_id, stream_id);
    i_t_dn.setAsync(target_index_dn, thread_id, stream_id);

    dca::linalg::matrixop::copyRows(N_up, i_s_up, N_up, i_t_up, thread_id, stream_id);
    dca::linalg::matrixop::copyCols(N_up, i_s_up, N_up, i_t_up, thread_id, stream_id);

    dca::linalg::matrixop::copyRows(G0_up, i_s_up, G0_up, i_t_up, thread_id, stream_id);
    dca::linalg::matrixop::copyCols(G0_up, i_s_up, G0_up, i_t_up, thread_id, stream_id);

    dca::linalg::matrixop::copyRows(N_dn, i_s_dn, N_dn, i_t_dn, thread_id, stream_id);
    dca::linalg::matrixop::copyCols(N_dn, i_s_dn, N_dn, i_t_dn, thread_id, stream_id);

    dca::linalg::matrixop::copyRows(G0_dn, i_s_dn, G0_dn, i_t_dn, thread_id, stream_id);
    dca::linalg::matrixop::copyCols(G0_dn, i_s_dn, G0_dn, i_t_dn, thread_id, stream_id);

#ifdef DCA_WITH_QMC_BIT
    SHRINK_TOOLS_ALGORITHMS_CPU_obj.execute(source_index_up, target_index_up, N_up_CPU, G0_up_CPU,
                                            source_index_dn, target_index_dn, N_dn_CPU, G0_dn_CPU);

    dca::linalg::matrixop::difference(N_dn_CPU, N_dn);
    dca::linalg::matrixop::difference(N_up_CPU, N_up);

    dca::linalg::matrixop::difference(G0_dn_CPU, G0_dn);
    dca::linalg::matrixop::difference(G0_up_CPU, G0_up);
#endif  // DCA_WITH_QMC_BIT
  }

  int deviceFingerprint() const {
    return (i_s_dn.capacity() + i_t_up.capacity()) * 2 * sizeof(int);
  }

private:
  void test_swap_vectors(const HostVector& source_index, const HostVector& target_index) {
    if (source_index.size() != target_index.size())
      throw std::logic_error("source_index.size() != target_index.size()");

    for (size_t i = 0; i < source_index.size(); ++i)
      for (size_t j = i + 1; j < source_index.size(); ++j)
        if (source_index[i] == source_index[j])
          throw std::logic_error("source_index[i] == source_index[j]");

    for (size_t i = 0; i < target_index.size(); ++i)
      for (size_t j = i + 1; j < target_index.size(); ++j)
        if (target_index[i] == target_index[j])
          throw std::logic_error("target_index[i] == target_index[j]");

    for (size_t i = 0; i < source_index.size(); ++i)
      for (size_t j = 0; j < target_index.size(); ++j)
        if (source_index[i] == target_index[j])
          throw std::logic_error("source_index[i] == target_index[j]");
  }

private:
  int thread_id;
  int stream_id;

  dca::linalg::Vector<int, dca::linalg::GPU> i_s_dn;
  dca::linalg::Vector<int, dca::linalg::GPU> i_t_dn;

  dca::linalg::Vector<int, dca::linalg::GPU> i_s_up;
  dca::linalg::Vector<int, dca::linalg::GPU> i_t_up;

  dca::linalg::Matrix<Real, dca::linalg::CPU> N_dn_CPU;
  dca::linalg::Matrix<Real, dca::linalg::CPU> G0_dn_CPU;
<<<<<<< HEAD

  dca::linalg::Matrix<Real, dca::linalg::CPU> N_up_CPU;
  dca::linalg::Matrix<Real, dca::linalg::CPU> G0_up_CPU;

  SHRINK_TOOLS_ALGORITHMS<dca::linalg::CPU, Real> SHRINK_TOOLS_ALGORITHMS_CPU_obj;
};

=======

  dca::linalg::Matrix<Real, dca::linalg::CPU> N_up_CPU;
  dca::linalg::Matrix<Real, dca::linalg::CPU> G0_up_CPU;

  SHRINK_TOOLS_ALGORITHMS<dca::linalg::CPU, Real> SHRINK_TOOLS_ALGORITHMS_CPU_obj;
};

>>>>>>> 7b6f95c4
template class SHRINK_TOOLS_ALGORITHMS<dca::linalg::GPU, float>;
template class SHRINK_TOOLS_ALGORITHMS<dca::linalg::GPU, double>;<|MERGE_RESOLUTION|>--- conflicted
+++ resolved
@@ -13,11 +13,8 @@
 
 template <typename Real>
 class SHRINK_TOOLS_ALGORITHMS<dca::linalg::GPU, Real> {
-<<<<<<< HEAD
-=======
   using HostVector = linalg::util::HostVector<int>;
 
->>>>>>> 7b6f95c4
 public:
   SHRINK_TOOLS_ALGORITHMS(int id)
       : thread_id(id),
@@ -31,17 +28,10 @@
 
         SHRINK_TOOLS_ALGORITHMS_CPU_obj(id) {}
 
-<<<<<<< HEAD
-  void execute(std::vector<int>& source_index_up, std::vector<int>& target_index_up,
-               dca::linalg::Matrix<Real, dca::linalg::GPU>& N_up,
-               dca::linalg::Matrix<Real, dca::linalg::GPU>& G0_up, std::vector<int>& source_index_dn,
-               std::vector<int>& target_index_dn, dca::linalg::Matrix<Real, dca::linalg::GPU>& N_dn,
-=======
   void execute(HostVector& source_index_up, HostVector& target_index_up,
                dca::linalg::Matrix<Real, dca::linalg::GPU>& N_up,
                dca::linalg::Matrix<Real, dca::linalg::GPU>& G0_up, HostVector& source_index_dn,
                HostVector& target_index_dn, dca::linalg::Matrix<Real, dca::linalg::GPU>& N_dn,
->>>>>>> 7b6f95c4
                dca::linalg::Matrix<Real, dca::linalg::GPU>& G0_dn) {
     assert(source_index_up.size() == target_index_up.size());
     assert(source_index_dn.size() == target_index_dn.size());
@@ -124,7 +114,6 @@
 
   dca::linalg::Matrix<Real, dca::linalg::CPU> N_dn_CPU;
   dca::linalg::Matrix<Real, dca::linalg::CPU> G0_dn_CPU;
-<<<<<<< HEAD
 
   dca::linalg::Matrix<Real, dca::linalg::CPU> N_up_CPU;
   dca::linalg::Matrix<Real, dca::linalg::CPU> G0_up_CPU;
@@ -132,14 +121,5 @@
   SHRINK_TOOLS_ALGORITHMS<dca::linalg::CPU, Real> SHRINK_TOOLS_ALGORITHMS_CPU_obj;
 };
 
-=======
-
-  dca::linalg::Matrix<Real, dca::linalg::CPU> N_up_CPU;
-  dca::linalg::Matrix<Real, dca::linalg::CPU> G0_up_CPU;
-
-  SHRINK_TOOLS_ALGORITHMS<dca::linalg::CPU, Real> SHRINK_TOOLS_ALGORITHMS_CPU_obj;
-};
-
->>>>>>> 7b6f95c4
 template class SHRINK_TOOLS_ALGORITHMS<dca::linalg::GPU, float>;
 template class SHRINK_TOOLS_ALGORITHMS<dca::linalg::GPU, double>;