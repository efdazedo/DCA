// Copyright (C) 2020 ETH Zurich
// Copyright (C) 2020 UT-Battelle, LLC
// All rights reserved.
// See LICENSE.txt for terms of usage./
// See CITATION.txt for citation guidelines if you use this code for scientific publications.
//
// Author: Giovanni Balduzzi (gbalduzz@itp.phys.ethz.ch)
//
// Implementation of the two particle Green's function computation on the GPU.

#ifndef DCA_HAVE_CUDA
#error "This file requires CUDA."
#endif

#ifndef DCA_PHYS_DCA_STEP_CLUSTER_SOLVER_SHARED_TOOLS_ACCUMULATION_TP_TP_ACCUMULATOR_GPU_HPP
#define DCA_PHYS_DCA_STEP_CLUSTER_SOLVER_SHARED_TOOLS_ACCUMULATION_TP_TP_ACCUMULATOR_GPU_HPP

#include "dca/phys/dca_step/cluster_solver/shared_tools/accumulation/tp/tp_accumulator.hpp"

#include <cuda.h>
#include <mutex>
#include <vector>

#include "dca/config/mc_options.hpp"
#include "dca/linalg/lapack/magma.hpp"
#include "dca/linalg/reshapable_matrix.hpp"
#include "dca/linalg/util/allocators/managed_allocator.hpp"
#include "dca/linalg/util/cuda_event.hpp"
#include "dca/linalg/util/magma_queue.hpp"
#include "dca/math/function_transform/special_transforms/space_transform_2D_gpu.hpp"
#include "dca/parallel/util/call_once_per_loop.hpp"
#include "dca/parallel/util/get_workload.hpp"
#include "dca/phys/dca_step/cluster_solver/shared_tools/accumulation/tp/g4_helper.cuh"
#include "dca/phys/dca_step/cluster_solver/shared_tools/accumulation/tp/kernels_interface.hpp"
#include "dca/phys/dca_step/cluster_solver/shared_tools/accumulation/tp/ndft/cached_ndft_gpu.hpp"
#include "dca/util/integer_division.hpp"

namespace dca {
namespace phys {
namespace solver {
namespace accumulator {
// dca::phys::solver::accumulator::

template <class Parameters>
class TpAccumulator<Parameters, linalg::GPU> : public TpAccumulator<Parameters, linalg::CPU> {
protected:
  using this_type = TpAccumulator<Parameters, linalg::GPU>;
  using BaseClass = TpAccumulator<Parameters, linalg::CPU>;

  using RDmn = typename BaseClass::RDmn;
  using KDmn = typename BaseClass::KDmn;
  using NuDmn = typename BaseClass::NuDmn;
  using WDmn = typename BaseClass::WDmn;

  using typename BaseClass::Real;

public:
  // Constructor:
  // In: G0: non interacting greens function.
  // In: pars: parameters object.
  // In: thread_id: thread id, only used by the profiler.
  TpAccumulator(
      const func::function<std::complex<double>, func::dmn_variadic<NuDmn, NuDmn, KDmn, WDmn>>& G0,
      const Parameters& pars, int thread_id = 0);

  // Resets the object between DCA iterations.
  void resetAccumulation(unsigned int dca_loop);

  // Computes the two particles Greens function from the M matrix and accumulates it internally.
  // In: M_array: stores the M matrix for each spin sector.
  // In: configs: stores the walker's configuration for each spin sector.
  // In: sign: sign of the configuration.
  // Returns: number of flop.
  template <class Configuration, typename RealIn>
  float accumulate(const std::array<linalg::Matrix<RealIn, linalg::GPU>, 2>& M,
                   const std::array<Configuration, 2>& configs, int sign);

  // CPU input. For testing purposes.
  template <class Configuration>
  float accumulate(const std::array<linalg::Matrix<double, linalg::CPU>, 2>& M,
                   const std::array<Configuration, 2>& configs, int sign);

  // Downloads the accumulation result to the host.
  void finalize();

  // Sums on the host the accumulated Green's function to the accumulated Green's function of
  // other_acc.
  void sumTo(this_type& other_acc);

<<<<<<< HEAD
  linalg::util::CudaStream* get_stream() {
    return &queues_[0];
=======
  const linalg::util::CudaStream* get_stream() {
    return &queues_[0].getStream();
>>>>>>> 99b884ac
  }

  void synchronizeCopy() {
    ndft_objs_[0].synchronizeCopy();
    ndft_objs_[1].synchronizeCopy();
  }

  void syncStreams(const linalg::util::CudaEvent& event) {
    for (const auto& stream : queues_)
      event.block(stream);
  }

  std::size_t deviceFingerprint() const {
    std::size_t res(0);
    for (const auto& work : workspaces_)
      res += work->deviceFingerprint();
    for (int s = 0; s < 2; ++s)
      res += ndft_objs_[s].deviceFingerprint() + G_[s].deviceFingerprint() +
             space_trsf_objs_[s].deviceFingerprint();
    return res;
  }

  static std::size_t staticDeviceFingerprint() {
    std::size_t res = 0;

    for (const auto& G4_channel : get_G4())
      res += G4_channel.deviceFingerprint();

    res += get_G0()[0].deviceFingerprint() + get_G0()[1].deviceFingerprint();

    return res;
  }

protected:
  using Profiler = typename Parameters::profiler_type;

  using typename BaseClass::WTpDmn;
  using typename BaseClass::WTpExtDmn;
  using typename BaseClass::WTpExtPosDmn;
  using typename BaseClass::WTpPosDmn;

  using typename BaseClass::BDmn;
  using typename BaseClass::SDmn;

  using typename BaseClass::Complex;
  using typename BaseClass::TpGreensFunction;

  using Matrix = linalg::Matrix<Complex, linalg::GPU>;

  void initializeG0();
  void resetG4();
  void initializeG4Helpers() const;

  void computeG();

  void computeGMultiband(int s);

  void computeGSingleband(int s);

  template <class Configuration, typename RealIn>
  float computeM(const std::array<linalg::Matrix<RealIn, linalg::GPU>, 2>& M_pair,
                 const std::array<Configuration, 2>& configs);

  float updateG4(const std::size_t channel_index);

  void synchronizeStreams();

<<<<<<< HEAD
private:
=======
>>>>>>> 99b884ac
  constexpr static int n_ndft_queues_ = config::McOptions::memory_savings ? 1 : 2;

  using BaseClass::beta_;
  using BaseClass::channels_;
  using BaseClass::extension_index_offset_;
  using BaseClass::G0_ptr_;
  using BaseClass::G4_;
  using BaseClass::multiple_accumulators_;
  using BaseClass::n_bands_;
  using BaseClass::n_pos_frqs_;

  using BaseClass::non_density_density_;
  using BaseClass::sign_;
  using BaseClass::thread_id_;

  using MatrixDev = linalg::Matrix<Complex, linalg::GPU>;
  using RMatrix =
      linalg::ReshapableMatrix<Complex, linalg::GPU, config::McOptions::TpAllocator<Complex>>;
  using RMatrixValueType = typename RMatrix::ValueType;

  using MatrixHost = linalg::Matrix<Complex, linalg::CPU>;

  std::array<linalg::util::MagmaQueue, 2> queues_;
  linalg::util::CudaEvent event_;

  std::vector<std::shared_ptr<RMatrix>> workspaces_;

  using NdftType = CachedNdft<Real, RDmn, WTpExtDmn, WTpExtPosDmn, linalg::GPU, non_density_density_>;
  std::array<NdftType, 2> ndft_objs_;
  using DftType = math::transform::SpaceTransform2DGpu<RDmn, KDmn, Real>;
  std::array<DftType, 2> space_trsf_objs_;

  std::array<RMatrix, 2> G_;

  const int nr_accumulators_;

  bool finalized_ = false;
  bool initialized_ = false;

  using G0DevType = std::array<MatrixDev, 2>;
  static inline G0DevType& get_G0();
  using G4DevType = linalg::Vector<Complex, linalg::GPU, config::McOptions::TpAllocator<Complex>>;
  static inline std::vector<G4DevType>& get_G4();
};

template <class Parameters>
TpAccumulator<Parameters, linalg::GPU>::TpAccumulator(
    const func::function<std::complex<double>, func::dmn_variadic<NuDmn, NuDmn, KDmn, WDmn>>& G0,
    const Parameters& pars, const int thread_id)
    : BaseClass(G0, pars, thread_id),
      queues_(),
      ndft_objs_{NdftType(queues_[0]), NdftType(queues_[1])},
      space_trsf_objs_{DftType(n_pos_frqs_, queues_[0]), DftType(n_pos_frqs_, queues_[1])},
      nr_accumulators_(pars.get_accumulators()) {
  initializeG4Helpers();

  // Create shared workspaces.
  for (int i = 0; i < n_ndft_queues_; ++i) {
    workspaces_.emplace_back(std::make_shared<RMatrix>());
    workspaces_[i]->setStream(queues_[i]);
    ndft_objs_[i].setWorkspace(workspaces_[i]);
    space_trsf_objs_[i].setWorkspace(workspaces_[i]);
  }
}

template <class Parameters>
void TpAccumulator<Parameters, linalg::GPU>::resetAccumulation(const unsigned int dca_loop) {
  static dca::util::OncePerLoopFlag flag;

  dca::util::callOncePerLoop(flag, dca_loop, [&]() {
    resetG4();
    initializeG0();
    synchronizeStreams();
  });

  initialized_ = true;
  finalized_ = false;
}

template <class Parameters>
void TpAccumulator<Parameters, linalg::GPU>::initializeG0() {
  // Note: this method is not thread safe by itself.
  const int sp_index_offset = (WDmn::dmn_size() - WTpExtDmn::dmn_size()) / 2;
  static func::dmn_variadic<BDmn, KDmn, WTpExtDmn> bkw_dmn;
  std::array<MatrixHost, 2> G0_host;

  for (int s = 0; s < 2; ++s) {
    auto& G0 = get_G0();

    G0_host[s].resizeNoCopy(std::make_pair(bkw_dmn.get_size(), BDmn::dmn_size()));
    for (int w = 0; w < WTpExtDmn::dmn_size(); ++w)
      for (int k = 0; k < KDmn::dmn_size(); ++k)
        for (int b2 = 0; b2 < n_bands_; ++b2)
          for (int b1 = 0; b1 < n_bands_; ++b1)
            G0_host[s](bkw_dmn(b1, k, w), b2) = (*G0_ptr_)(b1, s, b2, s, k, w + sp_index_offset);

    G0[s].setAsync(G0_host[s], queues_[s]);
  }
}

template <class Parameters>
void TpAccumulator<Parameters, linalg::GPU>::resetG4() {
  // Note: this method is not thread safe by itself.
  get_G4().resize(G4_.size());

  for (auto& G4_channel : get_G4()) {
    try {
      typename BaseClass::TpDomain tp_dmn;
      if (!multiple_accumulators_) {
        G4_channel.setStream(queues_[0]);
      }
      G4_channel.resizeNoCopy(tp_dmn.get_size());
      G4_channel.setToZeroAsync(queues_[0]);
    }
    catch (std::bad_alloc& err) {
      std::cerr << "Failed to allocate G4 on device.\n";
      throw(err);
    }
  }
}

template <class Parameters>
void TpAccumulator<Parameters, linalg::GPU>::initializeG4Helpers() const {
  static std::once_flag flag;
  std::call_once(flag, []() {
    const auto& add_mat = KDmn::parameter_type::get_add_matrix();
    const auto& sub_mat = KDmn::parameter_type::get_subtract_matrix();
    const auto& w_indices = domains::FrequencyExchangeDomain::get_elements();
    const auto& q_indices = domains::MomentumExchangeDomain::get_elements();
    details::G4Helper::set(n_bands_, KDmn::dmn_size(), WTpPosDmn::dmn_size(), q_indices, w_indices,
                           add_mat.ptr(), add_mat.leadingDimension(), sub_mat.ptr(),
                           sub_mat.leadingDimension());
    assert(cudaPeekAtLastError() == cudaSuccess);
  });
}

template <class Parameters>
template <class Configuration, typename RealIn>
float TpAccumulator<Parameters, linalg::GPU, DistType::NONE>::accumulate(
    const std::array<linalg::Matrix<RealIn, linalg::GPU>, 2>& M,
    const std::array<Configuration, 2>& configs, const int sign) {
  Profiler profiler("accumulate", "tp-accumulation", __LINE__, thread_id_);
  float flop = 0;

  if (!initialized_)
    throw(std::logic_error("The accumulator is not ready to measure."));

  if (!(configs[0].size() + configs[0].size()))  // empty config
    return flop;

  sign_ = sign;
  flop += computeM(M, configs);
  computeG();

  for (std::size_t channel = 0; channel < G4_.size(); ++channel) {
    flop += updateG4(channel);
  }

  return flop;
}

template <class Parameters>
template <class Configuration>
float TpAccumulator<Parameters, linalg::GPU>::accumulate(
    const std::array<linalg::Matrix<double, linalg::CPU>, 2>& M,
    const std::array<Configuration, 2>& configs, const int sign) {
  std::array<linalg::Matrix<double, linalg::GPU>, 2> M_dev;
  for (int s = 0; s < 2; ++s)
    M_dev[s].setAsync(M[s], queues_[0]);

  return accumulate(M_dev, configs, sign);
}

template <class Parameters>
template <class Configuration, typename RealIn>
float TpAccumulator<Parameters, linalg::GPU>::computeM(
    const std::array<linalg::Matrix<RealIn, linalg::GPU>, 2>& M_pair,
    const std::array<Configuration, 2>& configs) {
  auto stream_id = [&](const int s) { return n_ndft_queues_ == 1 ? 0 : s; };

  float flop = 0.;

  {
    Profiler prf("Frequency FT: HOST", "tp-accumulation", __LINE__, thread_id_);
    for (int s = 0; s < 2; ++s)
      flop += ndft_objs_[stream_id(s)].execute(configs[s], M_pair[s], G_[s]);
  }
  {
    Profiler prf("Space FT: HOST", "tp-accumulation", __LINE__, thread_id_);
    for (int s = 0; s < 2; ++s)
      flop += space_trsf_objs_[stream_id(s)].execute(G_[s]);
  }

  return flop;
}

template <class Parameters>
void TpAccumulator<Parameters, linalg::GPU>::computeG() {
  if (n_ndft_queues_ == 1) {
    event_.record(queues_[0]);
    event_.block(queues_[1]);
  }
  {
    Profiler prf("ComputeG: HOST", "tp-accumulation", __LINE__, thread_id_);
    for (int s = 0; s < 2; ++s) {
      if (n_bands_ == 1)
        computeGSingleband(s);
      else
        computeGMultiband(s);
    }
  }

  event_.record(queues_[1]);
  event_.block(queues_[0]);
}

template <class Parameters>
void TpAccumulator<Parameters, linalg::GPU>::computeGSingleband(const int s) {
  details::computeGSingleband(G_[s].ptr(), G_[s].leadingDimension(), get_G0()[s].ptr(),
                              KDmn::dmn_size(), n_pos_frqs_, beta_, queues_[s]);
  assert(cudaPeekAtLastError() == cudaSuccess);
}

template <class Parameters>
void TpAccumulator<Parameters, linalg::GPU>::computeGMultiband(const int s) {
  details::computeGMultiband(G_[s].ptr(), G_[s].leadingDimension(), get_G0()[s].ptr(),
                             get_G0()[s].leadingDimension(), n_bands_, KDmn::dmn_size(),
                             n_pos_frqs_, beta_, queues_[s]);
  assert(cudaPeekAtLastError() == cudaSuccess);
}

template <class Parameters>
float TpAccumulator<Parameters, linalg::GPU>::updateG4(const std::size_t channel_index) {
  // G4 is stored with the following band convention:
  // b1 ------------------------ b3
  //        |           |
  //        |           |
  //        |           |
  // b2 ------------------------ b4

  //  TODO: set stream only if this thread gets exclusive access to G4.
  //  get_G4().setStream(queues_[0]);
<<<<<<< HEAD

=======
>>>>>>> 99b884ac
  const FourPointType channel = channels_[channel_index];
  typename BaseClass::TpDomain tp_dmn;
  uint64_t start = 0;
  uint64_t end = tp_dmn.get_size();
  switch (channel) {
    case PARTICLE_HOLE_TRANSVERSE:
      return details::updateG4<Real, PARTICLE_HOLE_TRANSVERSE>(
          get_G4()[channel_index].ptr(), G_[0].ptr(), G_[0].leadingDimension(), G_[1].ptr(),
<<<<<<< HEAD
          G_[1].leadingDimension(), n_bands_, KDmn::dmn_size(), WTpPosDmn::dmn_size(), nw_exchange,
          nk_exchange, sign_, multiple_accumulators_, queues_[0]);
=======
          G_[1].leadingDimension(), sign_, multiple_accumulators_, queues_[0], start, end);
>>>>>>> 99b884ac

    case PARTICLE_HOLE_MAGNETIC:
      return details::updateG4<Real, PARTICLE_HOLE_MAGNETIC>(
          get_G4()[channel_index].ptr(), G_[0].ptr(), G_[0].leadingDimension(), G_[1].ptr(),
<<<<<<< HEAD
          G_[1].leadingDimension(), n_bands_, KDmn::dmn_size(), WTpPosDmn::dmn_size(), nw_exchange,
          nk_exchange, sign_, multiple_accumulators_, queues_[0]);
=======
          G_[1].leadingDimension(), sign_, multiple_accumulators_, queues_[0], start, end);
>>>>>>> 99b884ac

    case PARTICLE_HOLE_CHARGE:
      return details::updateG4<Real, PARTICLE_HOLE_CHARGE>(
          get_G4()[channel_index].ptr(), G_[0].ptr(), G_[0].leadingDimension(), G_[1].ptr(),
<<<<<<< HEAD
          G_[1].leadingDimension(), n_bands_, KDmn::dmn_size(), WTpPosDmn::dmn_size(), nw_exchange,
          nk_exchange, sign_, multiple_accumulators_, queues_[0]);
=======
          G_[1].leadingDimension(), sign_, multiple_accumulators_, queues_[0], start, end);
>>>>>>> 99b884ac

    case PARTICLE_HOLE_LONGITUDINAL_UP_UP:
      return details::updateG4<Real, PARTICLE_HOLE_LONGITUDINAL_UP_UP>(
          get_G4()[channel_index].ptr(), G_[0].ptr(), G_[0].leadingDimension(), G_[1].ptr(),
<<<<<<< HEAD
          G_[1].leadingDimension(), n_bands_, KDmn::dmn_size(), WTpPosDmn::dmn_size(), nw_exchange,
          nk_exchange, sign_, multiple_accumulators_, queues_[0]);
=======
          G_[1].leadingDimension(), sign_, multiple_accumulators_, queues_[0], start, end);
>>>>>>> 99b884ac

    case PARTICLE_HOLE_LONGITUDINAL_UP_DOWN:
      return details::updateG4<Real, PARTICLE_HOLE_LONGITUDINAL_UP_DOWN>(
          get_G4()[channel_index].ptr(), G_[0].ptr(), G_[0].leadingDimension(), G_[1].ptr(),
<<<<<<< HEAD
          G_[1].leadingDimension(), n_bands_, KDmn::dmn_size(), WTpPosDmn::dmn_size(), nw_exchange,
          nk_exchange, sign_, multiple_accumulators_, queues_[0]);
=======
          G_[1].leadingDimension(), sign_, multiple_accumulators_, queues_[0], start, end);
>>>>>>> 99b884ac

    case PARTICLE_PARTICLE_UP_DOWN:
      return details::updateG4<Real, PARTICLE_PARTICLE_UP_DOWN>(
          get_G4()[channel_index].ptr(), G_[0].ptr(), G_[0].leadingDimension(), G_[1].ptr(),
<<<<<<< HEAD
          G_[1].leadingDimension(), n_bands_, KDmn::dmn_size(), WTpPosDmn::dmn_size(), nw_exchange,
          nk_exchange, sign_, multiple_accumulators_, queues_[0]);
=======
          G_[1].leadingDimension(), sign_, multiple_accumulators_, queues_[0], start, end);
>>>>>>> 99b884ac

    default:
      throw std::logic_error("Specified four point type not implemented.");
  }
}

template <class Parameters>
void TpAccumulator<Parameters, linalg::GPU>::finalize() {
  if (finalized_)
    return;

  for (std::size_t channel = 0; channel < G4_.size(); ++channel) {
    get_G4()[channel].copyTo(G4_[channel]);
  }
  // TODO: release memory if needed by the rest of the DCA loop.
  // get_G4().clear();

  finalized_ = true;
  initialized_ = false;
}

template <class Parameters>
void TpAccumulator<Parameters, linalg::GPU>::synchronizeStreams() {
  for (auto& stream : queues_)
    cudaStreamSynchronize(stream);
}

template <class Parameters>
void TpAccumulator<Parameters, linalg::GPU>::sumTo(this_type& /*other_one*/) {
  // Nothing to do: G4 on the device is shared.
  synchronizeStreams();
  return;
}

template <class Parameters>
auto TpAccumulator<Parameters, linalg::GPU>::get_G0() -> G0DevType& {
  static G0DevType G0;
  return G0;
}

template <class Parameters>
auto TpAccumulator<Parameters, linalg::GPU>::get_G4() -> std::vector<G4DevType>& {
  static std::vector<G4DevType> G4;
  return G4;
}

}  // namespace accumulator
}  // namespace solver
}  // namespace phys
}  // namespace dca

#endif  // DCA_PHYS_DCA_STEP_CLUSTER_SOLVER_SHARED_TOOLS_ACCUMULATION_TP_TP_ACCUMULATOR_GPU_HPP<|MERGE_RESOLUTION|>--- conflicted
+++ resolved
@@ -87,13 +87,8 @@
   // other_acc.
   void sumTo(this_type& other_acc);
 
-<<<<<<< HEAD
-  linalg::util::CudaStream* get_stream() {
-    return &queues_[0];
-=======
   const linalg::util::CudaStream* get_stream() {
     return &queues_[0].getStream();
->>>>>>> 99b884ac
   }
 
   void synchronizeCopy() {
@@ -161,10 +156,6 @@
 
   void synchronizeStreams();
 
-<<<<<<< HEAD
-private:
-=======
->>>>>>> 99b884ac
   constexpr static int n_ndft_queues_ = config::McOptions::memory_savings ? 1 : 2;
 
   using BaseClass::beta_;
@@ -261,7 +252,7 @@
           for (int b1 = 0; b1 < n_bands_; ++b1)
             G0_host[s](bkw_dmn(b1, k, w), b2) = (*G0_ptr_)(b1, s, b2, s, k, w + sp_index_offset);
 
-    G0[s].setAsync(G0_host[s], queues_[s]);
+    G0[s].setAsync(G0_host[s], queues_[s].getStream());
   }
 }
 
@@ -274,10 +265,10 @@
     try {
       typename BaseClass::TpDomain tp_dmn;
       if (!multiple_accumulators_) {
-        G4_channel.setStream(queues_[0]);
+        G4_channel.setStream(queues_[0].getStream());
       }
       G4_channel.resizeNoCopy(tp_dmn.get_size());
-      G4_channel.setToZeroAsync(queues_[0]);
+      G4_channel.setToZeroAsync(queues_[0].getStream());
     }
     catch (std::bad_alloc& err) {
       std::cerr << "Failed to allocate G4 on device.\n";
@@ -333,7 +324,7 @@
     const std::array<Configuration, 2>& configs, const int sign) {
   std::array<linalg::Matrix<double, linalg::GPU>, 2> M_dev;
   for (int s = 0; s < 2; ++s)
-    M_dev[s].setAsync(M[s], queues_[0]);
+    M_dev[s].setAsync(M[s], queues_[0].getStream());
 
   return accumulate(M_dev, configs, sign);
 }
@@ -407,10 +398,6 @@
 
   //  TODO: set stream only if this thread gets exclusive access to G4.
   //  get_G4().setStream(queues_[0]);
-<<<<<<< HEAD
-
-=======
->>>>>>> 99b884ac
   const FourPointType channel = channels_[channel_index];
   typename BaseClass::TpDomain tp_dmn;
   uint64_t start = 0;
@@ -419,62 +406,32 @@
     case PARTICLE_HOLE_TRANSVERSE:
       return details::updateG4<Real, PARTICLE_HOLE_TRANSVERSE>(
           get_G4()[channel_index].ptr(), G_[0].ptr(), G_[0].leadingDimension(), G_[1].ptr(),
-<<<<<<< HEAD
-          G_[1].leadingDimension(), n_bands_, KDmn::dmn_size(), WTpPosDmn::dmn_size(), nw_exchange,
-          nk_exchange, sign_, multiple_accumulators_, queues_[0]);
-=======
-          G_[1].leadingDimension(), sign_, multiple_accumulators_, queues_[0], start, end);
->>>>>>> 99b884ac
+          G_[1].leadingDimension(), sign_, multiple_accumulators_, queues_[0], start, end);
 
     case PARTICLE_HOLE_MAGNETIC:
       return details::updateG4<Real, PARTICLE_HOLE_MAGNETIC>(
           get_G4()[channel_index].ptr(), G_[0].ptr(), G_[0].leadingDimension(), G_[1].ptr(),
-<<<<<<< HEAD
-          G_[1].leadingDimension(), n_bands_, KDmn::dmn_size(), WTpPosDmn::dmn_size(), nw_exchange,
-          nk_exchange, sign_, multiple_accumulators_, queues_[0]);
-=======
-          G_[1].leadingDimension(), sign_, multiple_accumulators_, queues_[0], start, end);
->>>>>>> 99b884ac
+          G_[1].leadingDimension(), sign_, multiple_accumulators_, queues_[0], start, end);
 
     case PARTICLE_HOLE_CHARGE:
       return details::updateG4<Real, PARTICLE_HOLE_CHARGE>(
           get_G4()[channel_index].ptr(), G_[0].ptr(), G_[0].leadingDimension(), G_[1].ptr(),
-<<<<<<< HEAD
-          G_[1].leadingDimension(), n_bands_, KDmn::dmn_size(), WTpPosDmn::dmn_size(), nw_exchange,
-          nk_exchange, sign_, multiple_accumulators_, queues_[0]);
-=======
-          G_[1].leadingDimension(), sign_, multiple_accumulators_, queues_[0], start, end);
->>>>>>> 99b884ac
+          G_[1].leadingDimension(), sign_, multiple_accumulators_, queues_[0], start, end);
 
     case PARTICLE_HOLE_LONGITUDINAL_UP_UP:
       return details::updateG4<Real, PARTICLE_HOLE_LONGITUDINAL_UP_UP>(
           get_G4()[channel_index].ptr(), G_[0].ptr(), G_[0].leadingDimension(), G_[1].ptr(),
-<<<<<<< HEAD
-          G_[1].leadingDimension(), n_bands_, KDmn::dmn_size(), WTpPosDmn::dmn_size(), nw_exchange,
-          nk_exchange, sign_, multiple_accumulators_, queues_[0]);
-=======
-          G_[1].leadingDimension(), sign_, multiple_accumulators_, queues_[0], start, end);
->>>>>>> 99b884ac
+          G_[1].leadingDimension(), sign_, multiple_accumulators_, queues_[0], start, end);
 
     case PARTICLE_HOLE_LONGITUDINAL_UP_DOWN:
       return details::updateG4<Real, PARTICLE_HOLE_LONGITUDINAL_UP_DOWN>(
           get_G4()[channel_index].ptr(), G_[0].ptr(), G_[0].leadingDimension(), G_[1].ptr(),
-<<<<<<< HEAD
-          G_[1].leadingDimension(), n_bands_, KDmn::dmn_size(), WTpPosDmn::dmn_size(), nw_exchange,
-          nk_exchange, sign_, multiple_accumulators_, queues_[0]);
-=======
-          G_[1].leadingDimension(), sign_, multiple_accumulators_, queues_[0], start, end);
->>>>>>> 99b884ac
+          G_[1].leadingDimension(), sign_, multiple_accumulators_, queues_[0], start, end);
 
     case PARTICLE_PARTICLE_UP_DOWN:
       return details::updateG4<Real, PARTICLE_PARTICLE_UP_DOWN>(
           get_G4()[channel_index].ptr(), G_[0].ptr(), G_[0].leadingDimension(), G_[1].ptr(),
-<<<<<<< HEAD
-          G_[1].leadingDimension(), n_bands_, KDmn::dmn_size(), WTpPosDmn::dmn_size(), nw_exchange,
-          nk_exchange, sign_, multiple_accumulators_, queues_[0]);
-=======
-          G_[1].leadingDimension(), sign_, multiple_accumulators_, queues_[0], start, end);
->>>>>>> 99b884ac
+          G_[1].leadingDimension(), sign_, multiple_accumulators_, queues_[0], start, end);
 
     default:
       throw std::logic_error("Specified four point type not implemented.");
