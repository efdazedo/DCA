// Copyright (C) 2018 ETH Zurich
// Copyright (C) 2018 UT-Battelle, LLC
// All rights reserved.
// See LICENSE.txt for terms of usage./
// See CITATION.txt for citation guidelines if you use this code for scientific publications.
//
// Author: Giovanni Balduzzi (gbalduzz@itp.phys.ethz.ch)
//         Urs R. Haehner (haehneru@itp.phys.ethz.ch)
//
// This class computes the two particle Green's function from the walker's M matrix.

#ifndef DCA_PHYS_DCA_STEP_CLUSTER_SOLVER_SHARED_TOOLS_ACCUMULATION_TP_TP_ACCUMULATOR_HPP
#define DCA_PHYS_DCA_STEP_CLUSTER_SOLVER_SHARED_TOOLS_ACCUMULATION_TP_TP_ACCUMULATOR_HPP

#include <array>
#include <cmath>
#include <complex>
#include <stdexcept>
#include <vector>

#include "dca/config/config_defines.hpp"
#include "dca/linalg/matrix.hpp"
#include "dca/linalg/matrix_view.hpp"
#include "dca/linalg/matrixop.hpp"
#include "dca/linalg/util/cuda_stream.hpp"
#include "dca/math/function_transform/special_transforms/space_transform_2D.hpp"
#include "dca/phys/dca_data/dca_data.hpp"
#include "dca/phys/dca_step/cluster_solver/shared_tools/accumulation/tp/ndft/cached_ndft_cpu.hpp"
#include "dca/phys/domains/cluster/momentum_exchange_domain.hpp"
#include "dca/phys/domains/quantum/electron_band_domain.hpp"
#include "dca/phys/domains/quantum/electron_spin_domain.hpp"
#include "dca/phys/domains/time_and_frequency/frequency_domain.hpp"
#include "dca/phys/domains/time_and_frequency/frequency_exchange_domain.hpp"
#include "dca/phys/domains/time_and_frequency/vertex_frequency_domain.hpp"
#include "dca/phys/models/traits.hpp"
#include "dca/phys/four_point_type.hpp"

namespace dca {
namespace phys {
namespace solver {
namespace accumulator {
// dca::phys::solver::accumulator::

template <class Parameters, linalg::DeviceType device = linalg::CPU>
class TpAccumulator;

template <class Parameters>
class TpAccumulator<Parameters, linalg::CPU> {
public:
  using Real = typename Parameters::TP_measurement_scalar_type;

  using RDmn = typename Parameters::RClusterDmn;
  using KDmn = typename Parameters::KClusterDmn;
  using KExchangeDmn = func::dmn_0<domains::MomentumExchangeDomain>;
  using BDmn = func::dmn_0<domains::electron_band_domain>;
  using SDmn = func::dmn_0<domains::electron_spin_domain>;
  using NuDmn = func::dmn_variadic<BDmn, SDmn>;
  using WDmn = func::dmn_0<domains::frequency_domain>;

  using WTpDmn = func::dmn_0<domains::vertex_frequency_domain<domains::COMPACT>>;
  using WTpPosDmn = func::dmn_0<domains::vertex_frequency_domain<domains::COMPACT_POSITIVE>>;
  using WTpExtDmn = func::dmn_0<domains::vertex_frequency_domain<domains::EXTENDED>>;
  using WTpExtPosDmn = func::dmn_0<domains::vertex_frequency_domain<domains::EXTENDED_POSITIVE>>;
  using WExchangeDmn = func::dmn_0<domains::FrequencyExchangeDomain>;

  using this_type = TpAccumulator<Parameters>;
  using Data = DcaData<Parameters>;
  using TpGreensFunction = typename Data::TpGreensFunction;

protected:
  using Profiler = typename Parameters::profiler_type;

  using Complex = std::complex<Real>;
  using Matrix = linalg::Matrix<Complex, linalg::CPU>;

  using SpGreenFunction =
      func::function<Complex, func::dmn_variadic<BDmn, BDmn, SDmn, KDmn, KDmn, WTpExtPosDmn, WTpExtDmn>>;

  using TpDomain =
      func::dmn_variadic<BDmn, BDmn, BDmn, BDmn, KDmn, KDmn, KExchangeDmn, WTpDmn, WTpDmn, WExchangeDmn>;

public:
  // Constructor:
  // In: G0: non interacting greens function.
  // In: pars: parameters object.
  // In: thread_id: thread id, only used by the profiler.
  TpAccumulator(
      const func::function<std::complex<double>, func::dmn_variadic<NuDmn, NuDmn, KDmn, WDmn>>& G0,
      const Parameters& pars, int thread_id = 0);

  // Resets the object between DCA iterations.
  void resetAccumulation(unsigned int /*dca_loop*/ = 0);

  // Computes the two particles Greens function from the M matrix and accumulates it internally.
  // In: M_array: stores the M matrix for each spin sector.
  // In: configs: stores the walker's configuration for each spin sector.
  // In: sign: sign of the configuration.
  template <class Configuration>
  double accumulate(const std::array<linalg::Matrix<double, linalg::CPU>, 2>& M_pair,
                    const std::array<Configuration, 2>& configs, int sign);

  // Empty method for compatibility with GPU version.
  void finalize() {}

  // Returns the accumulated Green's function.
  const auto& get_sign_times_G4() const;

  // Sums the accumulated Green's function to the accumulated Green's function of other_acc.
  void sumTo(this_type& other_acc);

  void synchronizeCopy() {}

  template <class T>
  void syncStreams(const T&) {}

  auto get_streams() const {
    return std::vector<cudaStream_t>();
  }

  std::size_t deviceFingerprint() const {
    return 0;
  }
  static std::size_t staticDeviceFingerprint() {
    return 0;
  }

protected:
<<<<<<< HEAD
  using Data = DcaData<Parameters>;
  using Profiler = typename Parameters::profiler_type;

  using WTpDmn = func::dmn_0<domains::vertex_frequency_domain<domains::COMPACT>>;
  using WTpPosDmn = func::dmn_0<domains::vertex_frequency_domain<domains::COMPACT_POSITIVE>>;
  using WTpExtDmn = func::dmn_0<domains::vertex_frequency_domain<domains::EXTENDED>>;
  using WTpExtPosDmn = func::dmn_0<domains::vertex_frequency_domain<domains::EXTENDED_POSITIVE>>;
  using WExchangeDmn = func::dmn_0<domains::FrequencyExchangeDomain>;

  using Complex = std::complex<Real>;
  using SpGreenFunction =
      func::function<Complex, func::dmn_variadic<BDmn, BDmn, SDmn, KDmn, KDmn, WTpExtPosDmn, WTpExtDmn>>;

  using TpGreenFunction = typename Data::TpGreensFunction;
  using Matrix = linalg::Matrix<Complex, linalg::CPU>;

=======
>>>>>>> 7601dc96
  void initializeG0();

  double computeG();

  void computeGMultiband(int s, int k1, int k2, int w1, int w2);

  void computeGSingleband(int s, int k1, int k2, int w1, int w2);

  void getGMultiband(int s, int k1, int k2, int w1, int w2, Matrix& G, Complex beta = 0) const;

  Complex getGSingleband(int s, int k1, int k2, int w1, int w2) const;

  template <class Configuration>
  float computeM(const std::array<linalg::Matrix<double, linalg::CPU>, 2>& M_pair,
                 const std::array<Configuration, 2>& configs);

  double updateG4(TpGreensFunction& G4_channel);

  void inline updateG4Atomic(Complex* G4_ptr, int s_a, int k1_a, int k2_a, int w1_a, int w2_a,
                             int s_b, int k1_b, int k2_b, int w1_b, int w2_b, Real alpha,
                             bool cross_legs);

  void inline updateG4SpinDifference(Complex* G4_ptr, int sign, int k1_a, int k2_a, int w1_a,
                                     int w2_a, int k1_b, int k2_b, int w1_b, int w2_b, Real alpha,
                                     bool cross_legs);

protected:
  const func::function<std::complex<double>, func::dmn_variadic<NuDmn, NuDmn, KDmn, WDmn>>* const G0_ptr_ =
      nullptr;

  const int thread_id_;
  const bool multiple_accumulators_;

  const Real beta_ = -1;
  constexpr static int n_bands_ = Parameters::model_type::BANDS;

  constexpr static bool non_density_density_ =
      models::has_non_density_interaction<typename Parameters::lattice_type>::value;
  CachedNdft<Real, RDmn, WTpExtDmn, WTpExtPosDmn, linalg::CPU, non_density_density_> ndft_obj_;

  SpGreenFunction G_;

  std::vector<TpGreensFunction> G4_;

  func::function<Complex, func::dmn_variadic<BDmn, BDmn, SDmn, KDmn, WTpExtDmn>> G0_;

  int sign_;

  const int extension_index_offset_ = -1;
  const int n_pos_frqs_ = -1;

private:
  // work spaces for computeGMultiband.
  Matrix G0_M_, G_a_, G_b_;
};

template <class Parameters>
TpAccumulator<Parameters, linalg::CPU>::TpAccumulator(
    const func::function<std::complex<double>, func::dmn_variadic<NuDmn, NuDmn, KDmn, WDmn>>& G0,
    const Parameters& pars, const int thread_id)
    : G0_ptr_(&G0),
      thread_id_(thread_id),
      multiple_accumulators_(pars.get_accumulators() > 1),
      beta_(pars.get_beta()),
      extension_index_offset_((WTpExtDmn::dmn_size() - WTpDmn::dmn_size()) / 2),
      n_pos_frqs_(WTpExtPosDmn::dmn_size()),
      G0_M_(n_bands_),
      G_a_(n_bands_),
      G_b_(n_bands_) {
  if (WDmn::dmn_size() < WTpExtDmn::dmn_size())
    throw(std::logic_error("The number of single particle frequencies is too small."));
  initializeG0();

  // Reserve storage in advance such that we don't have to copy elements when we fill the vector.
  // We want to avoid copies because function's copy ctor does not copy the name (and because copies
  // are expensive).
  G4_.reserve(pars.numG4Channels());

  // Ensure backward compatibility.
  if (pars.get_four_point_type() != NONE) {
    G4_.emplace_back("G4_" + toString(pars.get_four_point_type()));
  }

  // Check which four point types to accumulate.
  else {
    if (pars.accumulateG4ParticleHoleTransverse())
      G4_.emplace_back("G4_" + toString(PARTICLE_HOLE_TRANSVERSE));

    if (pars.accumulateG4ParticleHoleMagnetic())
      G4_.emplace_back("G4_" + toString(PARTICLE_HOLE_MAGNETIC));

    if (pars.accumulateG4ParticleHoleCharge())
      G4_.emplace_back("G4_" + toString(PARTICLE_HOLE_CHARGE));

    if (pars.accumulateG4ParticleHoleLongitudinalUpUp())
      G4_.emplace_back("G4_" + toString(PARTICLE_HOLE_LONGITUDINAL_UP_UP));

    if (pars.accumulateG4ParticleHoleLongitudinalUpDown())
      G4_.emplace_back("G4_" + toString(PARTICLE_HOLE_LONGITUDINAL_UP_DOWN));

    if (pars.accumulateG4ParticleParticleUpDown())
      G4_.emplace_back("G4_" + toString(PARTICLE_PARTICLE_UP_DOWN));
  }
}

template <class Parameters>
void TpAccumulator<Parameters, linalg::CPU>::resetAccumulation(unsigned int /*dca_loop*/) {
  for (auto& G4_channel : G4_)
    G4_channel = 0.;

  initializeG0();
}

template <class Parameters>
void TpAccumulator<Parameters, linalg::CPU>::initializeG0() {
  const int sp_index_offset = (WDmn::dmn_size() - WTpExtDmn::dmn_size()) / 2;

  for (int w = 0; w < WTpExtDmn::dmn_size(); ++w) {
    assert(std::abs(WTpExtDmn::get_elements()[w] - WDmn::get_elements()[w + sp_index_offset]) < 1e-3);
    for (int k = 0; k < KDmn::dmn_size(); ++k)
      for (int s = 0; s < 2; ++s)
        for (int b2 = 0; b2 < n_bands_; ++b2)
          for (int b1 = 0; b1 < n_bands_; ++b1)
            G0_(b1, b2, s, k, w) = (*G0_ptr_)(b1, s, b2, s, k, w + sp_index_offset);
  }
}

template <class Parameters>
template <class Configuration>
double TpAccumulator<Parameters, linalg::CPU>::accumulate(
    const std::array<linalg::Matrix<double, linalg::CPU>, 2>& M_pair,
    const std::array<Configuration, 2>& configs, const int sign) {
  Profiler profiler("accumulate", "tp-accumulation", __LINE__, thread_id_);
  double gflops(0.);
  if (!(configs[0].size() + configs[1].size()))  // empty config
    return gflops;

  sign_ = sign;
  gflops += computeM(M_pair, configs);
  gflops += computeG();

  for (auto& G4_channel : G4_)
    gflops += updateG4(G4_channel);

  return gflops;
}

template <class Parameters>
template <class Configuration>
float TpAccumulator<Parameters, linalg::CPU>::computeM(
    const std::array<linalg::Matrix<double, linalg::CPU>, 2>& M_pair,
    const std::array<Configuration, 2>& configs) {
  float flops = 0.;

  func::function<Complex, func::dmn_variadic<RDmn, RDmn, BDmn, BDmn, SDmn, WTpExtPosDmn, WTpExtDmn>> M_r_r_w_w;

  for (int spin = 0; spin < SDmn::dmn_size(); ++spin) {
    Profiler prf_a("Frequency FT", "tp-accumulation", __LINE__, thread_id_);
    if (not configs[spin].size())
      continue;
    flops += ndft_obj_.execute(configs[spin], M_pair[spin], M_r_r_w_w, spin);
  }

  Profiler prf_b("Space FT", "tp-accumulation", __LINE__, thread_id_);
  // TODO: add the gflops here.
  math::transform::SpaceTransform2D<RDmn, KDmn, Real>::execute(M_r_r_w_w, G_);

  return flops;
}

template <class Parameters>
double TpAccumulator<Parameters, linalg::CPU>::computeG() {
  Profiler prf("ComputeG", "tp-accumulation", __LINE__, thread_id_);
  for (int w2 = 0; w2 < WTpExtDmn::dmn_size(); ++w2)
    for (int w1 = 0; w1 < WTpExtPosDmn::dmn_size(); ++w1)
      for (int k2 = 0; k2 < KDmn::dmn_size(); ++k2)
        for (int k1 = 0; k1 < KDmn::dmn_size(); ++k1)
          for (int s = 0; s < 2; ++s)
            switch (n_bands_) {
              case 1:
                computeGSingleband(s, k1, k2, w1, w2);
                break;
              default:
                computeGMultiband(s, k1, k2, w1, w2);
            }
  //  INTERNAL: the additional flops for w1==w2 are ignored.
  const Real flops = 8 * std::pow(n_bands_, 3) * WTpExtPosDmn::dmn_size() * WTpExtDmn::dmn_size() *
                     std::pow(KDmn::dmn_size(), 2) * 2;
  return 1e-9 * flops;
}

template <class Parameters>
void TpAccumulator<Parameters, linalg::CPU>::computeGSingleband(const int s, const int k1,
                                                                const int k2, const int w1,
                                                                const int w2) {
  assert(w1 < WTpExtPosDmn::dmn_size());
  assert(w2 < WTpExtDmn::dmn_size());

  const Complex G0_w1 = G0_(0, 0, s, k1, w1 + n_pos_frqs_);
  const Complex G0_w2 = G0_(0, 0, s, k2, w2);
  const Complex M_val = G_(0, 0, s, k1, k2, w1, w2);

  if (k2 == k1 && w2 == w1 + n_pos_frqs_)
    G_(0, 0, s, k1, k2, w1, w2) = -G0_w1 * M_val * G0_w2 + G0_w1 * beta_;
  else
    G_(0, 0, s, k1, k2, w1, w2) = -G0_w1 * M_val * G0_w2;
}

template <class Parameters>
void TpAccumulator<Parameters, linalg::CPU>::computeGMultiband(const int s, const int k1,
                                                               const int k2, const int w1,
                                                               const int w2) {
  assert(w1 < WTpExtPosDmn::dmn_size());
  assert(w2 < WTpExtDmn::dmn_size());

  const linalg::MatrixView<Complex, linalg::CPU> G0_w1(&G0_(0, 0, s, k1, w1 + n_pos_frqs_),
                                                       n_bands_, n_bands_);
  const linalg::MatrixView<Complex, linalg::CPU> G0_w2(&G0_(0, 0, s, k2, w2), n_bands_, n_bands_);
  linalg::MatrixView<Complex, linalg::CPU> M_matrix(&G_(0, 0, s, k1, k2, w1, w2), n_bands_);

  // G(w1, w2) <- -G0(w1) M(w1, w2) G0(w2)
  linalg::matrixop::gemm(G0_w1, M_matrix, G0_M_);
  linalg::matrixop::gemm(Complex(-1), G0_M_, G0_w2, Complex(0), M_matrix);

  // G(w1, w2) += \delta(w1, w2) \delta(k1,k2) G0(w1)
  if (G0_w1.ptr() == G0_w2.ptr()) {
    for (int b2 = 0; b2 < n_bands_; ++b2)
      for (int b1 = 0; b1 < n_bands_; ++b1)
        M_matrix(b1, b2) += G0_w1(b1, b2) * beta_;
  }
}

template <class Parameters>
std::complex<typename TpAccumulator<Parameters, linalg::CPU>::Real> TpAccumulator<
    Parameters, linalg::CPU>::getGSingleband(const int s, const int k1, const int k2, const int w1,
                                             const int w2) const {
  const int w2_ext = w2 + extension_index_offset_;
  const int w1_ext = w1 + extension_index_offset_;
  auto minus_w1 = [=](const int w) { return n_pos_frqs_ - 1 - w; };
  auto minus_w2 = [=](const int w) { return 2 * n_pos_frqs_ - 1 - w; };
  auto plus_w1 = [=](const int w) { return w - n_pos_frqs_; };
  auto minus_k = [=](const int k) {
    const static int k0 = KDmn::parameter_type::origin_index();
    return KDmn::parameter_type::subtract(k, k0);
  };

  if (w1_ext >= n_pos_frqs_)
    return G_(0, 0, s, k1, k2, plus_w1(w1_ext), w2_ext);
  else
    return std::conj(G_(0, 0, s, minus_k(k1), minus_k(k2), minus_w1(w1_ext), minus_w2(w2_ext)));
}

template <class Parameters>
void TpAccumulator<Parameters, linalg::CPU>::getGMultiband(int s, int k1, int k2, int w1, int w2,
                                                           Matrix& G, const Complex beta) const {
  const int w2_ext = w2 + extension_index_offset_;
  const int w1_ext = w1 + extension_index_offset_;
  auto minus_w1 = [=](const int w) { return n_pos_frqs_ - 1 - w; };
  auto minus_w2 = [=](const int w) { return 2 * n_pos_frqs_ - 1 - w; };
  auto plus_w1 = [=](const int w) { return w - n_pos_frqs_; };

  auto minus_k = [=](const int k) {
    const static int k0 = KDmn::parameter_type::origin_index();
    return KDmn::parameter_type::subtract(k, k0);
  };

  if (w1_ext >= n_pos_frqs_) {
    const Complex* const G_ptr = &G_(0, 0, s, k1, k2, plus_w1(w1_ext), w2_ext);
    for (int b2 = 0; b2 < n_bands_; ++b2)
      for (int b1 = 0; b1 < n_bands_; ++b1)
        G(b1, b2) = beta * G(b1, b2) + G_ptr[b1 + b2 * n_bands_];
  }
  else {
    const Complex* const G_ptr =
        &G_(0, 0, s, minus_k(k1), minus_k(k2), minus_w1(w1_ext), minus_w2(w2_ext));
    for (int b2 = 0; b2 < n_bands_; ++b2)
      for (int b1 = 0; b1 < n_bands_; ++b1)
        G(b1, b2) = beta * G(b1, b2) + std::conj(G_ptr[b1 + b2 * n_bands_]);
  }
}

template <class Parameters>
double TpAccumulator<Parameters, linalg::CPU>::updateG4(TpGreensFunction& G4) {
  // G4 is stored with the following band convention:
  // b1 ------------------------ b3
  //        |           |
  //        |           |
  //        |           |
  // b2 ------------------------ b4
  Profiler profiler("updateG4", "tp-accumulation", __LINE__, thread_id_);

  double flops(0);

  auto momentum_sum = [](const int k, const int q) { return KDmn::parameter_type::add(k, q); };
  auto q_minus_k = [](const int k, const int q) { return KDmn::parameter_type::subtract(k, q); };
  // Returns the index of the exchange frequency w_ex plus the Matsubara frequency with index w.
  auto w_plus_w_ex = [](const int w, const int w_ex) { return w + w_ex; };
  // Returns the index of the exchange frequency w_ex minus the Matsubara frequency with index w.
  auto w_ex_minus_w = [](const int w, const int w_ex) { return w_ex + WTpDmn::dmn_size() - 1 - w; };

  const Real sign_over_2 = 0.5 * sign_;

  const double flops_update_atomic = 3 * std::pow(n_bands_, 4);
  const double flops_update_spin_diff = flops_update_atomic + 2 * std::pow(n_bands_, 2);
  const int n_loops = WTpDmn::dmn_size() * WTpDmn::dmn_size() * KDmn::dmn_size() * KDmn::dmn_size();

  const auto& exchange_frq = domains::FrequencyExchangeDomain::get_elements();
  const auto& exchange_mom = domains::MomentumExchangeDomain::get_elements();

  // Strip "G4_" prefix from G4 name and convert to FourPointType.
  const std::string channel_str = G4.get_name().substr(3, G4.get_name().size() - 3);
  const FourPointType channel = stringToFourPointType(channel_str);

  switch (channel) {
    case PARTICLE_HOLE_TRANSVERSE:
      // G4(k1, k2, k_ex) = 1/2 sum_s <c^+(k1+k_ex, s) c(k1, -s) c^+(k2, -s) c(k2+k_ex, s)>
      //                  = -1/2 sum_s G(k2+k_ex, k1+k_ex, s) G(k1, k2, -s)
      for (int w_ex_idx = 0; w_ex_idx < exchange_frq.size(); ++w_ex_idx) {
        const int w_ex = exchange_frq[w_ex_idx];
        for (int k_ex_idx = 0; k_ex_idx < exchange_mom.size(); ++k_ex_idx) {
          const int k_ex = exchange_mom[k_ex_idx];
          for (int w2 = 0; w2 < WTpDmn::dmn_size(); ++w2)
            for (int k2 = 0; k2 < KDmn::dmn_size(); ++k2)
              for (int w1 = 0; w1 < WTpDmn::dmn_size(); ++w1)
                for (int k1 = 0; k1 < KDmn::dmn_size(); ++k1) {
                  Complex* const G4_ptr = &G4(0, 0, 0, 0, k1, w1, k2, w2, k_ex_idx, w_ex_idx);
                  for (int s = 0; s < 2; ++s)
                    updateG4Atomic(G4_ptr, s, k1, k2, w1, w2, not s, momentum_sum(k2, k_ex),
                                   momentum_sum(k1, k_ex), w_plus_w_ex(w2, w_ex),
                                   w_plus_w_ex(w1, w_ex), -sign_over_2, true);
                }
            }
      }
      flops += n_loops * 2 * flops_update_atomic;
      break;

    case PARTICLE_HOLE_MAGNETIC:
      // G4(k1, k2, k_ex) = 1/2 sum_{s1, s2} (s1 * s2)
      //                      <c^+(k1+k_ex, s1) c(k1, s1) c^+(k2, s2) c(k2+k_ex, s2)>
      //                  = 1/2 sum_{s1, s2} (s1 * s2)
      //                      [G(k1, k1+k_ex, s1) G(k2+k_ex, k2, s2)
      //                       - (s1 == s2) G(k2+k_ex, k1+k_ex, s1) G(k1, k2, s1)]
      for (int w_ex_idx = 0; w_ex_idx < exchange_frq.size(); ++w_ex_idx) {
        const int w_ex = exchange_frq[w_ex_idx];
        for (int k_ex_idx = 0; k_ex_idx < exchange_mom.size(); ++k_ex_idx) {
          const int k_ex = exchange_mom[k_ex_idx];
          for (int w2 = 0; w2 < WTpDmn::dmn_size(); ++w2)
            for (int k2 = 0; k2 < KDmn::dmn_size(); ++k2)
              for (int w1 = 0; w1 < WTpDmn::dmn_size(); ++w1)
                for (int k1 = 0; k1 < KDmn::dmn_size(); ++k1) {
<<<<<<< HEAD
                  Complex* const G4_ptr = &(*G4_)(0, 0, 0, 0, k1, w1, k2, w2, k_ex_idx, w_ex_idx);
=======
                  Complex* const G4_ptr = &G4(0, 0, 0, 0, k1, w1, k2, w2, k_ex_idx, w_ex_idx);
>>>>>>> 7601dc96
                  updateG4SpinDifference(G4_ptr, -1, k1, momentum_sum(k1, k_ex), w1,
                                         w_plus_w_ex(w1, w_ex), momentum_sum(k2, k_ex), k2,
                                         w_plus_w_ex(w2, w_ex), w2, sign_over_2, false);
                  for (int s = 0; s < 2; ++s)
                    updateG4Atomic(G4_ptr, s, k1, k2, w1, w2, s, momentum_sum(k2, k_ex),
                                   momentum_sum(k1, k_ex), w_plus_w_ex(w2, w_ex),
                                   w_plus_w_ex(w1, w_ex), -sign_over_2, true);
                }
        }
      }
      flops += n_loops * (flops_update_spin_diff + 2 * flops_update_atomic);
      break;

    case PARTICLE_HOLE_CHARGE:
      // G4(k1, k2, k_ex) = 1/2 sum_{s1, s2}
      //                    <c^+(k1+k_ex, s1) c(k1, s1) c^+(k2, s2) c(k2+k_ex, s2)>
      //                  = 1/2 sum_{s1, s2}
      //                      [G(k1, k1+k_ex, s1) G(k2+k_ex, k2, s2)
      //                       - (s1 == s2) G(k2+k_ex, k1+k_ex, s1) G(k1, k2, s1)]
      for (int w_ex_idx = 0; w_ex_idx < exchange_frq.size(); ++w_ex_idx) {
        const int w_ex = exchange_frq[w_ex_idx];
        for (int k_ex_idx = 0; k_ex_idx < exchange_mom.size(); ++k_ex_idx) {
          const int k_ex = exchange_mom[k_ex_idx];
          for (int w2 = 0; w2 < WTpDmn::dmn_size(); ++w2)
            for (int k2 = 0; k2 < KDmn::dmn_size(); ++k2)
              for (int w1 = 0; w1 < WTpDmn::dmn_size(); ++w1)
                for (int k1 = 0; k1 < KDmn::dmn_size(); ++k1) {
<<<<<<< HEAD
                  Complex* const G4_ptr = &(*G4_)(0, 0, 0, 0, k1, w1, k2, w2, k_ex_idx, w_ex_idx);
=======
                  Complex* const G4_ptr = &G4(0, 0, 0, 0, k1, w1, k2, w2, k_ex_idx, w_ex_idx);
>>>>>>> 7601dc96
                  updateG4SpinDifference(G4_ptr, 1, k1, momentum_sum(k1, k_ex), w1,
                                         w_plus_w_ex(w1, w_ex), momentum_sum(k2, k_ex), k2,
                                         w_plus_w_ex(w2, w_ex), w2, sign_over_2, false);
                  for (int s = 0; s < 2; ++s)
                    updateG4Atomic(G4_ptr, s, k1, k2, w1, w2, s, momentum_sum(k2, k_ex),
                                   momentum_sum(k1, k_ex), w_plus_w_ex(w2, w_ex),
                                   w_plus_w_ex(w1, w_ex), -sign_over_2, true);
                }
        }
      }

      flops += n_loops * (flops_update_spin_diff + 2 * flops_update_atomic);
      break;

    case PARTICLE_HOLE_LONGITUDINAL_UP_UP:
      // G4(k1, k2, k_ex) = 1/2 sum_s <c^+(k1+k_ex, s) c(k1, s) c^+(k2, s) c(k2+k_ex, s)>
      //                  = 1/2 sum_s [G(k1, k1+k_ex, s) G(k2+k_ex, k2, s)
      //                               - G(k2+k_ex, k1+k_ex, s) G(k1, k2, s)]
      for (int w_ex_idx = 0; w_ex_idx < exchange_frq.size(); ++w_ex_idx) {
        const int w_ex = exchange_frq[w_ex_idx];
        for (int k_ex_idx = 0; k_ex_idx < exchange_mom.size(); ++k_ex_idx) {
          const int k_ex = exchange_mom[k_ex_idx];
          for (int w2 = 0; w2 < WTpDmn::dmn_size(); ++w2)
            for (int k2 = 0; k2 < KDmn::dmn_size(); ++k2)
              for (int w1 = 0; w1 < WTpDmn::dmn_size(); ++w1)
                for (int k1 = 0; k1 < KDmn::dmn_size(); ++k1) {
<<<<<<< HEAD
                  Complex* const G4_ptr = &(*G4_)(0, 0, 0, 0, k1, w1, k2, w2, k_ex_idx, w_ex_idx);
=======
                  Complex* const G4_ptr = &G4(0, 0, 0, 0, k1, w1, k2, w2, k_ex_idx, w_ex_idx);

>>>>>>> 7601dc96
                  for (int s = 0; s < 2; ++s)
                    updateG4Atomic(G4_ptr, s, k1, momentum_sum(k1, k_ex), w1, w_plus_w_ex(w1, w_ex),
                                   s, momentum_sum(k2, k_ex), k2, w_plus_w_ex(w2, w_ex), w2,
                                   sign_over_2, false);

                  for (int s = 0; s < 2; ++s)
                    updateG4Atomic(G4_ptr, s, k1, k2, w1, w2, s, momentum_sum(k2, k_ex),
                                   momentum_sum(k1, k_ex), w_plus_w_ex(w2, w_ex),
                                   w_plus_w_ex(w1, w_ex), -sign_over_2, true);
                }
        }
      }
      flops += n_loops * 4 * flops_update_atomic;
      break;

    case PARTICLE_HOLE_LONGITUDINAL_UP_DOWN:
      // G4(k1, k2, k_ex) = 1/2 sum_s <c^+(k1+k_ex, s) c(k1, s) c^+(k2, -s) c(k2+k_ex, -s)>
      //                  = 1/2 sum_s G(k1, k1+k_ex, s) G(k2+k_ex, k2, -s)
      for (int w_ex_idx = 0; w_ex_idx < exchange_frq.size(); ++w_ex_idx) {
        const int w_ex = exchange_frq[w_ex_idx];
        for (int k_ex_idx = 0; k_ex_idx < exchange_mom.size(); ++k_ex_idx) {
          const int k_ex = exchange_mom[k_ex_idx];
          for (int w2 = 0; w2 < WTpDmn::dmn_size(); ++w2)
            for (int k2 = 0; k2 < KDmn::dmn_size(); ++k2)
              for (int w1 = 0; w1 < WTpDmn::dmn_size(); ++w1)
                for (int k1 = 0; k1 < KDmn::dmn_size(); ++k1) {
                  Complex* const G4_ptr = &G4(0, 0, 0, 0, k1, w1, k2, w2, k_ex_idx, w_ex_idx);
                  for (int s = 0; s < 2; ++s)
                    updateG4Atomic(G4_ptr, s, k1, momentum_sum(k1, k_ex), w1, w_plus_w_ex(w1, w_ex),
                                   !s, momentum_sum(k2, k_ex), k2, w_plus_w_ex(w2, w_ex), w2,
                                   sign_over_2, false);
                }
        }
      }
      flops += n_loops * 4 * flops_update_atomic;
      break;

    case PARTICLE_PARTICLE_UP_DOWN:
      // G4(k1, k2, k_ex) = 1/2 sum_s <c^+(k_ex-k1, s) c^+(k1, -s) c(k2, -s) c(k_ex-k2, s)>
      //                  = 1/2 sum_s G(k_ex-k2, k_ex-k1, s) G(k2, k1, -s)
      for (int w_ex_idx = 0; w_ex_idx < exchange_frq.size(); ++w_ex_idx) {
        const int w_ex = exchange_frq[w_ex_idx];
        for (int k_ex_idx = 0; k_ex_idx < exchange_mom.size(); ++k_ex_idx) {
          const int k_ex = exchange_mom[k_ex_idx];
          for (int w2 = 0; w2 < WTpDmn::dmn_size(); ++w2)
            for (int k2 = 0; k2 < KDmn::dmn_size(); ++k2)
              for (int w1 = 0; w1 < WTpDmn::dmn_size(); ++w1)
                for (int k1 = 0; k1 < KDmn::dmn_size(); ++k1) {
<<<<<<< HEAD
                  Complex* const G4_ptr = &(*G4_)(0, 0, 0, 0, k1, w1, k2, w2, k_ex_idx, w_ex_idx);
=======
                  Complex* const G4_ptr = &G4(0, 0, 0, 0, k1, w1, k2, w2, k_ex_idx, w_ex_idx);
>>>>>>> 7601dc96
                  for (int s = 0; s < 2; ++s)
                    updateG4Atomic(G4_ptr, s, k1, k2, w1, w2, !s, q_minus_k(k1, k_ex),
                                   q_minus_k(k2, k_ex), w_ex_minus_w(w1, w_ex),
                                   w_ex_minus_w(w2, w_ex), sign_over_2, false);
                }
        }
      }

      flops += n_loops * 2 * flops_update_atomic;
      break;

    default:
      throw std::logic_error("Specified four point type not implemented.");
  }

  return 1e-9 * flops;
}

template <class Parameters>
void TpAccumulator<Parameters, linalg::CPU>::updateG4Atomic(
    Complex* G4_ptr, const int s_a, const int k1_a, const int k2_a, const int w1_a, const int w2_a,
    const int s_b, const int k1_b, const int k2_b, const int w1_b, const int w2_b, const Real alpha,
    const bool cross_legs) {
  // This function performs the following update for each band:
  //
  // G4(k1, k2, w1, w2) += alpha * G(s_a, k1_a, k2_a, w1_a, w2_a) * G(s_b, k1_b, k2_b, w1_b, w2_b)
  //
  // INTERNAL: would use __restrict__ pointer make sense?
  if (n_bands_ == 1) {
    *G4_ptr += alpha * getGSingleband(s_a, k1_a, k2_a, w1_a, w2_a) *
               getGSingleband(s_b, k1_b, k2_b, w1_b, w2_b);
  }
  else {
    getGMultiband(s_a, k1_a, k2_a, w1_a, w2_a, G_a_);
    getGMultiband(s_b, k1_b, k2_b, w1_b, w2_b, G_b_);

    if (!cross_legs)
      for (int b4 = 0; b4 < n_bands_; ++b4)
        for (int b3 = 0; b3 < n_bands_; ++b3)
          for (int b2 = 0; b2 < n_bands_; ++b2)
            for (int b1 = 0; b1 < n_bands_; ++b1) {
              *G4_ptr += alpha * G_a_(b1, b3) * G_b_(b2, b4);
              ++G4_ptr;
            }
    else
      for (int b4 = 0; b4 < n_bands_; ++b4)
        for (int b3 = 0; b3 < n_bands_; ++b3)
          for (int b2 = 0; b2 < n_bands_; ++b2)
            for (int b1 = 0; b1 < n_bands_; ++b1) {
              *G4_ptr += alpha * G_a_(b1, b4) * G_b_(b2, b3);
              ++G4_ptr;
            }
  }
}

template <class Parameters>
void TpAccumulator<Parameters, linalg::CPU>::updateG4SpinDifference(
    Complex* G4_ptr, const int sign, const int k1_a, const int k2_a, const int w1_a, const int w2_a,
    const int k1_b, const int k2_b, const int w1_b, const int w2_b, const Real alpha,
    const bool cross_legs) {
  // This function performs the following update for each band:
  //
  // G4(k1, k2, w1, w2) += alpha * [G(up, k1_a, k2_a, w1_a, w2_a)
  //                                + sign * G(down,k1_a, k2_a, w1_a, w2_a)]
  //                             * [G(up, k1_b, k2_b, w1_b, w2_b)
  //                               + sign * G(down, k1_b, k2_b, w1_b, w2_b)]
  if (n_bands_ == 1) {
    *G4_ptr += alpha *
               (getGSingleband(0, k1_a, k2_a, w1_a, w2_a) +
                Complex(sign) * getGSingleband(1, k1_a, k2_a, w1_a, w2_a)) *
               (getGSingleband(0, k1_b, k2_b, w1_b, w2_b) +
                Complex(sign) * getGSingleband(1, k1_b, k2_b, w1_b, w2_b));
  }
  else {
    getGMultiband(0, k1_a, k2_a, w1_a, w2_a, G_a_);
    getGMultiband(1, k1_a, k2_a, w1_a, w2_a, G_a_, sign);
    getGMultiband(0, k1_b, k2_b, w1_b, w2_b, G_b_);
    getGMultiband(1, k1_b, k2_b, w1_b, w2_b, G_b_, sign);

    if (!cross_legs)
      for (int b4 = 0; b4 < n_bands_; ++b4)
        for (int b3 = 0; b3 < n_bands_; ++b3)
          for (int b2 = 0; b2 < n_bands_; ++b2)
            for (int b1 = 0; b1 < n_bands_; ++b1) {
              *G4_ptr += alpha * G_a_(b1, b3) * G_b_(b2, b4);
              ++G4_ptr;
            }
    else
      for (int b4 = 0; b4 < n_bands_; ++b4)
        for (int b3 = 0; b3 < n_bands_; ++b3)
          for (int b2 = 0; b2 < n_bands_; ++b2)
            for (int b1 = 0; b1 < n_bands_; ++b1) {
              *G4_ptr += alpha * G_a_(b1, b4) * G_b_(b2, b3);
              ++G4_ptr;
            }
  }
}

template <class Parameters>
const auto& TpAccumulator<Parameters, linalg::CPU>::get_sign_times_G4() const {
  if (G4_.empty())
    throw std::logic_error("There is no G4 stored in this class.");

  return G4_;
}

template <class Parameters>
void TpAccumulator<Parameters, linalg::CPU>::sumTo(this_type& other_one) {
  if (other_one.G4_.size() != G4_.size())
    throw std::logic_error("Objects accumulate different number of channels.");

  for (std::size_t channel = 0; channel < G4_.size(); ++channel)
    other_one.G4_[channel] += G4_[channel];

  G4_.clear();
}

}  // namespace accumulator
}  // namespace solver
}  // namespace phys
}  // namespace dca

#endif  // DCA_PHYS_DCA_STEP_CLUSTER_SOLVER_SHARED_TOOLS_ACCUMULATION_TP_TP_ACCUMULATOR_HPP<|MERGE_RESOLUTION|>--- conflicted
+++ resolved
@@ -113,10 +113,6 @@
   template <class T>
   void syncStreams(const T&) {}
 
-  auto get_streams() const {
-    return std::vector<cudaStream_t>();
-  }
-
   std::size_t deviceFingerprint() const {
     return 0;
   }
@@ -124,26 +120,11 @@
     return 0;
   }
 
+  linalg::util::CudaStream* get_stream() const {
+    return nullptr;
+  }
+
 protected:
-<<<<<<< HEAD
-  using Data = DcaData<Parameters>;
-  using Profiler = typename Parameters::profiler_type;
-
-  using WTpDmn = func::dmn_0<domains::vertex_frequency_domain<domains::COMPACT>>;
-  using WTpPosDmn = func::dmn_0<domains::vertex_frequency_domain<domains::COMPACT_POSITIVE>>;
-  using WTpExtDmn = func::dmn_0<domains::vertex_frequency_domain<domains::EXTENDED>>;
-  using WTpExtPosDmn = func::dmn_0<domains::vertex_frequency_domain<domains::EXTENDED_POSITIVE>>;
-  using WExchangeDmn = func::dmn_0<domains::FrequencyExchangeDomain>;
-
-  using Complex = std::complex<Real>;
-  using SpGreenFunction =
-      func::function<Complex, func::dmn_variadic<BDmn, BDmn, SDmn, KDmn, KDmn, WTpExtPosDmn, WTpExtDmn>>;
-
-  using TpGreenFunction = typename Data::TpGreensFunction;
-  using Matrix = linalg::Matrix<Complex, linalg::CPU>;
-
-=======
->>>>>>> 7601dc96
   void initializeG0();
 
   double computeG();
@@ -475,7 +456,7 @@
                                    momentum_sum(k1, k_ex), w_plus_w_ex(w2, w_ex),
                                    w_plus_w_ex(w1, w_ex), -sign_over_2, true);
                 }
-            }
+        }
       }
       flops += n_loops * 2 * flops_update_atomic;
       break;
@@ -494,11 +475,7 @@
             for (int k2 = 0; k2 < KDmn::dmn_size(); ++k2)
               for (int w1 = 0; w1 < WTpDmn::dmn_size(); ++w1)
                 for (int k1 = 0; k1 < KDmn::dmn_size(); ++k1) {
-<<<<<<< HEAD
-                  Complex* const G4_ptr = &(*G4_)(0, 0, 0, 0, k1, w1, k2, w2, k_ex_idx, w_ex_idx);
-=======
                   Complex* const G4_ptr = &G4(0, 0, 0, 0, k1, w1, k2, w2, k_ex_idx, w_ex_idx);
->>>>>>> 7601dc96
                   updateG4SpinDifference(G4_ptr, -1, k1, momentum_sum(k1, k_ex), w1,
                                          w_plus_w_ex(w1, w_ex), momentum_sum(k2, k_ex), k2,
                                          w_plus_w_ex(w2, w_ex), w2, sign_over_2, false);
@@ -526,11 +503,7 @@
             for (int k2 = 0; k2 < KDmn::dmn_size(); ++k2)
               for (int w1 = 0; w1 < WTpDmn::dmn_size(); ++w1)
                 for (int k1 = 0; k1 < KDmn::dmn_size(); ++k1) {
-<<<<<<< HEAD
-                  Complex* const G4_ptr = &(*G4_)(0, 0, 0, 0, k1, w1, k2, w2, k_ex_idx, w_ex_idx);
-=======
                   Complex* const G4_ptr = &G4(0, 0, 0, 0, k1, w1, k2, w2, k_ex_idx, w_ex_idx);
->>>>>>> 7601dc96
                   updateG4SpinDifference(G4_ptr, 1, k1, momentum_sum(k1, k_ex), w1,
                                          w_plus_w_ex(w1, w_ex), momentum_sum(k2, k_ex), k2,
                                          w_plus_w_ex(w2, w_ex), w2, sign_over_2, false);
@@ -557,12 +530,8 @@
             for (int k2 = 0; k2 < KDmn::dmn_size(); ++k2)
               for (int w1 = 0; w1 < WTpDmn::dmn_size(); ++w1)
                 for (int k1 = 0; k1 < KDmn::dmn_size(); ++k1) {
-<<<<<<< HEAD
-                  Complex* const G4_ptr = &(*G4_)(0, 0, 0, 0, k1, w1, k2, w2, k_ex_idx, w_ex_idx);
-=======
                   Complex* const G4_ptr = &G4(0, 0, 0, 0, k1, w1, k2, w2, k_ex_idx, w_ex_idx);
 
->>>>>>> 7601dc96
                   for (int s = 0; s < 2; ++s)
                     updateG4Atomic(G4_ptr, s, k1, momentum_sum(k1, k_ex), w1, w_plus_w_ex(w1, w_ex),
                                    s, momentum_sum(k2, k_ex), k2, w_plus_w_ex(w2, w_ex), w2,
@@ -611,11 +580,7 @@
             for (int k2 = 0; k2 < KDmn::dmn_size(); ++k2)
               for (int w1 = 0; w1 < WTpDmn::dmn_size(); ++w1)
                 for (int k1 = 0; k1 < KDmn::dmn_size(); ++k1) {
-<<<<<<< HEAD
-                  Complex* const G4_ptr = &(*G4_)(0, 0, 0, 0, k1, w1, k2, w2, k_ex_idx, w_ex_idx);
-=======
                   Complex* const G4_ptr = &G4(0, 0, 0, 0, k1, w1, k2, w2, k_ex_idx, w_ex_idx);
->>>>>>> 7601dc96
                   for (int s = 0; s < 2; ++s)
                     updateG4Atomic(G4_ptr, s, k1, k2, w1, w2, !s, q_minus_k(k1, k_ex),
                                    q_minus_k(k2, k_ex), w_ex_minus_w(w1, w_ex),
