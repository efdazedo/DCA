// Copyright (C) 2018 ETH Zurich
// Copyright (C) 2018 UT-Battelle, LLC
// All rights reserved.
//
// See LICENSE for terms of usage.
// See CITATION.md for citation guidelines, if DCA++ is used for scientific publications.
//
// Author: Peter Staar (taa@zurich.ibm.com)
//         Giovani Balduzzi(gbalduzz@itp.phys.ethz.ch)
//
// This class performs the coarsegraining of single-particle functions.

#ifndef DCA_PHYS_DCA_STEP_CLUSTER_MAPPING_COARSEGRAINING_COARSEGRAINING_SP_HPP
#define DCA_PHYS_DCA_STEP_CLUSTER_MAPPING_COARSEGRAINING_COARSEGRAINING_SP_HPP

#include <complex>
#include <functional>
#include <iostream>
#include <sstream>
#include <vector>

#include "dca/function/domains.hpp"
#include "dca/function/function.hpp"
#include "dca/math/geometry/gaussian_quadrature/gaussian_quadrature_domain.hpp"
#include "dca/math/geometry/tetrahedron_mesh/tetrahedron_mesh.hpp"
#include "dca/phys/dca_algorithms/compute_greens_function.hpp"
#include "dca/phys/dca_step/cluster_mapping/coarsegraining/coarsegraining_routines.hpp"
#include "dca/phys/dca_step/cluster_mapping/coarsegraining/interpolation_matrices.hpp"
#include "dca/phys/dca_step/cluster_mapping/coarsegraining/tetrahedron_integration.hpp"
#include "dca/phys/dca_step/cluster_mapping/coarsegraining/tetrahedron_routines_harmonic_function.hpp"
#include "dca/phys/dca_step/lattice_mapping/interpolation/transform_to_alpha.hpp"
#include "dca/phys/domains/cluster/cluster_domain.hpp"
#include "dca/phys/domains/cluster/cluster_operations.hpp"
#include "dca/phys/domains/quantum/electron_band_domain.hpp"
#include "dca/phys/domains/quantum/electron_spin_domain.hpp"
#include "dca/phys/domains/time_and_frequency/time_domain.hpp"
#include "dca/phys/domains/time_and_frequency/vertex_frequency_domain.hpp"
#include "dca/util/print_time.hpp"
#include "dca/util/plot.hpp"

namespace dca {
namespace phys {
namespace clustermapping {
// dca::phys::clustermapping::

template <typename Parameters>
class CoarsegrainingSp : private coarsegraining_routines<Parameters>,
                         private tetrahedron_integration<Parameters> {
public:
  using Concurrency = typename Parameters::concurrency_type;
  using Threading = typename Parameters::ThreadingType;
  using ThisType = CoarsegrainingSp<Parameters>;

  constexpr static int dimension = Parameters::lattice_dimension;

<<<<<<< HEAD
private:
  void updateShell(int i, int N) const;
=======
  using CDA = ClusterDomainAliases<dimension>;
  using KClusterDmn = typename CDA::KClusterDmn;
  using KLatticeDmn = typename CDA::KSpHostDmn;
>>>>>>> 61c5f280

  using ScalarType = double;
  using Complex = std::complex<ScalarType>;

private:
  using QDmn = func::dmn_0<coarsegraining_domain<KClusterDmn, K>>;

  using WDmn = func::dmn_0<domains::frequency_domain>;
  using NuDmn =
      func::dmn_variadic<func::dmn_0<domains::electron_band_domain>,
                         func::dmn_0<domains::electron_spin_domain>>;  // orbital-spin index

  using ClusterFreqFunction =
      func::function<Complex, func::dmn_variadic<NuDmn, NuDmn, KClusterDmn, WDmn>>;
  using LatticeFreqFunction =
      func::function<Complex, func::dmn_variadic<NuDmn, NuDmn, KLatticeDmn, WDmn>>;
  using LatticeFunction = func::function<Complex, func::dmn_variadic<NuDmn, NuDmn, KLatticeDmn>>;

  using TetDmn = func::dmn_0<coarsegraining_domain<KClusterDmn, TETRAHEDRON_K>>;
  using NuNuDmn = func::dmn_variadic<NuDmn, NuDmn, QDmn>;
  using NuNuTetDmn = func::dmn_variadic<NuDmn, NuDmn, TetDmn>;

public:
  CoarsegrainingSp(Parameters& parameters_ref);

<<<<<<< HEAD
template <typename parameters_type, typename K_dmn>
void coarsegraining_sp<parameters_type, K_dmn>::updateShell(const int i, const int N) const {
  int tmp = i;
=======
  // Computes the coarse-grained G(K, w) using H_0 and chemichal potential stored in the parameters.
  template <class SigmaType,
            typename = std::enable_if_t<std::is_same<SigmaType, ClusterFreqFunction>::value ||
                                        std::is_same<SigmaType, LatticeFreqFunction>::value>>
  void compute_G_K_w(const SigmaType& S_K_w, ClusterFreqFunction& G_K_w);
>>>>>>> 61c5f280

  // DCA version of the Sigma coarse-graining. It simply copies S_k_w into S_K_w.
  void compute_S_K_w(const ClusterFreqFunction& S_k_w, ClusterFreqFunction& S_K_w) const;

  // Coarse-grains S_k_w into S_K_w. Used by the  DCA+ algorithm.
  void compute_S_K_w(const LatticeFreqFunction& S_k_w, ClusterFreqFunction& S_K_w);

  // Used exclusively by the analysis application with the DCA+ algorithm.
  template <typename RDmn>
  void compute_phi_r(func::function<ScalarType, RDmn>& phi_r) const;

private:
  template <class SigmaType,
            typename = std::enable_if_t<!std::is_same<SigmaType, LatticeFreqFunction>::value>>
  void updateSigmaInterpolated(const SigmaType& /*Sigma*/) const {}
  void updateSigmaInterpolated(const LatticeFreqFunction& Sigma);

private:
  Parameters& parameters_;
  Concurrency& concurrency_;

  std::vector<func::function<std::complex<ScalarType>, NuNuDmn>> H0_q_;

  // gaussian q-points
  func::function<ScalarType, QDmn> w_q_;
  double w_tot_;

  using SigmaInterpolatedType =
      func::function<Complex, func::dmn_variadic<NuDmn, NuDmn, QDmn, KClusterDmn, WDmn>>;
  std::unique_ptr<SigmaInterpolatedType> Sigma_interpolated_;
  LatticeFreqFunction Sigma_old_;
};

template <typename Parameters>
CoarsegrainingSp<Parameters>::CoarsegrainingSp(Parameters& parameters_ref)
    : coarsegraining_routines<Parameters>(parameters_ref),
      tetrahedron_integration<Parameters>(parameters_ref),

      parameters_(parameters_ref),
      concurrency_(parameters_.get_concurrency()),

      H0_q_(KClusterDmn::dmn_size()),

      w_q_("w_q_"),
      w_tot_(0.) {
          
  interpolation_matrices<ScalarType, KClusterDmn, QDmn>::initialize(concurrency_);

  // Compute H0(k+q) for each value of k and q.
  for (int k = 0; k < H0_q_.size(); ++k) {
    QDmn::parameter_type::set_elements(k);
    Parameters::model_type::initialize_H_0(parameters_, H0_q_[k]);
  }

  for (int l = 0; l < w_q_.size(); ++l)
    w_tot_ += w_q_(l) = QDmn::parameter_type::get_weights()[l];
}

template <typename Parameters>
template <class SigmaType, typename>
void CoarsegrainingSp<Parameters>::compute_G_K_w(const SigmaType& S_K_w, ClusterFreqFunction& G_K_w) {
  // Computes G_K_w(k,w) = 1/N_q \sum_q 1/(i w + mu - H0(k+q,w) - Sigma(k+q,w)).
  updateSigmaInterpolated(S_K_w);
  G_K_w = 0.;

  func::dmn_variadic<KClusterDmn, WDmn> K_wm_dmn;
  const std::pair<int, int> external_bounds = concurrency_.get_bounds(K_wm_dmn);

  const int n_threads = parameters_.get_coarsegraining_threads();
  Threading().execute(n_threads, [&](int id, int n_threads) {
    const auto bounds = parallel::util::getBounds(id, n_threads, external_bounds);
    linalg::Matrix<Complex, linalg::CPU> G_inv("G_inv", NuDmn::dmn_size());
    linalg::Vector<int, linalg::CPU> ipiv;
    linalg::Vector<Complex, linalg::CPU> work;
    int coor[2];
    func::dmn_variadic<KClusterDmn, WDmn> K_wm_dmn;
    const Complex im(0., 1.);

    for (int l = bounds.first; l < bounds.second; l++) {
      K_wm_dmn.linind_2_subind(l, coor);
      const int k(coor[0]), w(coor[1]);

      const auto w_val = WDmn::get_elements()[w];
      const auto& H0 = H0_q_[k];
      constexpr int n_spin_bands = Parameters::bands * 2;

      for (int q = 0; q < QDmn::dmn_size(); ++q) {
        for (int j = 0; j < n_spin_bands; j++) {
          for (int i = 0; i < n_spin_bands; i++) {
            if (std::is_same<SigmaType, ClusterFreqFunction>::value)
              G_inv(i, j) = -H0(i, j, q) - S_K_w(i, j, k, w);
            else
              G_inv(i, j) = -H0(i, j, q) - (*Sigma_interpolated_)(i, j, q, k, w);
            if (i == j)
              G_inv(i, j) += im * w_val + parameters_.get_chemical_potential();
          }
        }

        linalg::matrixop::inverse(G_inv, ipiv, work);
        for (int j = 0; j < n_spin_bands; ++j)
          for (int i = 0; i < n_spin_bands; ++i)
            G_K_w(i, j, k, w) += G_inv(i, j) * w_q_(q);
      }
    }
  });

  concurrency_.sum(G_K_w);

  G_K_w /= w_tot_;
}

template <typename Parameters>
void CoarsegrainingSp<Parameters>::compute_S_K_w(const ClusterFreqFunction& S_k_w,
                                                 ClusterFreqFunction& S_K_w) const {
  S_K_w = S_k_w;
}

template <typename Parameters>
void CoarsegrainingSp<Parameters>::compute_S_K_w(const LatticeFreqFunction& S_k_w,
                                                 ClusterFreqFunction& S_K_w) {
  S_K_w = 0.;
  updateSigmaInterpolated(S_k_w);

  func::dmn_variadic<KClusterDmn, WDmn> K_wm_dmn;
  const std::pair<int, int> external_bounds = concurrency_.get_bounds(K_wm_dmn);

  Threading().execute(
      parameters_.get_coarsegraining_threads(), [&](const int id, const int n_threads) {
        const auto bounds = parallel::util::getBounds(id, n_threads, external_bounds);

        int coor[2];
        for (int l = bounds.first; l < bounds.second; l++) {
          K_wm_dmn.linind_2_subind(l, coor);
          const int k_ind = coor[0], w_ind = coor[1];

          for (int q_ind = 0; q_ind < QDmn::dmn_size(); q_ind++)
            for (int j = 0; j < NuDmn::dmn_size(); j++)
              for (int i = 0; i < NuDmn::dmn_size(); i++)
                S_K_w(i, j, k_ind, w_ind) +=
                    (*Sigma_interpolated_)(i, j, q_ind, k_ind, w_ind) * w_q_(q_ind);
        }
      });

  concurrency_.sum(S_K_w);

  S_K_w /= w_tot_;
}

template <typename Parameters>
void CoarsegrainingSp<Parameters>::updateSigmaInterpolated(const LatticeFreqFunction& Sigma) {
  if (!Sigma_interpolated_)
    Sigma_interpolated_ = std::make_unique<SigmaInterpolatedType>("Sigma interpolated.");

  if (Sigma_old_ == Sigma)
    return;

  *Sigma_interpolated_ = 0;

  // Compute the interpolation.
  func::dmn_variadic<KClusterDmn, WDmn> K_wm_dmn;
  const std::pair<int, int> external_bounds = concurrency_.get_bounds(K_wm_dmn);
  const int n_threads = parameters_.get_coarsegraining_threads();

  Threading().execute(n_threads, [&](const int id, const int n_threads) {
    const auto bounds = parallel::util::getBounds(id, n_threads, external_bounds);
    LatticeFunction S_k;
    func::function<std::complex<ScalarType>, func::dmn_variadic<NuDmn, NuDmn, QDmn>> S_q;

    int coor[2];
    for (int l = bounds.first; l < bounds.second; l++) {
      K_wm_dmn.linind_2_subind(l, coor);
      const int k(coor[0]), w(coor[1]);
      std::copy_n(&Sigma(0, 0, 0, w), S_k.size(), S_k.values());

      const double alpha = WDmn::get_elements()[w] > 0 ? 1 : -1;
      coarsegraining_routines<Parameters>::wannierInterpolationWithAlphaTransform(k, alpha, S_k, S_q);

      std::copy_n(S_q.values(), S_q.size(), &(*Sigma_interpolated_)(0, 0, 0, k, w));
    }
  });

  concurrency_.sum(*Sigma_interpolated_);

  Sigma_old_ = Sigma;
}

template <typename Parameters>
template <typename RDmn>
void CoarsegrainingSp<Parameters>::compute_phi_r(func::function<ScalarType, RDmn>& phi_r) const {
  using KCluster = typename KClusterDmn::parameter_type;
  math::geometry::tetrahedron_mesh<KCluster> mesh(parameters_.get_k_mesh_recursion());

  using tetrahedron_dmn = func::dmn_0<math::geometry::tetrahedron_mesh<KClusterDmn>>;
  using quadrature_dmn = math::geometry::gaussian_quadrature_domain<tetrahedron_dmn>;
  quadrature_dmn::translate_according_to_period(parameters_.get_coarsegraining_periods(), mesh);

  std::vector<math::geometry::tetrahedron<dimension>>& tetrahedra = mesh.get_tetrahedra();

  phi_r = 0.;

  RDmn r_domain;
  std::pair<int, int> bounds = concurrency_.get_bounds(r_domain);

  std::vector<std::vector<double>> super_basis = RDmn::parameter_type::get_super_basis_vectors();

  for (int l = bounds.first; l < bounds.second; l++) {
    std::vector<double> r_vec = RDmn::get_elements()[l];
    std::vector<std::vector<double>> r_vecs =
        domains::cluster_operations::equivalent_vectors(r_vec, super_basis);
    for (int r_ind = 0; r_ind < r_vecs.size(); r_ind++)
      for (int tet_ind = 0; tet_ind < tetrahedra.size(); tet_ind++)
        phi_r(l) += std::real(tetrahedron_routines_harmonic_function::execute(
                        r_vecs[0], tetrahedra[tet_ind])) /
                    r_vecs.size();
  }

  concurrency_.sum(phi_r);

  double tot_weight = 0;
  for (auto w : QDmn::parameter_type::get_weights())
    tot_weight += w;

  phi_r /= tot_weight;
}

}  // clustermapping
}  // phys
}  // dca

#endif  // DCA_PHYS_DCA_STEP_CLUSTER_MAPPING_COARSEGRAINING_COARSEGRAINING_SP_HPP<|MERGE_RESOLUTION|>--- conflicted
+++ resolved
@@ -53,14 +53,9 @@
 
   constexpr static int dimension = Parameters::lattice_dimension;
 
-<<<<<<< HEAD
-private:
-  void updateShell(int i, int N) const;
-=======
   using CDA = ClusterDomainAliases<dimension>;
   using KClusterDmn = typename CDA::KClusterDmn;
   using KLatticeDmn = typename CDA::KSpHostDmn;
->>>>>>> 61c5f280
 
   using ScalarType = double;
   using Complex = std::complex<ScalarType>;
@@ -86,17 +81,11 @@
 public:
   CoarsegrainingSp(Parameters& parameters_ref);
 
-<<<<<<< HEAD
-template <typename parameters_type, typename K_dmn>
-void coarsegraining_sp<parameters_type, K_dmn>::updateShell(const int i, const int N) const {
-  int tmp = i;
-=======
   // Computes the coarse-grained G(K, w) using H_0 and chemichal potential stored in the parameters.
   template <class SigmaType,
             typename = std::enable_if_t<std::is_same<SigmaType, ClusterFreqFunction>::value ||
                                         std::is_same<SigmaType, LatticeFreqFunction>::value>>
   void compute_G_K_w(const SigmaType& S_K_w, ClusterFreqFunction& G_K_w);
->>>>>>> 61c5f280
 
   // DCA version of the Sigma coarse-graining. It simply copies S_k_w into S_K_w.
   void compute_S_K_w(const ClusterFreqFunction& S_k_w, ClusterFreqFunction& S_K_w) const;
