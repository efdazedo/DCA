//-*-C++-*-

#ifndef TIGHT_BINDING_MODEL_H
#define TIGHT_BINDING_MODEL_H

/*!
 *   \author Peter Staar
 */
template<typename lattice_type>
class tight_binding_model
{
 public:

  typedef lattice_type lattice;

public:

  // taken care off via parameters !
  static int&              get_DCA_size();
  static int&              get_LDA_size();

  static std::vector<int>& DCA_grid_size();
  static std::vector<int>& LDA_grid_size();

  // taken care of via lattice-type
  typedef typename lattice_type::LDA_point_group LDA_point_group;
  typedef typename lattice_type::DCA_point_group DCA_point_group;

  static const int DIMENSION = lattice_type::DIMENSION;
  static const int BANDS     = lattice_type::BANDS;

  static double* get_r_DCA_basis();
  static double* get_k_DCA_basis();

  static double* get_r_LDA_basis();
  static double* get_k_LDA_basis();

  static std::vector<int>                  get_flavors();
  static std::vector<std::vector<double> > get_a_vectors();

  static std::vector<std::pair<std::pair<int,int>, std::pair<int,int> > > get_orbital_permutations();

  template<class domain, class parameters_type>
  static void initialize_H_interaction(FUNC_LIB::function<double , domain >& H_interaction,
				       parameters_type&            parameters);

  template<class domain>
  static void initialize_H_symmetries(FUNC_LIB::function<int, domain>& H_interactions_symmetries);

  template<class domain, class parameters_type>
  static void initialize_H_LDA(FUNC_LIB::function<std::complex<double> , domain >& H_LDA,
			       parameters_type&                          parameters);

  template<class parameters_type>
  static void initialize(parameters_type& parameters);

private:

  template<class parameters_type>
  static void initialize_Bett_cluster(parameters_type& parameters);

  template<class parameters_type>
  static void initialize_default(parameters_type& parameters);
};

template<typename lattice_type>
int& tight_binding_model<lattice_type>::get_DCA_size()
{
  static int DCA_size = -1;
  return DCA_size;
}

template<typename lattice_type>
int& tight_binding_model<lattice_type>::get_LDA_size()
{
  static int LDA_size = -1;
  return LDA_size;
}

template<typename lattice_type>
std::vector<int>& tight_binding_model<lattice_type>::DCA_grid_size()
{
  static std::vector<int> v(0);
  return v;
}

template<typename lattice_type>
std::vector<int>& tight_binding_model<lattice_type>::LDA_grid_size()
{
  static std::vector<int> v(0);
  return v;
}

template<typename lattice_type>
double* tight_binding_model<lattice_type>::get_r_DCA_basis()
{
  static double* r_DCA = lattice_type::initialize_r_DCA_basis();
  return r_DCA;
}

<<<<<<< HEAD
// template<typename lattice_type>
// double* tight_binding_model<lattice_type>::get_k_DCA_basis()
// {
//   static double* k_DCA = lattice_type::initialize_k_DCA_basis(); 
//   return k_DCA;
// }
=======
>>>>>>> e1cbad37

template<typename lattice_type>
double* tight_binding_model<lattice_type>::get_r_LDA_basis()
{
  static double* r_LDA = lattice_type::initialize_r_LDA_basis();
  return r_LDA;
}

<<<<<<< HEAD
// template<typename lattice_type>
// double* tight_binding_model<lattice_type>::get_k_LDA_basis()
// {
//   static double* k_LDA = lattice_type::initialize_k_LDA_basis();
//   return k_LDA;
// }
=======
>>>>>>> e1cbad37

template<typename lattice_type>
std::vector<int> tight_binding_model<lattice_type>::get_flavors()
{
  return lattice_type::get_flavors();
}

template<typename lattice_type>
std::vector<std::vector<double> > tight_binding_model<lattice_type>::get_a_vectors()
{
  return lattice_type::get_a_vectors();
}

<<<<<<< HEAD
/*
template<typename lattice_type>
std::vector<std::pair<std::pair<int,int>, std::pair<int,int> > > tight_binding_model<lattice_type>::get_orbital_permutations()
{
  static std::vector<std::pair<std::pair<int,int>, std::pair<int,int> > > permutations = lattice_type::get_orbital_permutations();
  return permutations;
}
*/

template<typename lattice_type>
=======
template<typename lattice_type, typename interaction_type>
>>>>>>> e1cbad37
template<class domain, class parameters_type>
void tight_binding_model<lattice_type>::initialize_H_interaction(FUNC_LIB::function<double , domain >& H_interaction,
										   parameters_type&            parameters)
{
  lattice_type::initialize_H_interaction(H_interaction, parameters);
}

template<typename lattice_type>
template<class domain>
void tight_binding_model<lattice_type>::initialize_H_symmetries(FUNC_LIB::function<int, domain>& H_symmetry)
{
  lattice_type::initialize_H_symmetry(H_symmetry);
}

template<typename lattice_type>
template<class domain, class parameters_type>
void tight_binding_model<lattice_type>::initialize_H_LDA(FUNC_LIB::function<std::complex<double> , domain >& H_LDA,
									   parameters_type&                          parameters)
{
  typedef typename parameters_type::k_LDA k_LDA; 
  typedef typename parameters_type::LDA_k_cluster_type LDA_k_cluster_type;
  typedef typename parameters_type::b b;
  typedef typename parameters_type::s s;

  std::vector<double> k;
  
  for(int k_ind=0; k_ind<k_LDA::dmn_size(); k_ind++)
    {
      k = LDA_k_cluster_type::get_elements()[k_ind];
      
      for(int b_ind1=0; b_ind1<b::dmn_size(); b_ind1++)
	for(int s_ind1=0; s_ind1<s::dmn_size(); s_ind1++)
	  for(int b_ind2=0; b_ind2<b::dmn_size(); b_ind2++)
	    for(int s_ind2=0; s_ind2<s::dmn_size(); s_ind2++)
	      H_LDA(b_ind1, s_ind1, b_ind2, s_ind2, k_ind) = lattice_type::get_LDA_Hamiltonians(parameters, k, b_ind1, s_ind1, b_ind2, s_ind2);    
    }  
}


template<typename lattice_type>
template<class parameters_type>
<<<<<<< HEAD
void tight_binding_model<lattice_type>::initialize(parameters_type& /*parameters*/)
{
/*
  // compile-time switch

    switch(DCA_cluster_shape)
      {
      case BETT_CLUSTER:
	initialize_Bett_cluster(parameters);
	break;
	
      case PARALLELEPIPED :
	initialize_default(parameters);
	break;
	
      default:
	throw std::logic_error(__FUNCTION__);
      }
*/
}

/*
template<typename lattice_type>
template<class parameters_type>
void tight_binding_model<lattice_type>::initialize_Bett_cluster(parameters_type& parameters)
{
  LDA_grid_size() = parameters.get_H_k_grid_size();//parameters.get_LDA_grid_size();

  if(int(LDA_grid_size().size()) != DIMENSION)
    throw std::logic_error(__FUNCTION__);

  get_LDA_size() = 1;
  for(int l=0; l<DIMENSION; l++)
    get_LDA_size() *= LDA_grid_size()[l];
}

template<typename lattice_type>
template<class parameters_type>
void tight_binding_model<lattice_type>::initialize_default(parameters_type& parameters)
{
  throw std::logic_error(__FUNCTION__);

//   DCA_grid_size() = parameters.get_DCA_grid_size();
//   LDA_grid_size() = parameters.get_LDA_grid_size();

//   if(int(DCA_grid_size().size()) != DIMENSION || int(LDA_grid_size().size()) != DIMENSION)
//     throw std::logic_error(__FUNCTION__);

//   get_DCA_size() = 1;
//   get_LDA_size() = 1;
//   for(int l=0; l<DIMENSION; l++){
//     get_DCA_size() *= DCA_grid_size()[l];
//     get_LDA_size() *= LDA_grid_size()[l];
//   }
}
*/
=======
void tight_binding_model<lattice_type, interaction_type>::initialize(parameters_type& /*parameters*/)
//WARNING FUNCTION NOT IMPLEMENTED
{ }
>>>>>>> e1cbad37

#endif<|MERGE_RESOLUTION|>--- conflicted
+++ resolved
@@ -98,16 +98,6 @@
   return r_DCA;
 }
 
-<<<<<<< HEAD
-// template<typename lattice_type>
-// double* tight_binding_model<lattice_type>::get_k_DCA_basis()
-// {
-//   static double* k_DCA = lattice_type::initialize_k_DCA_basis(); 
-//   return k_DCA;
-// }
-=======
->>>>>>> e1cbad37
-
 template<typename lattice_type>
 double* tight_binding_model<lattice_type>::get_r_LDA_basis()
 {
@@ -115,15 +105,6 @@
   return r_LDA;
 }
 
-<<<<<<< HEAD
-// template<typename lattice_type>
-// double* tight_binding_model<lattice_type>::get_k_LDA_basis()
-// {
-//   static double* k_LDA = lattice_type::initialize_k_LDA_basis();
-//   return k_LDA;
-// }
-=======
->>>>>>> e1cbad37
 
 template<typename lattice_type>
 std::vector<int> tight_binding_model<lattice_type>::get_flavors()
@@ -137,20 +118,7 @@
   return lattice_type::get_a_vectors();
 }
 
-<<<<<<< HEAD
-/*
 template<typename lattice_type>
-std::vector<std::pair<std::pair<int,int>, std::pair<int,int> > > tight_binding_model<lattice_type>::get_orbital_permutations()
-{
-  static std::vector<std::pair<std::pair<int,int>, std::pair<int,int> > > permutations = lattice_type::get_orbital_permutations();
-  return permutations;
-}
-*/
-
-template<typename lattice_type>
-=======
-template<typename lattice_type, typename interaction_type>
->>>>>>> e1cbad37
 template<class domain, class parameters_type>
 void tight_binding_model<lattice_type>::initialize_H_interaction(FUNC_LIB::function<double , domain >& H_interaction,
 										   parameters_type&            parameters)
@@ -189,70 +157,9 @@
     }  
 }
 
-
 template<typename lattice_type>
 template<class parameters_type>
-<<<<<<< HEAD
 void tight_binding_model<lattice_type>::initialize(parameters_type& /*parameters*/)
-{
-/*
-  // compile-time switch
-
-    switch(DCA_cluster_shape)
-      {
-      case BETT_CLUSTER:
-	initialize_Bett_cluster(parameters);
-	break;
-	
-      case PARALLELEPIPED :
-	initialize_default(parameters);
-	break;
-	
-      default:
-	throw std::logic_error(__FUNCTION__);
-      }
-*/
-}
-
-/*
-template<typename lattice_type>
-template<class parameters_type>
-void tight_binding_model<lattice_type>::initialize_Bett_cluster(parameters_type& parameters)
-{
-  LDA_grid_size() = parameters.get_H_k_grid_size();//parameters.get_LDA_grid_size();
-
-  if(int(LDA_grid_size().size()) != DIMENSION)
-    throw std::logic_error(__FUNCTION__);
-
-  get_LDA_size() = 1;
-  for(int l=0; l<DIMENSION; l++)
-    get_LDA_size() *= LDA_grid_size()[l];
-}
-
-template<typename lattice_type>
-template<class parameters_type>
-void tight_binding_model<lattice_type>::initialize_default(parameters_type& parameters)
-{
-  throw std::logic_error(__FUNCTION__);
-
-//   DCA_grid_size() = parameters.get_DCA_grid_size();
-//   LDA_grid_size() = parameters.get_LDA_grid_size();
-
-//   if(int(DCA_grid_size().size()) != DIMENSION || int(LDA_grid_size().size()) != DIMENSION)
-//     throw std::logic_error(__FUNCTION__);
-
-//   get_DCA_size() = 1;
-//   get_LDA_size() = 1;
-//   for(int l=0; l<DIMENSION; l++){
-//     get_DCA_size() *= DCA_grid_size()[l];
-//     get_LDA_size() *= LDA_grid_size()[l];
-//   }
-}
-*/
-=======
-void tight_binding_model<lattice_type, interaction_type>::initialize(parameters_type& /*parameters*/)
-//WARNING FUNCTION NOT IMPLEMENTED
-{ }
->>>>>>> e1cbad37
+{}
 
 #endif