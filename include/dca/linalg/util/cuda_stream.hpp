--- conflicted
+++ resolved
@@ -53,14 +53,6 @@
   cudaStream_t stream_ = nullptr;
 };
 
-<<<<<<< HEAD
-inline CudaStream* cudaStreamPtr(cudaStream_t s) {
-  static_assert(sizeof(cudaStream_t) == sizeof(CudaStream), "CudaStream is not just a wrapper.");
-  return reinterpret_cast<CudaStream*>(s);
-}
-
-=======
->>>>>>> 51d00850
 #else  // DCA_HAVE_CUDA
 
 // Mock object.
