--- conflicted
+++ resolved
@@ -64,13 +64,8 @@
   int get_max_submatrix_size() const {
     return max_submatrix_size_;
   }
-<<<<<<< HEAD
-  void set_max_submatrix_size(int size) {
-    max_submatrix_size_ = size;
-=======
   void set_max_submatrix_size(int submatrix_size) {
     max_submatrix_size_ = submatrix_size;
->>>>>>> 51d00850
   }
   bool neglect_bennett_updates() const {
     return neglect_bennett_updates_;
@@ -284,13 +279,8 @@
     return adjust_alpha_dd_;
   }
 
-<<<<<<< HEAD
-  void setDoubleUpdateProb(const double p) {
-    double_update_prob_ = p;
-=======
   double getDoubleUpdateProbability() const {
     return double_update_probability_;
->>>>>>> 51d00850
   }
 
   void setDoubleUpdateProbability(const double p) {
@@ -310,15 +300,9 @@
   double alpha_dd_pos_ = 0.501;
   double alpha_dd_neg_ = 0;
   double alpha_ndd_ = 1e-4;
-<<<<<<< HEAD
-  double double_update_prob_ = 0;
-  bool double_counted_interaction_ = true;
-  bool compute_error_ = false;
-=======
   bool adjust_alpha_dd_ = false;
   double double_update_probability_ = 0;
   int max_submatrix_size_ = 1;
->>>>>>> 51d00850
 };
 
 template <typename Concurrency>
@@ -386,12 +370,6 @@
     std::cout << "\nNo CT-INT solver parameters defined!\n" << std::endl;
     throw std::logic_error(__PRETTY_FUNCTION__);
   }
-<<<<<<< HEAD
-
-  if (double_update_prob_ < 0 or double_update_prob_ > 1.)
-    throw(std::out_of_range("double-update-probability must be in [0,1]."));
-=======
->>>>>>> 51d00850
 }
 
 }  // namespace params
