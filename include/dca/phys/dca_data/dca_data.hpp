--- conflicted
+++ resolved
@@ -232,15 +232,9 @@
               "non_density_interaction"));
     return *non_density_interactions_;
   }
-<<<<<<< HEAD
-  const auto& get_nondensity_interactions() const {
-    assert(non_density_interactions_);
-    return non_density_interactions_;
-=======
   const auto& get_non_density_interactions() const {
     assert(non_density_interactions_);
     return *non_density_interactions_;
->>>>>>> 1dde202b
   }
 
   bool has_non_density_interactions() const {
