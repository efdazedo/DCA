// Copyright (C) 2009-2016 ETH Zurich
// Copyright (C) 2007?-2016 Center for Nanophase Materials Sciences, ORNL
// All rights reserved.
//
// See LICENSE.txt for terms of usage.
// See CITATION.txt for citation guidelines if you use this code for scientific publications.
//
// Author: Bart Ydens
//         Peter Staar (taa@zurich.ibm.com)
//
// Single-site Monte Carlo integrator based on a hybridization expansion.

#ifndef DCA_PHYS_DCA_STEP_CLUSTER_SOLVER_SS_CT_HYB_SS_CT_HYB_CLUSTER_SOLVER_HPP
#define DCA_PHYS_DCA_STEP_CLUSTER_SOLVER_SS_CT_HYB_SS_CT_HYB_CLUSTER_SOLVER_HPP

#include <cassert>
#include <complex>
#include <iostream>
#include <sstream>
#include <stdexcept>
#include <string>
#include <vector>

#include "dca/function/domains.hpp"
#include "dca/function/function.hpp"
#include "dca/linalg/device_type.hpp"
#include "dca/math/function_transform/function_transform.hpp"
#include "dca/parallel/util/get_workload.hpp"
#include "dca/phys/dca_step/cluster_solver/cluster_solver_name.hpp"
#include "dca/phys/dca_step/cluster_solver/ss_ct_hyb/ss_ct_hyb_accumulator.hpp"
#include "dca/phys/dca_step/cluster_solver/ss_ct_hyb/ss_ct_hyb_walker.hpp"
#include "dca/phys/dca_step/cluster_solver/ss_ct_hyb/ss_hybridization_solver_routines.hpp"
#include "dca/phys/dca_step/symmetrization/symmetrize.hpp"
#include "dca/phys/domains/cluster/cluster_domain.hpp"
#include "dca/phys/domains/quantum/electron_band_domain.hpp"
#include "dca/phys/domains/quantum/electron_spin_domain.hpp"
#include "dca/phys/domains/time_and_frequency/frequency_domain.hpp"
#include "dca/phys/domains/cluster/cluster_domain_aliases.hpp"
#include "dca/util/plot.hpp"
#include "dca/util/print_time.hpp"

namespace dca {
namespace phys {
namespace solver {
// dca::phys::solver::

template <dca::linalg::DeviceType device_t, class parameters_type, class Data>
class SsCtHybClusterSolver : public cthyb::ss_hybridization_solver_routines<parameters_type, Data> {
public:
  typedef cthyb::ss_hybridization_solver_routines<parameters_type, Data> ss_hybridization_solver_routines_type;

  using w = func::dmn_0<domains::frequency_domain>;
  using b = func::dmn_0<domains::electron_band_domain>;
  using s = func::dmn_0<domains::electron_spin_domain>;
  using nu = func::dmn_variadic<b, s>;  // orbital-spin index

  using CDA = ClusterDomainAliases<parameters_type::lattice_type::DIMENSION>;
  using RClusterDmn = typename CDA::RClusterDmn;
  using KClusterDmn = typename CDA::KClusterDmn;

  using nu_nu_k_DCA_w = func::dmn_variadic<nu, nu, KClusterDmn, w>;

  const static int MC_TYPE = SS_CT_HYB;

public:
  SsCtHybClusterSolver(parameters_type& parameters_ref, Data& MOMS_ref);

  void initialize(int dca_iteration);

  void integrate();

  template <typename dca_info_struct_t>
  double finalize(dca_info_struct_t& dca_info_struct);

  template <typename Writer>
  void write(Writer& writer);

  // Computes and returns the local value of the Green's function G(k, \omega), i.e. without
  // averaging it across processes.
  // For testing purposes.
  // Precondition: The accumulator_ data has not been averaged, i.e. finalize has not been called.
  auto local_G_k_w() const;

  // Computes and returns the local value of the product of the Green's function G(r, \omega) and
  // the self-energy \Sigma(r, \omega), i.e. without averaging it across processes.
  // For testing purposes.
  // Precondition: The accumulator_ data has not been averaged, i.e. finalize has not been called.
  auto local_GS_r_w() const;

protected:  // Interface to the thread jacket.
  using DataType = Data;
  using ParametersType = parameters_type;

  using Rng = typename ParametersType::random_number_generator;
  using Profiler = typename ParametersType::profiler_type;
  using Concurrency = typename ParametersType::concurrency_type;

  using Accumulator = cthyb::SsCtHybAccumulator<dca::linalg::CPU, parameters_type, Data>;
  using Walker = cthyb::SsCtHybWalker<dca::linalg::CPU, parameters_type, Data>;

  Walker instantiateWalker(Rng& rng, int id) const {
    return Walker(parameters_, data_, rng, id);
  }

private:
  void warm_up(Walker& walker);

  void measure(Walker& walker);

  void symmetrize_measurements();

  // Sums/averages the quantities measured by the individual MPI ranks.
  void collect_measurements();

  double compute_S_k_w_from_G_k_w();

  void compute_Sigma_new(
      func::function<std::complex<double>, func::dmn_variadic<nu, nu, RClusterDmn, w>>& G_r_w,
      func::function<std::complex<double>, func::dmn_variadic<nu, nu, RClusterDmn, w>>& GS_r_w);

  int find_w_cutoff();

  void find_tail_of_Sigma(double& S0, double& S1, int b, int s, int k);

protected:
  void computeErrorBars();

protected:  // Interface to the thread jacket.
  ParametersType& parameters_;
  Data& data_;
  Concurrency& concurrency_;

  Accumulator accumulator_;
  double total_time_;
  int dca_iteration_;

private:
  Rng rng;

  double thermalization_time;
  double MC_integration_time;

  func::function<std::complex<double>, nu_nu_k_DCA_w> Sigma_old;
  func::function<std::complex<double>, nu_nu_k_DCA_w> Sigma_new;

  func::function<double, nu> mu_DC;

  bool averaged_;
};

template <dca::linalg::DeviceType device_t, class parameters_type, class Data>
SsCtHybClusterSolver<device_t, parameters_type, Data>::SsCtHybClusterSolver(
    parameters_type& parameters_ref, Data& data_ref)
    : cthyb::ss_hybridization_solver_routines<parameters_type, Data>(parameters_ref, data_ref),

      parameters_(parameters_ref),
      data_(data_ref),
      concurrency_(parameters_.get_concurrency()),

      accumulator_(parameters_, data_),
      total_time_(0),
      dca_iteration_(-1),

      rng(concurrency_.id(), concurrency_.number_of_processors(), parameters_.get_seed()),

      thermalization_time(0),
      MC_integration_time(0),

      Sigma_old("Self-Energy-n-1-iteration"),
      Sigma_new("Self-Energy-n-0-iteration"),

      averaged_(false) {
  if (concurrency_.id() == concurrency_.first())
    std::cout << "\n\n\t SS CT-HYB Integrator is born \n" << std::endl;
}

template <dca::linalg::DeviceType device_t, class parameters_type, class Data>
template <typename Writer>
void SsCtHybClusterSolver<device_t, parameters_type, Data>::write(Writer& writer) {
  writer.open_group("SS-HYB-SOLVER-functions");

  writer.execute(this->get_mu());
  writer.execute(this->get_mu_HALF());

  writer.execute(this->get_a0());
  writer.execute(this->get_a1());

  writer.execute(this->get_F_k_w());
  writer.execute(this->get_F_r_t());

  writer.execute(Sigma_old);
  writer.execute(Sigma_new);

  accumulator_.write(writer);

  writer.close_group();
}

template <dca::linalg::DeviceType device_t, class parameters_type, class Data>
void SsCtHybClusterSolver<device_t, parameters_type, Data>::initialize(int dca_iteration) {
  if (concurrency_.id() == concurrency_.first())
    std::cout << "\n\n\t SS CT-HYB Integrator has started ( DCA-iteration : " << dca_iteration
              << ")\n\n";

  dca_iteration_ = dca_iteration;

  Sigma_old = data_.Sigma_cluster;

  ss_hybridization_solver_routines_type::initialize_functions();

  accumulator_.initialize(dca_iteration);

  averaged_ = false;

  if (concurrency_.id() == concurrency_.first()) {
    std::stringstream ss;
    ss.precision(6);
    ss << std::scientific;

    func::function<double, nu>& mu = this->get_mu();
    func::function<double, nu>& mu_half = this->get_mu_HALF();

    func::function<double, nu>& a0 = this->get_a0();
    func::function<double, nu>& a1 = this->get_a1();

    ss << "\n\n mu, mu_half, a0, a1\n\n";
    for (int s_ind = 0; s_ind < s::dmn_size(); s_ind++)
      for (int b_ind = 0; b_ind < b::dmn_size(); b_ind++)
        ss << b_ind << "\t" << s_ind << "\t" << mu(b_ind, s_ind) << "\t" << mu_half(b_ind, s_ind)
           << "\t" << a0(b_ind, s_ind) << "\t" << a1(b_ind, s_ind) << "\n";

    ss << "\n\n";

    std::cout << ss.str();
  }
}

template <dca::linalg::DeviceType device_t, class parameters_type, class Data>
void SsCtHybClusterSolver<device_t, parameters_type, Data>::integrate() {
  if (concurrency_.id() == concurrency_.first()) {
    std::cout << "QMC integration has started: " << dca::util::print_time() << std::endl;
  }

  Walker walker(parameters_, data_, rng);

  walker.initialize();

  warm_up(walker);

  measure(walker);

  if (concurrency_.id() == concurrency_.first()) {
    std::cout << "On-node integration has ended: " << dca::util::print_time()
              << "\n\nTotal number of measurements: "
<<<<<<< HEAD
              << concurrency_.number_of_processors() * parameters_.get_measurements_per_process()
=======
              << concurrency.number_of_processors() *
                     parameters.get_measurements()
>>>>>>> 4348cbcd
              << std::endl;

    walker.printSummary();
  }
}

template <dca::linalg::DeviceType device_t, class parameters_type, class Data>
template <typename dca_info_struct_t>
double SsCtHybClusterSolver<device_t, parameters_type, Data>::finalize(
    dca_info_struct_t& dca_info_struct) {
  collect_measurements();
  symmetrize_measurements();

  math::transform::FunctionTransform<RClusterDmn, KClusterDmn>::execute(accumulator_.get_G_r_w(),
                                                                        data_.G_k_w);

  math::transform::FunctionTransform<KClusterDmn, RClusterDmn>::execute(data_.G_k_w, data_.G_r_w);

  dca_info_struct.L2_Sigma_difference(dca_iteration_) = compute_S_k_w_from_G_k_w();

  // util::Plot::plotBandsLines(accumulator_.get_G_r_w());
  // util::Plot::plotBandsLines(accumulator_.get_GS_r_w());
  // util::Plot::plotBandsLines(data_.G_k_w);
  // util::Plot::plotBandsLines(data_.Sigma);

  if (concurrency_.id() == concurrency_.first()) {
    std::stringstream ss;
    ss.precision(6);
    ss << std::scientific;

    ss << "\n\n Sigma \n\n";
    for (int s_ind = 0; s_ind < s::dmn_size(); s_ind++) {
      for (int b_ind = 0; b_ind < b::dmn_size(); b_ind++) {
        double result = 0;
        for (int w_ind = 0; w_ind < 50; w_ind++)
          result += real(data_.Sigma(b_ind, s_ind, b_ind, s_ind, 0, w_ind)) / 50.;

        ss << b_ind << "\t" << s_ind << "\t" << result << "\n";
      }
    }
    ss << "\n\n";

    std::cout << ss.str();
  }

  for (int i = 0; i < b::dmn_size() * s::dmn_size(); i++)
    for (int j = 0; j < KClusterDmn::dmn_size(); j++)
      dca_info_struct.Sigma_zero_moment(i, j, dca_iteration_) = real(data_.Sigma(i, i, j, 0));

  double total = 1.e-6, integral = 0;
  for (int l = 0; l < accumulator_.get_visited_expansion_order_k().size(); l++) {
    total += accumulator_.get_visited_expansion_order_k()(l);
    integral += accumulator_.get_visited_expansion_order_k()(l) * l;
  }

  dca_info_struct.average_expansion_order(dca_iteration_) = integral / total;

  dca_info_struct.sign(dca_iteration_) = accumulator_.get_sign();

  if (concurrency_.id() == concurrency_.first())
    std::cout << "\n\n\t SS CT-HYB Integrator has finalized \n" << std::endl;

  return dca_info_struct.L2_Sigma_difference(dca_iteration_);
}

template <dca::linalg::DeviceType device_t, class parameters_type, class Data>
void SsCtHybClusterSolver<device_t, parameters_type, Data>::warm_up(Walker& walker) {
  if (concurrency_.id() == concurrency_.first())
    std::cout << "\n\t\t warm-up has started\n" << std::endl;

  for (int i = 0; i < parameters_.get_warm_up_sweeps(); i++) {
    walker.doSweep();
    walker.updateShell(i, parameters_.get_warm_up_sweeps());
  }

  walker.is_thermalized() = true;

  if (concurrency_.id() == concurrency_.first())
    std::cout << "\n\t\t warm-up has ended\n" << std::endl;
}

template <dca::linalg::DeviceType device_t, class parameters_type, class Data>
void SsCtHybClusterSolver<device_t, parameters_type, Data>::measure(Walker& walker) {
  if (concurrency_.id() == concurrency_.first())
    std::cout << "\n\t\t measuring has started \n" << std::endl;

<<<<<<< HEAD
  for (int i = 0; i < parameters_.get_measurements_per_process(); i++) {
    walker.doSweep();
=======
  const int n_meas = dca::parallel::util::getWorkload(parameters.get_measurements(), concurrency);

  for (int i = 0; i < n_meas; i++) {
    walker.do_sweep();
>>>>>>> 4348cbcd

    accumulator_.updateFrom(walker);

    accumulator_.measure();

<<<<<<< HEAD
    walker.updateShell(i, parameters_.get_measurements_per_process());
=======
    walker.update_shell(i, n_meas);
>>>>>>> 4348cbcd
  }

  // here we need to do a correction a la Andrey

  //  func::function<double, nu> correction_to_GS;

  // for(int s_ind=0; s_ind<s::dmn_size(); s_ind++)
  // for(int b_ind=0; b_ind<b::dmn_size(); b_ind++)
  // correction_to_GS(b_ind,s_ind) = 0//parameters_.get_chemical_potential_DC()
  // + mu_DC(b_ind, s_ind)
  // + walker.mu_HALF(b_ind,s_ind)
  // + walker.a0(b_ind,s_ind);

  accumulator_.finalize();

  if (concurrency_.id() == concurrency_.first())
    std::cout << "\n\t\t measuring has ended \n" << std::endl;
}

template <dca::linalg::DeviceType device_t, class parameters_type, class Data>
void SsCtHybClusterSolver<device_t, parameters_type, Data>::computeErrorBars() {
  if (concurrency_.id() == concurrency_.first())
    std::cout << "\n\t\t computing the error-bars" << std::endl;

  const int nb_measurements = accumulator_.get_number_of_measurements();
  double sign = accumulator_.get_sign() / double(nb_measurements);

  func::function<std::complex<double>, func::dmn_variadic<nu, nu, RClusterDmn, w>> G_r_w(
      "G_r_w_tmp");
  func::function<std::complex<double>, func::dmn_variadic<nu, nu, RClusterDmn, w>> GS_r_w(
      "GS_r_w_tmp");

  for (int l = 0; l < G_r_w.size(); l++)
    G_r_w(l) = accumulator_.get_G_r_w()(l) / double(nb_measurements * sign);

  for (int l = 0; l < GS_r_w.size(); l++)
    GS_r_w(l) = accumulator_.get_GS_r_w()(l) / double(nb_measurements * sign);

  compute_Sigma_new(G_r_w, GS_r_w);

  concurrency_.average_and_compute_stddev(Sigma_new, data_.get_Sigma_stddev());
}

template <dca::linalg::DeviceType device_t, class parameters_type, class Data>
void SsCtHybClusterSolver<device_t, parameters_type, Data>::collect_measurements() {
  if (concurrency_.id() == concurrency_.first())
    std::cout << "\n\t\t Collect measurements" << std::endl;

  const int nb_measurements = accumulator_.get_number_of_measurements();

  // sum the sign
  concurrency_.sum_and_average(accumulator_.get_sign(), nb_measurements);

  // sum G_r_w
  concurrency_.sum_and_average(accumulator_.get_G_r_w(), nb_measurements);
  accumulator_.get_G_r_w() /= accumulator_.get_sign();

  // sum GS_r_w
  concurrency_.sum_and_average(accumulator_.get_GS_r_w(), nb_measurements);
  accumulator_.get_GS_r_w() /= accumulator_.get_sign();

  concurrency_.sum(accumulator_.get_visited_expansion_order_k());
  averaged_ = true;
}

template <dca::linalg::DeviceType device_t, class parameters_type, class Data>
void SsCtHybClusterSolver<device_t, parameters_type, Data>::symmetrize_measurements() {
  if (concurrency_.id() == concurrency_.first())
    std::cout << "\n\t\t symmetrize measurements has started" << std::endl;

  symmetrize::execute(accumulator_.get_G_r_w(), data_.H_symmetry);

  symmetrize::execute(accumulator_.get_GS_r_w(), data_.H_symmetry);

  std::vector<int> flavors = parameters_type::model_type::get_flavors();
  assert(flavors.size() == b::dmn_size());

  func::function<std::complex<double>, b> f_val;
  func::function<std::complex<double>, b> f_tot;

  for (int w_ind = 0; w_ind < w::dmn_size(); w_ind++) {
    for (int s_ind = 0; s_ind < s::dmn_size(); s_ind++) {
      f_val = 0;
      f_tot = 0;

      for (int b_ind = 0; b_ind < b::dmn_size(); b_ind++) {
        f_tot(flavors[b_ind]) += 1;
        f_val(flavors[b_ind]) += accumulator_.get_G_r_w()(b_ind, s_ind, b_ind, s_ind, 0, w_ind);
      }

      for (int b_ind = 0; b_ind < b::dmn_size(); b_ind++)
        accumulator_.get_G_r_w()(b_ind, s_ind, b_ind, s_ind, 0, w_ind) =
            f_val(flavors[b_ind]) / f_tot(flavors[b_ind]);
    }
  }

  for (int w_ind = 0; w_ind < w::dmn_size(); w_ind++) {
    for (int s_ind = 0; s_ind < s::dmn_size(); s_ind++) {
      f_val = 0;
      f_tot = 0;

      for (int b_ind = 0; b_ind < b::dmn_size(); b_ind++) {
        f_tot(flavors[b_ind]) += 1;
        f_val(flavors[b_ind]) += accumulator_.get_GS_r_w()(b_ind, s_ind, b_ind, s_ind, 0, w_ind);
      }

      for (int b_ind = 0; b_ind < b::dmn_size(); b_ind++)
        accumulator_.get_GS_r_w()(b_ind, s_ind, b_ind, s_ind, 0, w_ind) =
            f_val(flavors[b_ind]) / f_tot(flavors[b_ind]);
    }
  }
}

template <dca::linalg::DeviceType device_t, class parameters_type, class Data>
double SsCtHybClusterSolver<device_t, parameters_type, Data>::compute_S_k_w_from_G_k_w() {
  double alpha = dca_iteration_ > 0 ? parameters_.get_self_energy_mixing_factor() : 1;

  double L2_difference_norm = 1.e-6;
  double L2_Sigma_norm = 1.e-6;

  int w_cutoff = find_w_cutoff();

  compute_Sigma_new(accumulator_.get_G_r_w(), accumulator_.get_GS_r_w());

  symmetrize::execute(Sigma_new, data_.H_symmetry);

  for (int b_ind = 0; b_ind < b::dmn_size(); b_ind++) {
    if (ss_hybridization_solver_routines_type::is_interacting_band(b_ind)) {
      for (int s_ind = 0; s_ind < s::dmn_size(); s_ind++) {
        for (int k_ind = 0; k_ind < KClusterDmn::dmn_size(); k_ind++) {
          double Sigma_0, Sigma_1;
          find_tail_of_Sigma(Sigma_0, Sigma_1, b_ind, s_ind, k_ind);
          for (int w_ind = 0; w_ind < w::dmn_size(); w_ind++) {
            std::complex<double> new_sigma;
            if (w_ind >= w::dmn_size() / 2 - w_cutoff && w_ind < w::dmn_size() / 2 + w_cutoff)
              new_sigma = Sigma_new(b_ind, s_ind, b_ind, s_ind, k_ind, w_ind);
            else
              new_sigma =
                  std::complex<double>(Sigma_0, Sigma_1 / w::parameter_type::get_elements()[w_ind]);

            std::complex<double> old_sigma = Sigma_old(b_ind, s_ind, b_ind, s_ind, k_ind, w_ind);

            if (w::dmn_size() / 2 - 16 < w_ind and w_ind < w::dmn_size() / 2 + 16) {
              L2_Sigma_norm += imag(new_sigma) * imag(new_sigma);
              L2_difference_norm += imag(old_sigma - new_sigma) * imag(old_sigma - new_sigma);
            }

            data_.Sigma(b_ind, s_ind, b_ind, s_ind, k_ind, w_ind) =
                alpha * (new_sigma) + (1 - alpha) * old_sigma;
          }
        }
      }
    }
  }

  symmetrize::execute(data_.Sigma, data_.H_symmetry);

  if (concurrency_.id() == concurrency_.first())
    std::cout << "\n\t |Sigma_old-Sigma_new| : " << L2_difference_norm / L2_Sigma_norm << std::endl;

  return L2_difference_norm / L2_Sigma_norm;
}

template <dca::linalg::DeviceType device_t, class parameters_type, class Data>
void SsCtHybClusterSolver<device_t, parameters_type, Data>::compute_Sigma_new(
    func::function<std::complex<double>, func::dmn_variadic<nu, nu, RClusterDmn, w>>& G_r_w,
    func::function<std::complex<double>, func::dmn_variadic<nu, nu, RClusterDmn, w>>& GS_r_w) {
  Sigma_new = 0;

  func::function<double, nu>& mu_HALF = ss_hybridization_solver_routines_type::get_mu_HALF();

  for (int w_ind = 0; w_ind < w::dmn_size(); w_ind++)
    for (int s_ind = 0; s_ind < s::dmn_size(); s_ind++)
      for (int b_ind = 0; b_ind < b::dmn_size(); b_ind++)
        if (ss_hybridization_solver_routines_type::is_interacting_band(b_ind))
          Sigma_new(b_ind, s_ind, b_ind, s_ind, 0, w_ind) =
              (GS_r_w(b_ind, s_ind, b_ind, s_ind, 0, w_ind) /
               G_r_w(b_ind, s_ind, b_ind, s_ind, 0, w_ind));

  for (int w_ind = 0; w_ind < w::dmn_size(); w_ind++)
    for (int s_ind = 0; s_ind < s::dmn_size(); s_ind++)
      for (int b_ind = 0; b_ind < b::dmn_size(); b_ind++)
        if (ss_hybridization_solver_routines_type::is_interacting_band(b_ind))
          Sigma_new(b_ind, s_ind, b_ind, s_ind, 0, w_ind) -= (mu_HALF(b_ind, s_ind));
}

template <dca::linalg::DeviceType device_t, class parameters_type, class Data>
int SsCtHybClusterSolver<device_t, parameters_type, Data>::find_w_cutoff() {
  return std::max(
      1.0,
      std::min(parameters_.get_self_energy_tail_cutoff() * parameters_.get_beta() / (2.0 * M_PI) - 0.5,
               1.0 * (w::dmn_size() / 2)));
}

template <dca::linalg::DeviceType device_t, class parameters_type, class Data>
void SsCtHybClusterSolver<device_t, parameters_type, Data>::find_tail_of_Sigma(double& S0, double& S1,
                                                                               int b, int s, int k) {
  int w_cutoff = find_w_cutoff();
  S0 = 0.0;
  S1 = 0.0;

  S0 = real(Sigma_new(b, s, b, s, k, w::dmn_size() / 2 + w_cutoff - 1));
  S1 = imag(Sigma_new(b, s, b, s, k, w::dmn_size() / 2 + w_cutoff - 1)) *
       w::parameter_type::get_elements()[w::dmn_size() / 2 + w_cutoff - 1];
}

template <dca::linalg::DeviceType device_t, class parameters_type, class Data>
auto SsCtHybClusterSolver<device_t, parameters_type, Data>::local_G_k_w() const {
  if (averaged_)
    throw std::logic_error("The local data was already averaged.");

  func::function<std::complex<double>, func::dmn_variadic<nu, nu, KClusterDmn, w>> G_k_w;
  math::transform::FunctionTransform<RClusterDmn, KClusterDmn>::execute(accumulator_.get_G_r_w(),
                                                                        G_k_w);
  G_k_w /= accumulator_.get_sign();

  return G_k_w;
}

template <dca::linalg::DeviceType device_t, class parameters_type, class Data>
auto SsCtHybClusterSolver<device_t, parameters_type, Data>::local_GS_r_w() const {
  if (averaged_)
    throw std::logic_error("The local data was already averaged.");

  auto GS_r_w = accumulator_.get_GS_r_w();
  GS_r_w /= accumulator_.get_accumulated_sign();

  return GS_r_w;
}

}  // solver
}  // phys
}  // dca

#endif  // DCA_PHYS_DCA_STEP_CLUSTER_SOLVER_SS_CT_HYB_SS_CT_HYB_CLUSTER_SOLVER_HPP<|MERGE_RESOLUTION|>--- conflicted
+++ resolved
@@ -252,12 +252,7 @@
   if (concurrency_.id() == concurrency_.first()) {
     std::cout << "On-node integration has ended: " << dca::util::print_time()
               << "\n\nTotal number of measurements: "
-<<<<<<< HEAD
-              << concurrency_.number_of_processors() * parameters_.get_measurements_per_process()
-=======
-              << concurrency.number_of_processors() *
-                     parameters.get_measurements()
->>>>>>> 4348cbcd
+              <<  parameters_.get_measurements()
               << std::endl;
 
     walker.printSummary();
@@ -344,25 +339,16 @@
   if (concurrency_.id() == concurrency_.first())
     std::cout << "\n\t\t measuring has started \n" << std::endl;
 
-<<<<<<< HEAD
-  for (int i = 0; i < parameters_.get_measurements_per_process(); i++) {
+  const int n_meas = dca::parallel::util::getWorkload(parameters_.get_measurements(), concurrency_);
+
+  for (int i = 0; i < n_meas; i++) {
     walker.doSweep();
-=======
-  const int n_meas = dca::parallel::util::getWorkload(parameters.get_measurements(), concurrency);
-
-  for (int i = 0; i < n_meas; i++) {
-    walker.do_sweep();
->>>>>>> 4348cbcd
 
     accumulator_.updateFrom(walker);
 
     accumulator_.measure();
 
-<<<<<<< HEAD
-    walker.updateShell(i, parameters_.get_measurements_per_process());
-=======
-    walker.update_shell(i, n_meas);
->>>>>>> 4348cbcd
+    walker.updateShell(i, n_meas);
   }
 
   // here we need to do a correction a la Andrey
