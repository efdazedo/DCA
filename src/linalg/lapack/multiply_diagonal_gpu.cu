// Copyright (C) 2018 ETH Zurich
// Copyright (C) 2018 UT-Battelle, LLC
// All rights reserved.
//
// See LICENSE for terms of usage.
// See CITATION.md for citation guidelines, if DCA++ is used for scientific publications.
//
// Author: Raffaele Solca' (rasolca@itp.phys.ethz.ch)
//         Giovanni Balduzzi (gbalduzz@itp.phys.ethz.ch)
//
// This file implements laset_gpu.hpp.

#include "dca/linalg/lapack/multiply_diagonal_gpu.hpp"
#include <cassert>
#include <cuComplex.h>
#include <cuda_runtime.h>
#include "dca/linalg/util/complex_operators_cuda.cu.hpp"
#include "dca/linalg/util/error_cuda.hpp"
#include "dca/linalg/util/stream_functions.hpp"
#include "dca/util/integer_division.hpp"

namespace dca {
namespace linalg {
namespace lapack {
namespace kernels {
// dca::linalg::lapack::kernels::

constexpr int multiply_diag_block_size_x = 32;
constexpr int multiply_diag_block_size_y = 32;

<<<<<<< HEAD
template <typename ScalarIn, typename ScalarOut>
__global__ void multiplyDiagonalLeft(int m, int n, const ScalarIn* d, int inc_d, const ScalarIn* a,
                                     int lda, ScalarOut* b, int ldb) {
  // Work on a tile of size (blockDim.x x multiply_diag_block_size_y).
  int i = threadIdx.x + blockIdx.x * blockDim.x;
=======
template <typename Type>
__global__ void multiplyDiagonalLeft(int m, int n, const Type* d, int inc_d, const Type* a, int lda,
                                     Type* b, int ldb) {
  const int i = threadIdx.x + blockIdx.x * blockDim.x;
  const int j = threadIdx.y + blockIdx.y * blockDim.y;
>>>>>>> 01f207b7

  if (i < m && j < n) {
    b[i + j * ldb] = d[i * inc_d] * a[i + j * lda];
  }
}

template <typename Type>
__global__ void multiplyDiagonalRight(int m, int n, const Type* a, int lda, const Type* d,
                                      int inc_d, Type* b, int ldb) {
  const int i = threadIdx.x + blockIdx.x * blockDim.x;
  const int j = threadIdx.y + blockIdx.y * blockDim.y;

  if (i < m && j < n) {
      b[i + j * ldb] = d[j * inc_d] * a[i + j * lda];
  }
}

}  // kernels
// dca::linalg::lapack::

template <typename ScalarIn, typename ScalarOut>
void multiplyDiagonalLeft_gpu(int m, int n, const ScalarIn* d, int inc_d, const ScalarIn* a,
                              int lda, ScalarOut* b, int ldb, int thread_id, int stream_id) {
  assert(lda >= m);
  assert(ldb >= m);

  if (m > 0 && n > 0) {
    checkErrorsCudaDebug();
    const int bl_x = dca::util::ceilDiv(m, kernels::multiply_diag_block_size_x);
    const int bl_y = dca::util::ceilDiv(n, kernels::multiply_diag_block_size_y);

    const dim3 threads(kernels::multiply_diag_block_size_x, kernels::multiply_diag_block_size_y);
    const dim3 blocks(bl_x, bl_y);

    cudaStream_t stream = dca::linalg::util::getStream(thread_id, stream_id);

    kernels::multiplyDiagonalLeft<ScalarIn, ScalarOut>
        <<<blocks, threads, 0, stream>>>(m, n, d, inc_d, a, lda, b, ldb);
    checkErrorsCudaDebug();
  }
}

template void multiplyDiagonalLeft_gpu<float, float>(int m, int n, const float* d, int inc_d,
                                                     const float* a, int lda, float* b, int ldb,
                                                     int thread_id, int stream_id);
template void multiplyDiagonalLeft_gpu<double, double>(int m, int n, const double* d, int inc_d,
                                                       const double* a, int lda, double* b, int ldb,
                                                       int thread_id, int stream_id);
template void multiplyDiagonalLeft_gpu<double, float>(int m, int n, const double* d, int inc_d,
                                                      const double* a, int lda, float* b, int ldb,
                                                      int thread_id, int stream_id);
template void multiplyDiagonalLeft_gpu<cuComplex, cuComplex>(int m, int n, const cuComplex* d,
                                                             int inc_d, const cuComplex* a, int lda,
                                                             cuComplex* b, int ldb, int thread_id,
                                                             int stream_id);
template void multiplyDiagonalLeft_gpu<cuDoubleComplex, cuDoubleComplex>(
    int m, int n, const cuDoubleComplex* d, int inc_d, const cuDoubleComplex* a, int lda,
    cuDoubleComplex* b, int ldb, int thread_id, int stream_id);

template <typename Type>
void multiplyDiagonalRight_gpu(int m, int n, const Type* a, int lda, const Type* d, int inc_d,
                               Type* b, int ldb, int thread_id, int stream_id) {
  assert(lda >= m);
  assert(ldb >= m);

  if (m > 0 && n > 0) {
    checkErrorsCudaDebug();
    const int bl_x = dca::util::ceilDiv(m, kernels::multiply_diag_block_size_x);
    const int bl_y = dca::util::ceilDiv(n, kernels::multiply_diag_block_size_y);

    const dim3 threads(kernels::multiply_diag_block_size_x, kernels::multiply_diag_block_size_y);
    const dim3 blocks(bl_x, bl_y);

    cudaStream_t stream = dca::linalg::util::getStream(thread_id, stream_id);

    kernels::multiplyDiagonalRight<<<blocks, threads, 0, stream>>>(m, n, a, lda, d, inc_d, b, ldb);
    checkErrorsCudaDebug();
  }
}
template void multiplyDiagonalRight_gpu(int m, int n, const float* a, int lda, const float* d,
                                        int inc_d, float* b, int ldb, int thread_id, int stream_id);
template void multiplyDiagonalRight_gpu(int m, int n, const double* a, int lda, const double* d,
                                        int inc_d, double* b, int ldb, int thread_id, int stream_id);
template void multiplyDiagonalRight_gpu(int m, int n, const cuComplex* a, int lda,
                                        const cuComplex* d, int inc_d, cuComplex* b, int ldb,
                                        int thread_id, int stream_id);
template void multiplyDiagonalRight_gpu(int m, int n, const cuDoubleComplex* a, int lda,
                                        const cuDoubleComplex* d, int inc_d, cuDoubleComplex* b,
                                        int ldb, int thread_id, int stream_id);

}  // lapack
}  // linalg
}  // dca<|MERGE_RESOLUTION|>--- conflicted
+++ resolved
@@ -28,19 +28,11 @@
 constexpr int multiply_diag_block_size_x = 32;
 constexpr int multiply_diag_block_size_y = 32;
 
-<<<<<<< HEAD
 template <typename ScalarIn, typename ScalarOut>
 __global__ void multiplyDiagonalLeft(int m, int n, const ScalarIn* d, int inc_d, const ScalarIn* a,
                                      int lda, ScalarOut* b, int ldb) {
-  // Work on a tile of size (blockDim.x x multiply_diag_block_size_y).
-  int i = threadIdx.x + blockIdx.x * blockDim.x;
-=======
-template <typename Type>
-__global__ void multiplyDiagonalLeft(int m, int n, const Type* d, int inc_d, const Type* a, int lda,
-                                     Type* b, int ldb) {
   const int i = threadIdx.x + blockIdx.x * blockDim.x;
   const int j = threadIdx.y + blockIdx.y * blockDim.y;
->>>>>>> 01f207b7
 
   if (i < m && j < n) {
     b[i + j * ldb] = d[i * inc_d] * a[i + j * lda];
@@ -54,7 +46,7 @@
   const int j = threadIdx.y + blockIdx.y * blockDim.y;
 
   if (i < m && j < n) {
-      b[i + j * ldb] = d[j * inc_d] * a[i + j * lda];
+    b[i + j * ldb] = d[j * inc_d] * a[i + j * lda];
   }
 }
 
