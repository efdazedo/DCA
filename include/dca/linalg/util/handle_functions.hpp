--- conflicted
+++ resolved
@@ -30,12 +30,7 @@
 
 #ifdef DCA_HAVE_CUDA
 
-<<<<<<< HEAD
-// Singleton handle container.
-// If not initialized contains the handle for one thread.
-=======
 // Global handle container.
->>>>>>> 61c5f280
 inline std::vector<CublasHandle>& getHandleContainer() {
   static std::vector<CublasHandle> handle_container(1);
   return handle_container;
@@ -43,32 +38,16 @@
 
 // Creates max_threads cublas handles and at least max_threads *
 // StreamContainer::streams_per_thread_ cuda streams.
-<<<<<<< HEAD
-inline void initializeHandleContainer(const int max_threads) {
-  if (getStreamContainer().get_max_threads() < max_threads)
-    initializeStreamContainer(max_threads);
-
-  auto& handle_container = getHandleContainer();
-  handle_container.resize(max_threads);
-  // Set default stream.
-  for (int id = 0; id < handle_container.size(); ++id)
-    handle_container[id].setStream(getStream(id, 0));
-=======
 inline void resizeHandleContainer(const int max_threads) {
   if (getStreamContainer().get_max_threads() < max_threads)
     resizeStreamContainer(max_threads);
 
   getHandleContainer().resize(max_threads);
->>>>>>> 61c5f280
 }
 
 // Returns the handle associated with thread 'thread_id'.
 // Preconditions: 0 <= thread_id < max_threads.
-<<<<<<< HEAD
-inline cublasHandle_t getHandle(int thread_id) {
-=======
 inline cublasHandle_t getHandle(const int thread_id) {
->>>>>>> 61c5f280
   assert(thread_id >= 0 && thread_id < getHandleContainer().size());
   return getHandleContainer()[thread_id];
 }
@@ -78,11 +57,7 @@
 // It returns the handle.
 // Preconditions: 0 <= thread_id < max_threads,
 //                0 <= stream_id < StreamContainer::get_streams_per_thread().
-<<<<<<< HEAD
-inline cublasHandle_t getHandle(int thread_id, int stream_id) {
-=======
 inline cublasHandle_t getHandle(const int thread_id, const int stream_id) {
->>>>>>> 61c5f280
   assert(thread_id >= 0 && thread_id < getHandleContainer().size());
   getHandleContainer()[thread_id].setStream(getStream(thread_id, stream_id));
   return getHandleContainer()[thread_id];
@@ -91,11 +66,7 @@
 #else
 
 // Implement SFINAE.
-<<<<<<< HEAD
-inline void initializeHandleContainer(int /*max_threads*/) {}
-=======
 inline void resizeHandleContainer(int /*max_threads*/) {}
->>>>>>> 61c5f280
 
 #endif  // DCA_HAVE_CUDA
 
