// Copyright (C) 2018 ETH Zurich
// Copyright (C) 2018 UT-Battelle, LLC
// All rights reserved.
//
// See LICENSE for terms of usage.
// See CITATION.md for citation guidelines, if DCA++ is used for scientific publications.
//
// Author: Raffaele Solca' (rasolca@itp.phys.ethz.ch)
//         Giovanni Balduzzi (gbalduzz@itp.phys.ethz.ch)
//
// This file provides a cuda stream container

#ifndef DCA_LINALG_UTIL_STREAM_CONTAINER_HPP
#define DCA_LINALG_UTIL_STREAM_CONTAINER_HPP

#include <cassert>
#include <cuda_runtime.h>
#include <vector>

#include "dca/linalg/util/cuda_stream.hpp"
#include "dca/linalg/util/error_cuda.hpp"

namespace dca {
namespace linalg {
namespace util {
// dca::linalg::util::

class StreamContainer {
public:
  StreamContainer(int max_threads = 0) : streams_(max_threads * streams_per_thread_) {}

  std::size_t get_max_threads() const {
    return streams_.size() / streams_per_thread_;
  }

  int get_streams_per_thread() const {
    return streams_per_thread_;
  }

  void resize(const int max_threads) {
    streams_.resize(max_threads * streams_per_thread_);
  }

  StreamContainer(const StreamContainer&) = delete;
  StreamContainer& operator=(const StreamContainer&) = delete;

  // Returns the 'stream_id'-th stream associated with thread 'thread_id'.
  // Preconditions: 0 <= thread_id < get_max_threads(),
  //                0 <= stream_id < streams_per_thread_.
  cudaStream_t operator()(int thread_id, int stream_id) {
    assert(thread_id >= 0 && thread_id < get_max_threads());
<<<<<<< HEAD
    assert(stream_id >= 0 && stream_id < streams_.size());
=======
    assert(stream_id >= 0 && stream_id < streams_per_thread_);
>>>>>>> 61c5f280
    return streams_[stream_id + streams_per_thread_ * thread_id];
  }

  // Synchronizes the 'stream_id'-th stream associated with thread 'thread_id'.
  // Preconditions: 0 <= thread_id < get_max_threads(),
  //                0 <= stream_id < streams_per_thread_.
  void sync(int thread_id, int stream_id) {
    cudaError_t ret = cudaStreamSynchronize(operator()(thread_id, stream_id));
    checkRC(ret);
  }

private:
  constexpr static int streams_per_thread_ = 2;
  std::vector<CudaStream> streams_;
};

}  // util
}  // linalg
}  // dca

#endif  // DCA_LINALG_UTIL_STREAM_CONTAINER_HPP<|MERGE_RESOLUTION|>--- conflicted
+++ resolved
@@ -49,11 +49,7 @@
   //                0 <= stream_id < streams_per_thread_.
   cudaStream_t operator()(int thread_id, int stream_id) {
     assert(thread_id >= 0 && thread_id < get_max_threads());
-<<<<<<< HEAD
-    assert(stream_id >= 0 && stream_id < streams_.size());
-=======
     assert(stream_id >= 0 && stream_id < streams_per_thread_);
->>>>>>> 61c5f280
     return streams_[stream_id + streams_per_thread_ * thread_id];
   }
 
