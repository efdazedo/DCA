// Copyright (C) 2018 ETH Zurich
// Copyright (C) 2018 UT-Battelle, LLC
// All rights reserved.
//
// See LICENSE for terms of usage.
// See CITATION.md for citation guidelines, if DCA++ is used for scientific publications.
//
// Author: Peter Staar (taa@zurich.ibm.com)
//
// This class organizes the construction of the N-matrix.

/*
 *  The N-matrix can be computed directly from the Hubbard-spin configuration,
 *
 *  \f{eqnarray}{
 *     N^{-1} = e^{-\gamma \: HS_{field} \: HS_{spin}} - G^{0} * [e^{- \gamma * HS_{field} *
 * HS_{spin}}-1]
 *  \f}
 *
 *  If non-intracting spins are added to the configuration, then the N-matrix needs to be updated
 * (--> see formula 46 ),
 *
 *  \f{eqnarray}{
 *    N_{i,j} &=& N_{i,j} \mbox{ if } i<n && j<n
 *    N_{i,j} &=& \sum_{k} G_0_{i,k}*(exp(-\gamma*e_spin*HS_spin(k))-1*)*N_{k,j} \mbox{ if } i \leq
 * n && j<n
 *    N_{i,j} &=& \delta_{i,j}  \mbox{ if } j \leq n
 *  \f}
 */

#ifndef DCA_PHYS_DCA_STEP_CLUSTER_SOLVER_CTAUX_WALKER_TOOLS_N_TOOLS_HPP
#define DCA_PHYS_DCA_STEP_CLUSTER_SOLVER_CTAUX_WALKER_TOOLS_N_TOOLS_HPP

#include <iostream>
#include <utility>
#include <vector>

#include "dca/linalg/linalg.hpp"
#include "dca/phys/dca_step/cluster_solver/ctaux/structs/cv.hpp"
#include "dca/phys/dca_step/cluster_solver/ctaux/structs/vertex_singleton.hpp"
#include "dca/phys/dca_step/cluster_solver/ctaux/walker/tools/n_matrix_tools/n_matrix_tools.hpp"

namespace dca {
namespace phys {
namespace solver {
namespace ctaux {
// dca::phys::solver::ctaux::

template <dca::linalg::DeviceType device_t, typename Parameters, typename Real>
class N_TOOLS : public N_MATRIX_TOOLS<device_t, Parameters, Real> {
  const static int MAX_VERTEX_SINGLETS = 4;

  typedef vertex_singleton vertex_singleton_type;

  typedef typename Parameters::concurrency_type concurrency_type;
  typedef typename Parameters::profiler_type profiler_t;
<<<<<<< HEAD
=======

  template <class T>
  using HostVector = linalg::util::HostVector<T>;
>>>>>>> 7b6f95c4

public:
  N_TOOLS(int id, Parameters& parameters, CV<Parameters>& CV_obj_ref);

  double get_Gflop();

  template <class configuration_type>
  void build_N_matrix(configuration_type& configuration, dca::linalg::Matrix<Real, device_t>& N,
                      const dca::linalg::Matrix<Real, device_t>& G0, e_spin_states_type e_spin);

  template <class configuration_type>
  void update_N_matrix(configuration_type& full_configuration,
                       dca::linalg::Matrix<Real, device_t>& G0,
                       dca::linalg::Matrix<Real, device_t>& N, e_spin_states_type e_spin);

  template <class configuration_type>
  void rebuild_N_matrix_via_Gamma_LU(configuration_type& full_configuration,
                                     dca::linalg::Matrix<Real, device_t>& N,
                                     dca::linalg::Matrix<Real, device_t>& Gamma_LU,
                                     dca::linalg::Matrix<Real, device_t>& G,
                                     e_spin_states_type e_spin);

  template <class configuration_type>
  void check_N_matrix(configuration_type& configuration, dca::linalg::Matrix<Real, device_t>& G0,
                      dca::linalg::Matrix<Real, device_t>& N,
                      dca::linalg::Matrix<Real, device_t>& Gamma, e_spin_states_type e_spin);

  int deviceFingerprint() const {
    return G.deviceFingerprint() + N_new_spins.deviceFingerprint() +
           G0_times_exp_V_minus_one.deviceFingerprint();
  }

private:
<<<<<<< HEAD
  void compute_d_vector(std::vector<int>& permutation, dca::linalg::Matrix<Real, device_t>& N,
=======
  void compute_d_vector(const HostVector<int>& permutation,
>>>>>>> 7b6f95c4
                        std::vector<HS_spin_states_type>& spin_values,
                        std::vector<vertex_singleton_type>& configuration_e_spin,
                        dca::linalg::Vector<Real, dca::linalg::CPU>& d_inv);

  template <class configuration_type>
  static bool assert_that_there_are_no_Bennett_spins(configuration_type& full_configuration);

private:
  int thread_id;
  int stream_id;

  double GFLOP;

  Parameters& parameters;
  concurrency_type& concurrency;

  CV<Parameters>& CV_obj;
<<<<<<< HEAD

  dca::linalg::Vector<Real, dca::linalg::CPU> exp_gamma_s, one_min_exp_gamma_s;
  std::array<dca::linalg::Vector<Real, dca::linalg::CPU>, 2> d_inv, exp_V_minus_one_val;

  dca::linalg::Matrix<Real, device_t> G;
  dca::linalg::Matrix<Real, device_t> N_new_spins;
  dca::linalg::Matrix<Real, device_t> G0_times_exp_V_minus_one;
=======

  dca::linalg::Vector<Real, dca::linalg::CPU> exp_gamma_s, one_min_exp_gamma_s;
  std::array<dca::linalg::Vector<Real, dca::linalg::CPU>, 2> d_inv, exp_V_minus_one_val;

  dca::linalg::Matrix<Real, device_t> G;
  dca::linalg::Matrix<Real, device_t> N_new_spins;
  dca::linalg::Matrix<Real, device_t> G0_times_exp_V_minus_one;

  std::array<HostVector<Real>, 2> exp_V_;
>>>>>>> 7b6f95c4
};

template <dca::linalg::DeviceType device_t, typename Parameters, typename Real>
N_TOOLS<device_t, Parameters, Real>::N_TOOLS(int id, Parameters& parameters_ref,
                                             CV<Parameters>& CV_obj_ref)
    :

      N_MATRIX_TOOLS<device_t, Parameters, Real>(id, parameters_ref),

      thread_id(id),
      stream_id(0),

      GFLOP(0.),

      parameters(parameters_ref),
      concurrency(parameters.get_concurrency()),

      CV_obj(CV_obj_ref),

      exp_gamma_s("exp_gamma_s (N_TOOLS)", MAX_VERTEX_SINGLETS * parameters.get_max_submatrix_size()),
      one_min_exp_gamma_s("one_min_exp_gamma_s (N_TOOLS)",
                          MAX_VERTEX_SINGLETS * parameters.get_max_submatrix_size()),

      d_inv{dca::linalg::Vector<Real, dca::linalg::CPU>(
                "d_inv UP (N_TOOLS)", MAX_VERTEX_SINGLETS * parameters.get_max_submatrix_size()),
            dca::linalg::Vector<Real, dca::linalg::CPU>(
                "d_inv DN (N_TOOLS)", MAX_VERTEX_SINGLETS * parameters.get_max_submatrix_size())},

      exp_V_minus_one_val{dca::linalg::Vector<Real, dca::linalg::CPU>(
                              "exp_V_minus_one_val UP (N_TOOLS)",
                              MAX_VERTEX_SINGLETS * parameters.get_max_submatrix_size()),
                          dca::linalg::Vector<Real, dca::linalg::CPU>(
                              "exp_V_minus_one_val DN (N_TOOLS)",
                              MAX_VERTEX_SINGLETS * parameters.get_max_submatrix_size())},

      //     G                       ("G (N_TOOLS)"                       ,
      //     MAX_VERTEX_SINGLETS*parameters.get_max_submatrix_size()),
      //     N_new_spins             ("N_new_spins (N_TOOLS)"             ,
      //     MAX_VERTEX_SINGLETS*parameters.get_max_submatrix_size()),
      //     G0_times_exp_V_minus_one("G0_times_exp_V_minus_one (N_TOOLS)",
      //     MAX_VERTEX_SINGLETS*parameters.get_max_submatrix_size())

      G("G (N_TOOLS)", std::pair<int, int>(0, 0),
        std::pair<int, int>(parameters.get_initial_matrix_size(),
                            MAX_VERTEX_SINGLETS * parameters.get_max_submatrix_size())),
      N_new_spins("N_new_spins (N_TOOLS)", std::pair<int, int>(0, 0),
                  std::pair<int, int>(MAX_VERTEX_SINGLETS * parameters.get_max_submatrix_size(),
                                      parameters.get_initial_matrix_size())),
      G0_times_exp_V_minus_one(
          "G0_times_exp_V_minus_one (N_TOOLS)", std::pair<int, int>(0, 0),
          std::pair<int, int>(MAX_VERTEX_SINGLETS * parameters.get_max_submatrix_size(),
                              parameters.get_initial_matrix_size())) {}

template <dca::linalg::DeviceType device_t, typename Parameters, typename Real>
double N_TOOLS<device_t, Parameters, Real>::get_Gflop() {
  double result = GFLOP;
  GFLOP = 0.;

  if (result < 0)
    std::cout << __FUNCTION__ << "\t" << result << "\n";

  return result;
}

/*!
 *  The N-matrix can be computed directly from the Hubbard-spin configuration,
 *
 *  \f{eqnarray}{
 *     N^{-1} = e^{-\gamma \: HS_{field} \: HS_{spin}} - G^{0} * [e^{- \gamma * HS_{field} *
 * HS_{spin}}-1]
 *  \f}
 */
template <dca::linalg::DeviceType device_t, typename Parameters, typename Real>
template <class configuration_type>
void N_TOOLS<device_t, Parameters, Real>::build_N_matrix(configuration_type& configuration,
                                                         dca::linalg::Matrix<Real, device_t>& N,
                                                         const dca::linalg::Matrix<Real, device_t>& G0,
                                                         e_spin_states_type e_spin) {
  std::vector<vertex_singleton_type>& configuration_e_spin = configuration.get(e_spin);
  int configuration_size(configuration_e_spin.size());

  // All interaction pairs are of the same spin type, which leads to a zero configuration size for
  // one of the spin types.
  if (configuration_size == 0) {
    return;
  }

  exp_gamma_s.resize(configuration_size);
  one_min_exp_gamma_s.resize(configuration_size);

  N.resizeNoCopy(configuration_size);

  for (int i = 0; i < configuration_size; ++i)
    exp_gamma_s[i] = CV_obj.exp_V(configuration_e_spin[i]);

  for (int i = 0; i < configuration_size; ++i)
    one_min_exp_gamma_s[i] = (1. - exp_gamma_s[i]);

  dca::linalg::matrixop::multiplyDiagonalRight(G0, one_min_exp_gamma_s, N, thread_id, stream_id);

  Real* exp_gamma_s_ptr = N_MATRIX_TOOLS<device_t, Parameters, Real>::get_device_ptr(exp_gamma_s);

  dca::linalg::blas::UseDevice<device_t>::axpy(configuration_size, Real(1.), exp_gamma_s_ptr, 1,
                                               N.ptr(), N.leadingDimension() + 1, thread_id,
                                               stream_id);

  dca::linalg::matrixop::inverse(N);
}

/*!
 *  If non-intracting spins are added to the configuration, then the N-matrix needs to be updated
 * (--> see formula 46 ),
 *
 *  \f{eqnarray}{
 *    N_{i,j} &=& N_{i,j} \mbox{ if } i<n && j<n \\
 *    N_{i,j} &=& \sum_{k} G_0_{i,k}*(exp(-\gamma*e_spin*HS_spin(k))-1*)*N_{k,j} \mbox{ if } i \leq
 * n && j<n \\
 *    N_{i,j} &=& \delta_{i,j}  \mbox{ if } j \leq n
 *  \f}
 */
template <dca::linalg::DeviceType device_t, typename Parameters, typename Real>
template <class configuration_type>
void N_TOOLS<device_t, Parameters, Real>::update_N_matrix(configuration_type& configuration,
                                                          dca::linalg::Matrix<Real, device_t>& G0,
                                                          dca::linalg::Matrix<Real, device_t>& N,
                                                          e_spin_states_type e_spin) {
  // profiler_t profiler(concurrency, "update_N_matrix", "CT-AUX", __LINE__, true);

  std::vector<vertex_singleton_type>& configuration_e_spin = configuration.get(e_spin);
  int configuration_size = configuration_e_spin.size();

  // All interaction pairs are of the same spin type, which leads to a zero configuration size for
  // one of the spin types.
  if (configuration_size == 0) {
    return;
  }

  int first_non_interacting_vertex_index = configuration.get_first_non_interacting_spin_index(e_spin);
  int first_shuffled_vertex_index = configuration.get_first_shuffled_spin_index(e_spin);

  assert(configuration.get_changed_spin_indices().size() == 0);
  assert(configuration.get_changed_spin_indices_e_spin(e_UP).size() == 0);
  assert(configuration.get_changed_spin_indices_e_spin(e_DN).size() == 0);
  assert(configuration.assert_block_form(e_spin));
  assert(first_shuffled_vertex_index >= first_non_interacting_vertex_index);

  if (first_non_interacting_vertex_index == configuration_size) {
    assert(configuration_size == N.size().first);
    // std::cout << __FUNCTION__
    //           << "\tconfiguration_size = " << configuration_size
    //           << "\tN.size().first = " << N.size().first << std::endl;
    return;
  }

  {
    N.resize(configuration_size);  // Move after the next if block?
  }

  {  // set columns to unity ...
    // profiler_t profiler(concurrency, "(a) set columns to unity", __FUNCTION__, __LINE__, true);

    int i = first_non_interacting_vertex_index;

    int N_r = N.nrRows();
    int N_c = N.nrCols();

    int LD = N.leadingDimension();

    assert(N_r == N_c);
    dca::linalg::lapack::UseDevice<device_t>::laset(i, N_c - i, Real(0.), Real(0.), N.ptr(0, i), LD,
<<<<<<< HEAD
                                                    thread_id, stream_id);
    dca::linalg::lapack::UseDevice<device_t>::laset(N_r - i, N_c - i, Real(0.), Real(1.), N.ptr(i, i), LD,
=======
>>>>>>> 7b6f95c4
                                                    thread_id, stream_id);
    dca::linalg::lapack::UseDevice<device_t>::laset(N_r - i, N_c - i, Real(0.), Real(1.),
                                                    N.ptr(i, i), LD, thread_id, stream_id);
  }

  if (first_shuffled_vertex_index == configuration_size || first_non_interacting_vertex_index == 0)
    return;

  {  // G0_times_exp_V_minus_one <--- \sum_{l=0}^{l<vertex_index} G0_{i,l}*exp_V_minus_one[l]
    // profiler_t profiler(concurrency, "(b) GEMD", __FUNCTION__, __LINE__, true);

    std::pair<int, int> size(configuration_size - first_shuffled_vertex_index,
                             first_non_interacting_vertex_index);

    G0_times_exp_V_minus_one.resizeNoCopy(size);

    const unsigned int spin_index = e_spin == e_UP ? 0 : 1;
    auto& exp_V_minus_one = exp_V_minus_one_val[spin_index];

    exp_V_minus_one.resize(first_non_interacting_vertex_index);
    for (int j = 0; j < first_non_interacting_vertex_index; ++j)
      exp_V_minus_one[j] = CV_obj.exp_V(configuration_e_spin[j]) - Real(1.);

    Real* diagonal_matrix_ptr =
        N_MATRIX_TOOLS<device_t, Parameters, Real>::get_device_ptr(exp_V_minus_one);

    dca::linalg::lapack::UseDevice<device_t>::multiplyDiagonalRight(
        size.first, size.second, &G0.ptr()[first_shuffled_vertex_index], G0.leadingDimension(),
        diagonal_matrix_ptr, 1, G0_times_exp_V_minus_one.ptr(),
        G0_times_exp_V_minus_one.leadingDimension(), thread_id, stream_id);
  }

  {  // G0_exp_V_minus_one * N
    // profiler_t profiler(concurrency, "(c) GEMM", __FUNCTION__, __LINE__, true);

    int m = configuration_size - first_shuffled_vertex_index;
    int k = first_non_interacting_vertex_index;
    int n = first_non_interacting_vertex_index;

    int LD_G0 = G0_times_exp_V_minus_one.leadingDimension();
    int LD_N = N.leadingDimension();

    dca::linalg::blas::UseDevice<device_t>::gemm(
        "N", "N", m, n, k, Real(1.), G0_times_exp_V_minus_one.ptr(), LD_G0, N.ptr(), LD_N, Real(0.),
        &N.ptr()[first_shuffled_vertex_index], LD_N, thread_id, stream_id);

    GFLOP += 2. * double(m) * double(k) * double(n) * (1.e-9);
  }
}

template <dca::linalg::DeviceType device_t, typename Parameters, typename Real>
template <class configuration_type>
void N_TOOLS<device_t, Parameters, Real>::rebuild_N_matrix_via_Gamma_LU(
    configuration_type& full_configuration, dca::linalg::Matrix<Real, device_t>& N,
    dca::linalg::Matrix<Real, device_t>& Gamma, dca::linalg::Matrix<Real, device_t>& G_precomputed,
    e_spin_states_type e_spin) {
  // profiler_t profiler(concurrency, "rebuild_N_matrix_via_Gamma_LU", "CT-AUX", __LINE__, true);

  int Gamma_size = Gamma.size().first;

  if (Gamma_size == 0)
    return;

  std::vector<vertex_singleton_type>& configuration_e_spin = full_configuration.get(e_spin);
  int configuration_size = configuration_e_spin.size();  // What happens if configuration_size = 0?

  std::vector<HS_spin_states_type>& spin_values =
      full_configuration.get_changed_spin_values_e_spin(e_spin);
  const auto& permutation = full_configuration.get_changed_spin_indices_e_spin(e_spin);

  assert(spin_values.size() == permutation.size());
  assert(Gamma_size == int(permutation.size()));
  assert(N.size().first == int(configuration_size));
  assert(assert_that_there_are_no_Bennett_spins(full_configuration));

  N_MATRIX_TOOLS<device_t, Parameters, Real>::set_permutation(permutation);

  {  // get the rows of N corresponding to the new spins => N_new_spins
    // profiler_t profiler(concurrency, "(a) resize N && copy rows", __FUNCTION__, __LINE__, true);

    N_new_spins.resizeNoCopy(std::pair<int, int>(Gamma_size, configuration_size));

    N_MATRIX_TOOLS<device_t, Parameters, Real>::copy_rows(N, N_new_spins);
  }

  {  // get the columns of G corresponding to the new spins => G_new_spins
    // profiler_t profiler(concurrency, "(b) resize G && copy cols", __FUNCTION__, __LINE__, true);

    G.resizeNoCopy(std::pair<int, int>(configuration_size, Gamma_size));

<<<<<<< HEAD
    // if(true)
    {
      std::vector<Real> exp_V(permutation.size());
      for (size_t l = 0; l < permutation.size(); ++l)
        exp_V[l] = CV_obj.exp_V(configuration_e_spin[permutation[l]]);

      N_MATRIX_TOOLS<device_t, Parameters, Real>::compute_G_cols(exp_V, N, G_precomputed, G);
    }
=======
    auto& exp_V = e_spin == e_UP ? exp_V_[0] : exp_V_[1];
    exp_V.resize(permutation.size());
    for (size_t l = 0; l < permutation.size(); ++l)
      exp_V[l] = CV_obj.exp_V(configuration_e_spin[permutation[l]]);

    N_MATRIX_TOOLS<device_t, Parameters, Real>::compute_G_cols(exp_V, N, G_precomputed, G);
>>>>>>> 7b6f95c4
  }

  {  // Gamma_LU * X = N(p_k,:) --> X = Gamma_inv_times_N_new_spins ==> (stored in N_new_spins)
    // profiler_t profiler(concurrency, "(c) LU-solve", __FUNCTION__, __LINE__, true);

    dca::linalg::matrixop::trsm('L', 'U', Gamma, N_new_spins, thread_id, stream_id);
    dca::linalg::matrixop::trsm('U', 'N', Gamma, N_new_spins, thread_id, stream_id);

    GFLOP += 2. * double(Gamma_size) * double(Gamma_size) * double(configuration_size) * (1.e-9);
  }

  {  // do N - G*Gamma_inv_times_N_new_spins --> N  || DGEMM --> work-horsegg
    // profiler_t profiler(concurrency, "(d) dgemm", __FUNCTION__, __LINE__, true);

    dca::linalg::matrixop::gemm(Real(-1.), G, N_new_spins, Real(1.), N, thread_id, stream_id);

    GFLOP +=
        2. * double(configuration_size) * double(Gamma_size) * double(configuration_size) * (1.e-9);
  }

  {  // do N*D_i --> N ( = final N !)
     // profiler_t profiler(concurrency, "(e) rescale", __FUNCTION__, __LINE__, true);

    const unsigned int spin_index = e_spin == e_UP ? 0 : 1;
    compute_d_vector(permutation, spin_values, configuration_e_spin, d_inv[spin_index]);

    N_MATRIX_TOOLS<device_t, Parameters, Real>::scale_rows(N);
  }
}

/*
  template<dca::linalg::DeviceType device_t, typename Parameters>
  inline void N_TOOLS<device_t, Parameters, Real>::set_data()
  {
  std::vector<Real> exp_V(permutation.size());
  std::vector<Real> d_vec(permutation.size());

  {
  for(size_t l=0; l<permutation.size(); ++l)
  exp_V[l] = CV_obj.exp_V(configuration_e_spin[permutation[l]]);
  }

  {
  int                 spin_orbital, spin_orbital_paired;
  Real              exp_delta_V;

  HS_field_sign       HS_field_sign;
  HS_spin_states_type old_HS_spin, new_HS_spin;

  for(int i=0; i<int(permutation.size()); ++i){

  HS_spin_states_type old_HS_spin = configuration_e_spin[permutation[i]].get_HS_spin();
  HS_spin_states_type new_HS_spin = spin_values[i];

  HS_field_sign HS_field_sign = configuration_e_spin[permutation[i]].get_HS_field();

  int spin_orbital        = configuration_e_spin[permutation[i]].get_spin_orbital();
  int spin_orbital_paired = configuration_e_spin[permutation[i]].get_paired_spin_orbital();

  if(old_HS_spin == HS_ZERO)
  {
  d_vec[i] = 1./CV_obj.exp_delta_V(spin_orbital, spin_orbital_paired, new_HS_spin, old_HS_spin,
  HS_field_sign);
  }
  else
  {
  d_inv[i] = 0;
  }
  }
  }

  N_MATRIX_TOOLS<device_t, Parameters, Real>::set_data(permutation, exp_V, d_vec);
  }
*/

template <dca::linalg::DeviceType device_t, typename Parameters, typename Real>
inline void N_TOOLS<device_t, Parameters, Real>::compute_d_vector(
<<<<<<< HEAD
    std::vector<int>& permutation, dca::linalg::Matrix<Real, device_t>& /*N*/,
    std::vector<HS_spin_states_type>& spin_values,
=======
    const HostVector<int>& permutation, std::vector<HS_spin_states_type>& spin_values,
>>>>>>> 7b6f95c4
    std::vector<vertex_singleton_type>& configuration_e_spin,
    dca::linalg::Vector<Real, dca::linalg::CPU>& d_inv) {
  int spin_orbital, spin_orbital_paired;
  int delta_r;
  Real exp_delta_V;

  HS_field_sign HS_field_sign;
  HS_spin_states_type old_HS_spin, new_HS_spin;

  d_inv.resize(permutation.size());

  // std::vector<int> d_index(0);
  // std::vector<int> N_index(0);

  for (int i = 0; i < int(permutation.size()); ++i) {
    old_HS_spin = configuration_e_spin[permutation[i]].get_HS_spin();
    new_HS_spin = spin_values[i];

    HS_field_sign = configuration_e_spin[permutation[i]].get_HS_field();

    spin_orbital = configuration_e_spin[permutation[i]].get_spin_orbital();
    spin_orbital_paired = configuration_e_spin[permutation[i]].get_paired_spin_orbital();

    delta_r = configuration_e_spin[permutation[i]].get_delta_r();

    if (old_HS_spin == HS_ZERO) {
      exp_delta_V = CV_obj.exp_delta_V(spin_orbital, spin_orbital_paired, new_HS_spin, old_HS_spin,
                                       HS_field_sign, delta_r);
      d_inv[i] = 1. / exp_delta_V;
    }
    else {
      d_inv[i] = 0;

      // d_inv[i] =
      // 1./LIN_ALG::MEMORY_MANAGEMENT<device_t>::get(N.ptr(permutation[i],permutation[i]));
      // d_inv[i] = 1./N(permutation[i],permutation[i]);

      // d_index.push_back(i);
    }
  }

  // N_MATRIX_TOOLS<device_t, Parameters, Real>::set_d_vector(d_index, N, d_inv);

  N_MATRIX_TOOLS<device_t, Parameters, Real>::set_d_vector(d_inv);
}

template <dca::linalg::DeviceType device_t, typename Parameters, typename Real>
template <class configuration_type>
bool N_TOOLS<device_t, Parameters, Real>::assert_that_there_are_no_Bennett_spins(
    configuration_type& full_configuration) {
  {
    std::vector<vertex_singleton_type>& configuration_e_spin = full_configuration.get(e_UP);
    auto& permutation = full_configuration.get_changed_spin_indices_e_spin(e_UP);

    for (size_t i = 0; i < permutation.size(); i++) {
      int configuration_index = configuration_e_spin[permutation[i]].get_configuration_index();
      // assert(!full_configuration[configuration_index].is_Bennett());
      if (full_configuration[configuration_index].is_Bennett())
        throw std::logic_error(__FUNCTION__);
    }
  }

  {
    std::vector<vertex_singleton_type>& configuration_e_spin = full_configuration.get(e_DN);
    auto& permutation = full_configuration.get_changed_spin_indices_e_spin(e_DN);

    for (size_t i = 0; i < permutation.size(); i++) {
      int configuration_index = configuration_e_spin[permutation[i]].get_configuration_index();
      // assert(!full_configuration[configuration_index].is_Bennett());
      if (full_configuration[configuration_index].is_Bennett())
        throw std::logic_error(__FUNCTION__);
    }
  }

  return true;
}

template <dca::linalg::DeviceType device_t, typename Parameters, typename Real>
template <class configuration_type>
void N_TOOLS<device_t, Parameters, Real>::check_N_matrix(configuration_type& configuration,
                                                         dca::linalg::Matrix<Real, device_t>& N,
                                                         dca::linalg::Matrix<Real, device_t>& G0,
                                                         dca::linalg::Matrix<Real, device_t>& /*Gamma*/,
                                                         e_spin_states_type e_spin) {
  dca::linalg::Matrix<Real, device_t> N_correct(N.size(), N.capacity());

  std::cout.precision(4);

  build_N_matrix(configuration, N_correct, G0, e_spin);

  dca::linalg::matrixop::difference(N, N_correct);

  //     if(! dca::linalg::matrixop::difference(N, N_correct))
  //       {
  //        configuration.print();
  //        configuration.print(e_spin);

  //        N_correct.print();
  //        N.print();

  //        std::cout << "\t\t e_spin : " << e_spin << std::endl;
  //        Gamma.print();

  //        for(int i=0; i<N.size(); i++)
  //          std::cout << "\t\t" << configuration[i].get_HS_spin();
  //        std::cout << "\n";

  //        //throw std::logic_error(__FUNCTION__);

  //       }
}

}  // namespace ctaux
}  // namespace solver
}  // namespace phys
}  // namespace dca

#endif  // DCA_PHYS_DCA_STEP_CLUSTER_SOLVER_CTAUX_WALKER_TOOLS_N_TOOLS_HPP<|MERGE_RESOLUTION|>--- conflicted
+++ resolved
@@ -54,12 +54,9 @@
 
   typedef typename Parameters::concurrency_type concurrency_type;
   typedef typename Parameters::profiler_type profiler_t;
-<<<<<<< HEAD
-=======
 
   template <class T>
   using HostVector = linalg::util::HostVector<T>;
->>>>>>> 7b6f95c4
 
 public:
   N_TOOLS(int id, Parameters& parameters, CV<Parameters>& CV_obj_ref);
@@ -93,11 +90,7 @@
   }
 
 private:
-<<<<<<< HEAD
-  void compute_d_vector(std::vector<int>& permutation, dca::linalg::Matrix<Real, device_t>& N,
-=======
   void compute_d_vector(const HostVector<int>& permutation,
->>>>>>> 7b6f95c4
                         std::vector<HS_spin_states_type>& spin_values,
                         std::vector<vertex_singleton_type>& configuration_e_spin,
                         dca::linalg::Vector<Real, dca::linalg::CPU>& d_inv);
@@ -115,7 +108,6 @@
   concurrency_type& concurrency;
 
   CV<Parameters>& CV_obj;
-<<<<<<< HEAD
 
   dca::linalg::Vector<Real, dca::linalg::CPU> exp_gamma_s, one_min_exp_gamma_s;
   std::array<dca::linalg::Vector<Real, dca::linalg::CPU>, 2> d_inv, exp_V_minus_one_val;
@@ -123,17 +115,8 @@
   dca::linalg::Matrix<Real, device_t> G;
   dca::linalg::Matrix<Real, device_t> N_new_spins;
   dca::linalg::Matrix<Real, device_t> G0_times_exp_V_minus_one;
-=======
-
-  dca::linalg::Vector<Real, dca::linalg::CPU> exp_gamma_s, one_min_exp_gamma_s;
-  std::array<dca::linalg::Vector<Real, dca::linalg::CPU>, 2> d_inv, exp_V_minus_one_val;
-
-  dca::linalg::Matrix<Real, device_t> G;
-  dca::linalg::Matrix<Real, device_t> N_new_spins;
-  dca::linalg::Matrix<Real, device_t> G0_times_exp_V_minus_one;
 
   std::array<HostVector<Real>, 2> exp_V_;
->>>>>>> 7b6f95c4
 };
 
 template <dca::linalg::DeviceType device_t, typename Parameters, typename Real>
@@ -304,11 +287,6 @@
 
     assert(N_r == N_c);
     dca::linalg::lapack::UseDevice<device_t>::laset(i, N_c - i, Real(0.), Real(0.), N.ptr(0, i), LD,
-<<<<<<< HEAD
-                                                    thread_id, stream_id);
-    dca::linalg::lapack::UseDevice<device_t>::laset(N_r - i, N_c - i, Real(0.), Real(1.), N.ptr(i, i), LD,
-=======
->>>>>>> 7b6f95c4
                                                     thread_id, stream_id);
     dca::linalg::lapack::UseDevice<device_t>::laset(N_r - i, N_c - i, Real(0.), Real(1.),
                                                     N.ptr(i, i), LD, thread_id, stream_id);
@@ -399,23 +377,12 @@
 
     G.resizeNoCopy(std::pair<int, int>(configuration_size, Gamma_size));
 
-<<<<<<< HEAD
-    // if(true)
-    {
-      std::vector<Real> exp_V(permutation.size());
-      for (size_t l = 0; l < permutation.size(); ++l)
-        exp_V[l] = CV_obj.exp_V(configuration_e_spin[permutation[l]]);
-
-      N_MATRIX_TOOLS<device_t, Parameters, Real>::compute_G_cols(exp_V, N, G_precomputed, G);
-    }
-=======
     auto& exp_V = e_spin == e_UP ? exp_V_[0] : exp_V_[1];
     exp_V.resize(permutation.size());
     for (size_t l = 0; l < permutation.size(); ++l)
       exp_V[l] = CV_obj.exp_V(configuration_e_spin[permutation[l]]);
 
     N_MATRIX_TOOLS<device_t, Parameters, Real>::compute_G_cols(exp_V, N, G_precomputed, G);
->>>>>>> 7b6f95c4
   }
 
   {  // Gamma_LU * X = N(p_k,:) --> X = Gamma_inv_times_N_new_spins ==> (stored in N_new_spins)
@@ -493,12 +460,7 @@
 
 template <dca::linalg::DeviceType device_t, typename Parameters, typename Real>
 inline void N_TOOLS<device_t, Parameters, Real>::compute_d_vector(
-<<<<<<< HEAD
-    std::vector<int>& permutation, dca::linalg::Matrix<Real, device_t>& /*N*/,
-    std::vector<HS_spin_states_type>& spin_values,
-=======
     const HostVector<int>& permutation, std::vector<HS_spin_states_type>& spin_values,
->>>>>>> 7b6f95c4
     std::vector<vertex_singleton_type>& configuration_e_spin,
     dca::linalg::Vector<Real, dca::linalg::CPU>& d_inv) {
   int spin_orbital, spin_orbital_paired;
