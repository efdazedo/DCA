// Copyright (C) 2018 ETH Zurich
// Copyright (C) 2018 UT-Battelle, LLC
// All rights reserved.
//
// See LICENSE for terms of usage.
// See CITATION.md for citation guidelines, if DCA++ is used for scientific publications.
//
// Author: Peter Staar (taa@zurich.ibm.com)
//         Raffaele Solca' (rasolca@itp.phys.ethz.ch)
//
// This file provides the Matrix object for different device types.

#ifndef DCA_LINALG_MATRIX_HPP
#define DCA_LINALG_MATRIX_HPP

#include <cassert>
#include <cmath>
#include <sstream>
#include <iostream>
#include <stdexcept>
#include <string>
#include <type_traits>
#include <utility>

#include "dca/linalg/util/allocators/allocators.hpp"
#include "dca/linalg/device_type.hpp"
#include "dca/linalg/util/copy.hpp"
<<<<<<< HEAD
#include "dca/linalg/util/memory.hpp"
=======
>>>>>>> 61c5f280
#include "dca/linalg/util/stream_functions.hpp"

namespace dca {
namespace linalg {
// dca::linalg::

template <typename ScalarType, DeviceType device_name>
class Matrix {
public:
  using ThisType = Matrix<ScalarType, device_name>;
  using ValueType = ScalarType;
  using Allocator = util::DefaultAllocator<ScalarType, device_name>;

  Matrix(const std::string& name = default_name_);

  Matrix(int size);
  Matrix(const std::string& name, int size);

  // Preconditions: capacity >= size.
  Matrix(int size, int capacity);
  Matrix(const std::string& name, int size, int capacity);

  Matrix(std::pair<int, int> size);
  Matrix(const std::string& name, std::pair<int, int> size);

  // Preconditions: capacity.first >= size.first, capacity.second >= size.second.
  Matrix(std::pair<int, int> size, std::pair<int, int> capacity);
  Matrix(const std::string& name, std::pair<int, int> size, std::pair<int, int> capacity);

  // Copy and move constructor:
  // Constructs a matrix with name name, size rhs.size() and a copy of the elements of rhs.
  Matrix(const Matrix<ScalarType, device_name>& rhs, const std::string& name = default_name_);
  // Constructs a matrix with name name, size rhs.size(). The elements of rhs are moved.
  // Postcondition: rhs is a (0 x 0) matrix.
  Matrix(Matrix<ScalarType, device_name>&& rhs, const std::string& = default_name_);

  // Contructs a matrix with name name, size rhs.size() and a copy of the elements of rhs, where rhs
  // elements are stored on a different device.
  template <DeviceType rhs_device_name>
  Matrix(const Matrix<ScalarType, rhs_device_name>& rhs, const std::string& = default_name_);

  ~Matrix();

  // Assignment operators:
  // Resizes the matrix to rhs.size() and copy the elements of rhs.
  // Postcondition: The name of the matrix is unchanged.
  Matrix<ScalarType, device_name>& operator=(const Matrix<ScalarType, device_name>& rhs);
  // Resizes the matrix to rhs.size() and move the elements of rhs.
  // Postcondition: The name of the matrix is unchanged; rhs is a (0 x 0) matrix.
  Matrix<ScalarType, device_name>& operator=(Matrix<ScalarType, device_name>&& rhs);

  // Resizes the matrix to rhs.size() and copy the elements, stored on a different device, of rhs.
  // Postcondition: The name of the matrix is unchanged.
  template <DeviceType rhs_device_name>
  Matrix<ScalarType, device_name>& operator=(const Matrix<ScalarType, rhs_device_name>& rhs);

  // Returns true if this is equal to other, false otherwise.
  // Two matrices are equal, if they have the same size and contain the same elements. Name and
  // capacity are ignored.
  // Special case: two matrices without elements are equal.
  bool operator==(const Matrix<ScalarType, device_name>& other) const;

  // Returns true if this is not equal to other, false otherwise.
  // See description of operator== for the definition of equality.
  bool operator!=(const Matrix<ScalarType, device_name>& other) const;

  // Returns the (i,j)-th element of the matrix.
  // Preconditions: 0 <= i < size().first, 0 <= j < size().second.
  // This method is available only if device_name == CPU.
  template <DeviceType dn = device_name, typename = std::enable_if_t<dn == CPU>>
  ScalarType& operator()(int i, int j) {
    assert(i >= 0 && i < size_.first);
    assert(j >= 0 && j < size_.second);
    return data_[i + j * leadingDimension()];
  }
  template <DeviceType dn = device_name, typename = std::enable_if_t<dn == CPU>>
  const ScalarType& operator()(int i, int j) const {
    assert(i >= 0 && i < size_.first);
    assert(j >= 0 && j < size_.second);
    return data_[i + j * leadingDimension()];
  }

  const std::string& get_name() const {
    return name_;
  }
  void set_name(const std::string& new_name) {
    name_ = new_name;
  }

  // Returns the pointer to the (0,0)-th element.
  ValueType* ptr() {
    return data_;
  }
  const ValueType* ptr() const {
    return data_;
  }

  // Returns the pointer to the (i,j)-th element i < size().first and 0 < j < size().second, or
  // a pointer past the end of the range if i == size().first or j == size().second.
  // Preconditions: 0 <= i <= size().first, 0 <= j <= size().second.
  ValueType* ptr(int i, int j) {
    assert(i >= 0 && i <= size_.first);
    assert(j >= 0 && j <= size_.second);
    return data_ + i + j * leadingDimension();
  }
  const ValueType* ptr(int i, int j) const {
    assert(i >= 0 && i <= size_.first);
    assert(j >= 0 && j <= size_.second);
    return data_ + i + j * leadingDimension();
  }

  bool is_square() const {
    return (size_.first == size_.second);
  }

  const std::pair<int, int> size() const {
    return size_;
  }
  const std::pair<int, int>& capacity() const {
    return capacity_;
  }
  int nrRows() const {
    return size_.first;
  }
  int nrCols() const {
    return size_.second;
  }
  int leadingDimension() const {
    return capacity_.first;
  }

  // Resizes *this to a (new_size * new_size) matrix.
  // Elements added may have any value.
  // Remark: The capacity of the matrix and element pointers do not change
  // if new_size <= capacity().first and new_size <= capacity().second.
  void resize(int new_size) {
    resize(std::make_pair(new_size, new_size));
  }
  // Resizes *this to a (new_size.first * new_size.second) matrix.
  // Elements added may have any value.
  // Remark: The capacity of the matrix and element pointers do not change
  // if new_size.first <= capacity().first and new_size.second <= capacity().second.
  void resize(std::pair<int, int> new_size);

  // Resizes *this to a (new_size * new_size) matrix.
  // The previous elements are not copied, therefore all the elements
  // may have any value after the call to this method.
  // Remark: The capacity of the matrix and element pointers do not change
  // if new_size <= capacity().first and new_size <= capacity().second.
  void resizeNoCopy(int new_size) {
    resizeNoCopy(std::make_pair(new_size, new_size));
  }
  // Resizes *this to a (new_size.first * new_size.second) matrix.
  // The previous elements are not copied, therefore all the elements
  // may have any value after the call to this method.
  // Remark: The capacity of the matrix and element pointers do not change
  // if new_size.first <= capacity().first and new_size.second <= capacity().second.
  void resizeNoCopy(std::pair<int, int> new_size);

  // Releases the memory allocated by *this and sets size and capacity to zero.
  void clear();

  // Swaps the contents of the matrix except the name with those of rhs.
  void swap(Matrix<ScalarType, device_name>& rhs);
  // Swaps the contents of the matrix, included the name, with those of rhs.
  void swapWithName(Matrix<ScalarType, device_name>& rhs);

  // Asynchronous assignment (copy with stream = getStream(thread_id, stream_id))
  // + synchronization of stream
  template <DeviceType rhs_device_name>
  void set(const Matrix<ScalarType, rhs_device_name>& rhs, int thread_id = 0, int stream_id = 0);

#ifdef DCA_HAVE_CUDA
  // Asynchronous assignment.
  template <DeviceType rhs_device_name>
  void setAsync(const Matrix<ScalarType, rhs_device_name>& rhs, cudaStream_t stream);

  // Asynchronous assignment (copy with stream = getStream(thread_id, stream_id))
<<<<<<< HEAD
  // Preconditions: 0 <= thread_id < DCA_MAX_THREADS,
  //                0 <= stream_id < DCA_STREAMS_PER_THREADS.
=======
>>>>>>> 61c5f280
  template <DeviceType rhs_device_name>
  void setAsync(const Matrix<ScalarType, rhs_device_name>& rhs, int thread_id, int stream_id);

  void setToZero(cudaStream_t stream);
#else
  // Synchronous assignment fallback for SetAsync.
  template <DeviceType rhs_device_name>
  void setAsync(const Matrix<ScalarType, rhs_device_name>& rhs, int thread_id, int stream_id);

#endif  // DCA_HAVE_CUDA

  // Prints the values of the matrix elements.
  void print() const;
  // Prints the properties of *this.
  void printFingerprint() const;
  // Returns the allocated device memory in bytes.
  std::size_t deviceFingerprint() const;

private:
  static std::pair<int, int> capacityMultipleOfBlockSize(std::pair<int, int> size);
  inline static size_t nrElements(std::pair<int, int> size) {
    return static_cast<size_t>(size.first) * static_cast<size_t>(size.second);
  }
  static constexpr int block_size_ = 32;
  static const std::string default_name_;

  std::string name_;

  std::pair<int, int> size_;
  std::pair<int, int> capacity_;

  ValueType* data_ = nullptr;

  Allocator allocator_;

  template <class ScalarType2, DeviceType device_name2>
  friend class dca::linalg::Matrix;
};
template <typename ScalarType, DeviceType device_name>
const std::string Matrix<ScalarType, device_name>::default_name_ = "no-name";

template <typename ScalarType, DeviceType device_name>
Matrix<ScalarType, device_name>::Matrix(const std::string& name) : Matrix(name, 0) {}

template <typename ScalarType, DeviceType device_name>
Matrix<ScalarType, device_name>::Matrix(int size) : Matrix(std::make_pair(size, size)) {}

template <typename ScalarType, DeviceType device_name>
Matrix<ScalarType, device_name>::Matrix(const std::string& name, int size)
    : Matrix(name, std::make_pair(size, size)) {}

template <typename ScalarType, DeviceType device_name>
Matrix<ScalarType, device_name>::Matrix(int size, int capacity)
    : Matrix(std::make_pair(size, size), std::make_pair(capacity, capacity)) {}

template <typename ScalarType, DeviceType device_name>
Matrix<ScalarType, device_name>::Matrix(const std::string& name, int size, int capacity)
    : Matrix(name, std::make_pair(size, size), std::make_pair(capacity, capacity)) {}

template <typename ScalarType, DeviceType device_name>
Matrix<ScalarType, device_name>::Matrix(std::pair<int, int> size) : Matrix(size, size) {}

template <typename ScalarType, DeviceType device_name>
Matrix<ScalarType, device_name>::Matrix(const std::string& name, std::pair<int, int> size)
    : Matrix(name, size, size) {}

template <typename ScalarType, DeviceType device_name>
Matrix<ScalarType, device_name>::Matrix(std::pair<int, int> size, std::pair<int, int> capacity)
    : Matrix(default_name_, size, capacity) {}

template <typename ScalarType, DeviceType device_name>
Matrix<ScalarType, device_name>::Matrix(const std::string& name, std::pair<int, int> size,
                                        std::pair<int, int> capacity)
    : name_(name), size_(size), capacity_(capacityMultipleOfBlockSize(capacity)) {
  assert(size_.first >= 0 && size_.second >= 0);
  assert(capacity.first >= 0 && capacity.second >= 0);
  assert(capacity.first >= size_.first && capacity.second >= size_.second);
  assert(capacity_.first >= capacity.first && capacity_.second >= capacity.second);

  data_ = allocator_.allocate(nrElements(capacity_));
}

template <typename ScalarType, DeviceType device_name>
Matrix<ScalarType, device_name>::Matrix(const Matrix<ScalarType, device_name>& rhs,
                                        const std::string& name)
    : name_(name) {
  *this = rhs;
}

template <typename ScalarType, DeviceType device_name>
Matrix<ScalarType, device_name>::Matrix(Matrix<ScalarType, device_name>&& rhs, const std::string& name)
    : name_(name), size_(rhs.size_), capacity_(rhs.capacity_), data_(rhs.data_) {
  rhs.capacity_ = std::make_pair(0, 0);
  rhs.size_ = std::make_pair(0, 0);
  rhs.data_ = nullptr;
}

template <typename ScalarType, DeviceType device_name>
template <DeviceType rhs_device_name>
Matrix<ScalarType, device_name>::Matrix(const Matrix<ScalarType, rhs_device_name>& rhs,
                                        const std::string& name)
    : name_(name), size_(rhs.size_), capacity_(rhs.capacity_) {
  data_ = allocator_.allocate(nrElements(capacity_));
  util::memoryCopy(data_, leadingDimension(), rhs.data_, rhs.leadingDimension(), size_);
}

template <typename ScalarType, DeviceType device_name>
Matrix<ScalarType, device_name>::~Matrix() {
  allocator_.deallocate(data_);
}

template <typename ScalarType, DeviceType device_name>
void Matrix<ScalarType, device_name>::resize(std::pair<int, int> new_size) {
  assert(new_size.first >= 0 && new_size.second >= 0);
  if (new_size.first > capacity_.first || new_size.second > capacity_.second) {
    std::pair<int, int> new_capacity = capacityMultipleOfBlockSize(new_size);

    ValueType* new_data = nullptr;
    new_data = allocator_.allocate(nrElements(new_capacity));
    const std::pair<int, int> copy_size(std::min(new_size.first, size_.first),
                                        std::min(new_size.second, size_.second));
    util::memoryCopy(new_data, new_capacity.first, data_, leadingDimension(), copy_size);
    allocator_.deallocate(data_);

    data_ = new_data;
    capacity_ = new_capacity;
    size_ = new_size;
  }
  else {
    size_ = new_size;
  }
}

template <typename ScalarType, DeviceType device_name>
Matrix<ScalarType, device_name>& Matrix<ScalarType, device_name>::operator=(
    const Matrix<ScalarType, device_name>& rhs) {
  resizeNoCopy(rhs.size_);
  if (device_name == CPU)
    util::memoryCopyCpu(data_, leadingDimension(), rhs.data_, rhs.leadingDimension(), size_);
  else
    util::memoryCopy(data_, leadingDimension(), rhs.data_, rhs.leadingDimension(), size_);
  return *this;
}

template <typename ScalarType, DeviceType device_name>
Matrix<ScalarType, device_name>& Matrix<ScalarType, device_name>::operator=(
    Matrix<ScalarType, device_name>&& rhs) {
  swap(rhs);
  return *this;
}

template <typename ScalarType, DeviceType device_name>
template <DeviceType rhs_device_name>
Matrix<ScalarType, device_name>& Matrix<ScalarType, device_name>::operator=(
    const Matrix<ScalarType, rhs_device_name>& rhs) {
  resizeNoCopy(rhs.size_);
  util::memoryCopy(data_, leadingDimension(), rhs.data_, rhs.leadingDimension(), size_);
  return *this;
}

template <typename ScalarType, DeviceType device_name>
bool Matrix<ScalarType, device_name>::operator==(const Matrix<ScalarType, device_name>& other) const {
  if (device_name == GPU)
    return Matrix<ScalarType, CPU>(*this) == Matrix<ScalarType, CPU>(other);

  if (size() != other.size())
    return nrRows() * nrCols() == 0 and other.nrRows() * other.nrCols() == 0;

  for (int j = 0; j < nrCols(); ++j)
    for (int i = 0; i < nrRows(); ++i)
      if ((*this)(i, j) != other(i, j))
        return false;

  return true;
}

template <typename ScalarType, DeviceType device_name>
bool Matrix<ScalarType, device_name>::operator!=(const Matrix<ScalarType, device_name>& other) const {
  return not(*this == other);
}

template <typename ScalarType, DeviceType device_name>
void Matrix<ScalarType, device_name>::resizeNoCopy(std::pair<int, int> new_size) {
  if (new_size.first > capacity_.first || new_size.second > capacity_.second) {
    size_ = new_size;
    capacity_ = capacityMultipleOfBlockSize(new_size);

    allocator_.deallocate(data_);
    data_ = allocator_.allocate(nrElements(capacity_));
  }
  else {
    size_ = new_size;
  }
}

template <typename ScalarType, DeviceType device_name>
void Matrix<ScalarType, device_name>::clear() {
  allocator_.deallocate(data_);
  size_ = capacity_ = std::make_pair(0, 0);
}

template <typename ScalarType, DeviceType device_name>
void Matrix<ScalarType, device_name>::swap(Matrix<ScalarType, device_name>& rhs) {
  std::swap(size_, rhs.size_);
  std::swap(capacity_, rhs.capacity_);
  std::swap(data_, rhs.data_);
}

template <typename ScalarType, DeviceType device_name>
void Matrix<ScalarType, device_name>::swapWithName(Matrix<ScalarType, device_name>& rhs) {
  std::swap(name_, rhs.name_);
  swap(rhs);
}

template <typename ScalarType, DeviceType device_name>
template <DeviceType rhs_device_name>
void Matrix<ScalarType, device_name>::set(const Matrix<ScalarType, rhs_device_name>& rhs,
                                          int thread_id, int stream_id) {
  resize(rhs.size_);
  util::memoryCopy(data_, leadingDimension(), rhs.data_, rhs.leadingDimension(), size_, thread_id,
                   stream_id);
}

#ifdef DCA_HAVE_CUDA

template <typename ScalarType, DeviceType device_name>
template <DeviceType rhs_device_name>
void Matrix<ScalarType, device_name>::setAsync(const Matrix<ScalarType, rhs_device_name>& rhs,
                                               const cudaStream_t stream) {
  resizeNoCopy(rhs.size_);
  util::memoryCopyAsync(data_, leadingDimension(), rhs.data_, rhs.leadingDimension(), size_, stream);
}

template <typename ScalarType, DeviceType device_name>
template <DeviceType rhs_device_name>
void Matrix<ScalarType, device_name>::setAsync(const Matrix<ScalarType, rhs_device_name>& rhs,
                                               const int thread_id, const int stream_id) {
  setAsync(rhs, util::getStream(thread_id, stream_id));
}

template <typename ScalarType, DeviceType device_name>
void Matrix<ScalarType, device_name>::setToZero(cudaStream_t stream) {
  cudaMemsetAsync(data_, 0, leadingDimension() * nrCols() * sizeof(ScalarType), stream);
}

#else

template <typename ScalarType, DeviceType device_name>
template <DeviceType rhs_device_name>
void Matrix<ScalarType, device_name>::setAsync(const Matrix<ScalarType, rhs_device_name>& rhs,
                                               int /*thread_id*/, int /*stream_id*/) {
  set(rhs);
}

#endif  // DCA_HAVE_CUDA

template <typename ScalarType, DeviceType device_name>
void Matrix<ScalarType, device_name>::print() const {
  if (device_name == GPU)
    return Matrix<ScalarType, CPU>(*this).print();

  printFingerprint();

  std::stringstream ss;
  ss.precision(6);
  ss << std::scientific;

  ss << "\n";
  for (int i = 0; i < nrRows(); ++i) {
    for (int j = 0; j < nrCols(); ++j)
      ss << "\t" << operator()(i, j);
    ss << "\n";
  }

  std::cout << ss.str() << std::endl;
}

template <typename ScalarType, DeviceType device_name>
void Matrix<ScalarType, device_name>::printFingerprint() const {
  std::stringstream ss;

  ss << "\n";
  ss << "    name: " << name_ << "\n";
  ss << "    size: " << size_.first << ", " << size_.second << "\n";
  ss << "    capacity: " << capacity_.first << ", " << capacity_.second << "\n";
  ss << "    memory-size: " << nrElements(capacity_) * sizeof(ScalarType) * 1.e-6 << "(Mbytes)\n";

  std::cout << ss.str() << std::endl;
}

template <typename ScalarType, DeviceType device_name>
std::pair<int, int> Matrix<ScalarType, device_name>::capacityMultipleOfBlockSize(
    std::pair<int, int> size) {
  assert(size.first >= 0);
  assert(size.second >= 0);

  auto get_new_size = [=](const int size) {
    return size <= 16 ? size : (size + block_size_ - 1) / block_size_ * block_size_;
  };

  size.first = get_new_size(size.first);
  size.second = get_new_size(size.second);

  return size;
}

template <typename ScalarType, DeviceType device_name>
std::size_t Matrix<ScalarType, device_name>::deviceFingerprint() const {
  if (device_name == GPU)
    return capacity_.first * capacity_.second * sizeof(ScalarType);
  else
    return 0;
}

}  // linalg
}  // dca

#endif  // DCA_LINALG_MATRIX_HPP<|MERGE_RESOLUTION|>--- conflicted
+++ resolved
@@ -25,10 +25,6 @@
 #include "dca/linalg/util/allocators/allocators.hpp"
 #include "dca/linalg/device_type.hpp"
 #include "dca/linalg/util/copy.hpp"
-<<<<<<< HEAD
-#include "dca/linalg/util/memory.hpp"
-=======
->>>>>>> 61c5f280
 #include "dca/linalg/util/stream_functions.hpp"
 
 namespace dca {
@@ -199,7 +195,7 @@
   // Asynchronous assignment (copy with stream = getStream(thread_id, stream_id))
   // + synchronization of stream
   template <DeviceType rhs_device_name>
-  void set(const Matrix<ScalarType, rhs_device_name>& rhs, int thread_id = 0, int stream_id = 0);
+  void set(const Matrix<ScalarType, rhs_device_name>& rhs, int thread_id, int stream_id);
 
 #ifdef DCA_HAVE_CUDA
   // Asynchronous assignment.
@@ -207,11 +203,6 @@
   void setAsync(const Matrix<ScalarType, rhs_device_name>& rhs, cudaStream_t stream);
 
   // Asynchronous assignment (copy with stream = getStream(thread_id, stream_id))
-<<<<<<< HEAD
-  // Preconditions: 0 <= thread_id < DCA_MAX_THREADS,
-  //                0 <= stream_id < DCA_STREAMS_PER_THREADS.
-=======
->>>>>>> 61c5f280
   template <DeviceType rhs_device_name>
   void setAsync(const Matrix<ScalarType, rhs_device_name>& rhs, int thread_id, int stream_id);
 
