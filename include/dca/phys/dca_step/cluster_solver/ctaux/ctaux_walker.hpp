// Copyright (C) 2018 ETH Zurich
// Copyright (C) 2018 UT-Battelle, LLC
// All rights reserved.
//
// See LICENSE for terms of usage.
// See CITATION.md for citation guidelines, if DCA++ is used for scientific publications.
//
// Author: Peter Staar (taa@zurich.ibm.com)
//
// This class organizes the MC walker in the CT-AUX QMC.

#ifndef DCA_PHYS_DCA_STEP_CLUSTER_SOLVER_CTAUX_CTAUX_WALKER_HPP
#define DCA_PHYS_DCA_STEP_CLUSTER_SOLVER_CTAUX_CTAUX_WALKER_HPP

#include <cassert>
#include <cstdint>  // uint64_t
#include <cstdlib>  // std::size_t
#include <cmath>
#include <iomanip>
#include <iostream>
#include <stdexcept>
#include <vector>

#include "dca/linalg/linalg.hpp"
#include "dca/phys/dca_step/cluster_solver/ctaux/domains/hs_vertex_move_domain.hpp"
#include "dca/phys/dca_step/cluster_solver/ctaux/structs/ct_aux_hs_configuration.hpp"
#include "dca/phys/dca_step/cluster_solver/ctaux/structs/ctaux_walker_data.hpp"
#include "dca/phys/dca_step/cluster_solver/ctaux/structs/vertex_singleton.hpp"
#include "dca/phys/dca_step/cluster_solver/ctaux/walker/ct_aux_walker_tools.hpp"
#include "dca/phys/dca_step/cluster_solver/ctaux/walker/tools/g0_interpolation/g0_interpolation.hpp"
#include "dca/phys/dca_step/cluster_solver/ctaux/walker/tools/g_tools.hpp"
#include "dca/phys/dca_step/cluster_solver/ctaux/walker/tools/n_tools.hpp"
#include "dca/phys/dca_step/cluster_solver/ctaux/walker/tools/shrink_tools.hpp"
#include "dca/phys/dca_step/cluster_solver/ctaux/walker/walker_bit.hpp"
#include "dca/phys/dca_step/cluster_solver/shared_tools/util/accumulator.hpp"
#include "dca/util/print_time.hpp"

namespace dca {
namespace phys {
namespace solver {
namespace ctaux {
// dca::phys::solver::ctaux::

template <dca::linalg::DeviceType device_t, class parameters_type, class MOMS_type>
class CtauxWalker : public WalkerBIT<parameters_type, MOMS_type>,
                    public CtauxWalkerData<device_t, parameters_type> {
public:
  using vertex_singleton_type = vertex_singleton;
  using configuration_type = CT_AUX_HS_configuration<parameters_type>;
  using rng_type = typename parameters_type::random_number_generator;

  using profiler_type = typename CtauxTypedefs<parameters_type, MOMS_type>::profiler_type;
  using concurrency_type = typename CtauxTypedefs<parameters_type, MOMS_type>::concurrency_type;

  const static dca::linalg::DeviceType walker_device_type = device_t;

public:
  CtauxWalker(parameters_type& parameters_ref, MOMS_type& MOMS_ref, rng_type& rng_ref, int id);

  void initialize();

  bool& is_thermalized();

  // Does one sweep, if the walker is not yet thermalized (warm-up).
  // Otherwise, does multiple sweeps according to the input parameter "sweeps-per-measurement".
  void doSweep();

  // Does one submatrix step of at most single_spin_updates_todo single spin updates.
  // Precondition: single_spin_updates_todo > 0
  // Postcondition: single_spin_updates_todo has been updated according to the executed submatrix
  //                update.
  // In/Out: single_spin_updates_todo
  void do_step(int& single_spin_updates_todo);

  dca::linalg::Matrix<double, device_t>& get_N(e_spin_states_type e_spin);
  configuration_type& get_configuration();

  int get_sign();
  int get_thread_id();

  double get_Gflop();

  template <class stream_type>
  void to_JSON(stream_type& /*ss*/) {}

  // Writes the current progress, the number of interacting spins and the total configuration size
  // to stdout.
  // TODO: Before this method can be made const, CT_AUX_HS_configuration and vertex_pair need to be
  //       made const correct.
  void updateShell(const int done, const int total) /*const*/;

  // Writes a summary of the walker's Markov chain updates and visited configurations to stdout.
  void printSummary() const;

private:
  void add_non_interacting_spins_to_configuration();

  void generate_delayed_spins(int& single_spin_updates_todo);

  // Generates delayed single spin updates.
  // Returns the total number of proposed single spin updates including "static" steps.
  // Version that aborts when a Bennett spin is proposed for removal.
  int generateDelayedSpinsAbortAtBennett(int single_spin_updates_todo);
  // Version that neglects Bennett updates.
  int generateDelayedSpinsNeglectBennett(int single_spin_updates_todo);

  void finalizeDelayedSpins();

  void read_Gamma_matrices(e_spin_states e_spin);
  void compute_Gamma_matrices();

  void add_delayed_spin(int& delayed_index, int& Gamma_up_size, int& Gamma_dn_size);

  void add_delayed_spins_to_the_configuration();
  void remove_non_accepted_and_bennett_spins_from_Gamma(int& Gamma_up_size, int& Gamma_dn_size);

  void apply_bennett_on_Gamma_matrices(int& Gamma_up_size, int& Gamma_dn_size);
  void neutralize_delayed_spin(int& delayed_index, int& Gamma_up_size, int& Gamma_dn_size);

  template <dca::linalg::DeviceType dev_t = device_t>
  std::enable_if_t<dev_t == device_t && device_t != dca::linalg::CPU, void> download_from_device();

  template <dca::linalg::DeviceType dev_t = device_t>
  std::enable_if_t<dev_t == device_t && device_t == dca::linalg::CPU, void> download_from_device();

  template <dca::linalg::DeviceType dev_t = device_t>
  std::enable_if_t<dev_t == device_t && device_t != dca::linalg::CPU, void> upload_to_device();

  template <dca::linalg::DeviceType dev_t = device_t>
  std::enable_if_t<dev_t == device_t && device_t == dca::linalg::CPU, void> upload_to_device();

  void add_delayed_spins();

  void update_N_matrix_with_Gamma_matrix();

  void clean_up_the_configuration();

  HS_vertex_move_type get_new_HS_move();
  // INTERNAL: Unused.
  int get_new_vertex_index(HS_vertex_move_type HS_current_move);
  // INTERNAL: Unused.
  HS_spin_states_type get_new_spin_value(HS_vertex_move_type HS_current_move);

  double calculate_acceptace_ratio(double ratio, HS_vertex_move_type HS_current_move,
                                   double QMC_factor);

  bool assert_exp_delta_V_value(HS_field_sign HS_field, int random_vertex_ind,
                                HS_spin_states_type new_HS_spin_value, double exp_delta_V);

private:
  using WalkerBIT<parameters_type, MOMS_type>::check_G0_matrices;
  using WalkerBIT<parameters_type, MOMS_type>::check_N_matrices;
  using WalkerBIT<parameters_type, MOMS_type>::check_G_matrices;

private:
  struct delayed_spin_struct {
    int delayed_spin_index;

    HS_vertex_move_type HS_current_move;
    int random_vertex_ind;
    HS_spin_states_type new_HS_spin_value;

    double QMC_factor;

    bool is_accepted_move;
    bool is_a_bennett_spin;

    e_spin_states e_spin_HS_field_DN;
    e_spin_states e_spin_HS_field_UP;

    int configuration_e_spin_index_HS_field_DN;
    int configuration_e_spin_index_HS_field_UP;

    int Gamma_index_HS_field_DN;
    int Gamma_index_HS_field_UP;

    double exp_V_HS_field_DN;
    double exp_V_HS_field_UP;

    double exp_delta_V_HS_field_DN;
    double exp_delta_V_HS_field_UP;

    double exp_minus_delta_V_HS_field_UP;
    double exp_minus_delta_V_HS_field_DN;
  };

private:
  parameters_type& parameters;
  MOMS_type& MOMS;
  concurrency_type& concurrency;

  int thread_id;
  int stream_id;

  CV<parameters_type> CV_obj;
  CT_AUX_WALKER_TOOLS<dca::linalg::CPU> ctaux_tools;

  rng_type& rng;
  configuration_type configuration;

  G0_INTERPOLATION<device_t, parameters_type> G0_tools_obj;
  N_TOOLS<device_t, parameters_type> N_tools_obj;
  G_TOOLS<device_t, parameters_type> G_tools_obj;

  SHRINK_TOOLS<device_t> SHRINK_tools_obj;

  using CtauxWalkerData<device_t, parameters_type>::N_up;
  using CtauxWalkerData<device_t, parameters_type>::N_dn;

  using CtauxWalkerData<device_t, parameters_type>::G0_up;
  using CtauxWalkerData<device_t, parameters_type>::G0_dn;

  using CtauxWalkerData<device_t, parameters_type>::Gamma_up;
  using CtauxWalkerData<device_t, parameters_type>::Gamma_dn;

  using CtauxWalkerData<device_t, parameters_type>::G_up;
  using CtauxWalkerData<device_t, parameters_type>::G_dn;

  dca::linalg::Matrix<double, dca::linalg::CPU> Gamma_up_CPU;
  dca::linalg::Matrix<double, dca::linalg::CPU> Gamma_dn_CPU;

  double Gamma_up_diag_max;
  double Gamma_up_diag_min;
  double Gamma_dn_diag_max;
  double Gamma_dn_diag_min;

  dca::linalg::Matrix<double, dca::linalg::CPU> stored_Gamma_up_CPU;
  dca::linalg::Matrix<double, dca::linalg::CPU> stored_Gamma_dn_CPU;

  std::vector<int> random_vertex_vector;
  std::vector<HS_vertex_move_type> HS_current_move_vector;
  std::vector<HS_spin_states_type> new_HS_spin_value_vector;

  std::vector<int> vertex_indixes_CPU;
  std::vector<double> exp_V_CPU;
  std::vector<double> exp_delta_V_CPU;

  dca::linalg::Vector<int, device_t> vertex_indixes;
  dca::linalg::Vector<double, device_t> exp_V;
  dca::linalg::Vector<double, device_t> exp_delta_V;

  std::vector<delayed_spin_struct> delayed_spins;
  std::vector<delayed_spin_struct> bennett_spins;

  int number_of_interacting_spins;

  int number_of_creations;
  int number_of_annihilations;

  bool annihilation_proposal_aborted_;
  uint64_t aborted_vertex_id_;

  bool thermalized;
  bool Bennett;

  int sign;

  int warm_up_sweeps_done_;
  util::Accumulator<std::size_t> warm_up_expansion_order_;
  util::Accumulator<std::size_t> num_delayed_spins_;
};

template <dca::linalg::DeviceType device_t, class parameters_type, class MOMS_type>
CtauxWalker<device_t, parameters_type, MOMS_type>::CtauxWalker(parameters_type& parameters_ref,
                                                               MOMS_type& MOMS_ref,
                                                               rng_type& rng_ref, int id)
    : WalkerBIT<parameters_type, MOMS_type>(parameters_ref, MOMS_ref, id),
      CtauxWalkerData<device_t, parameters_type>(parameters_ref, id),

      parameters(parameters_ref),
      MOMS(MOMS_ref),
      concurrency(parameters.get_concurrency()),

      thread_id(id),
      stream_id(0),

      CV_obj(parameters),
      ctaux_tools(CtauxWalkerData<device_t, parameters_type>::MAX_VERTEX_SINGLETS *
                  parameters.get_max_submatrix_size()),

      rng(rng_ref),

      configuration(parameters, rng),

      G0_tools_obj(thread_id, parameters),
      N_tools_obj(thread_id, parameters, CV_obj),
      G_tools_obj(thread_id, parameters, CV_obj),

      SHRINK_tools_obj(thread_id),

      Gamma_up_CPU("Gamma_up_CPU", Gamma_up.size(), Gamma_up.capacity()),
      Gamma_dn_CPU("Gamma_dn_CPU", Gamma_dn.size(), Gamma_dn.capacity()),

      Gamma_up_diag_max(1),
      Gamma_up_diag_min(1),
      Gamma_dn_diag_max(1),
      Gamma_dn_diag_min(1),

      stored_Gamma_up_CPU("stored_Gamma_up_CPU", Gamma_up.size(), Gamma_up.capacity()),
      stored_Gamma_dn_CPU("stored_Gamma_dn_CPU", Gamma_dn.size(), Gamma_dn.capacity()),

      random_vertex_vector(0),
      HS_current_move_vector(0),
      new_HS_spin_value_vector(0),

      annihilation_proposal_aborted_(false),
      aborted_vertex_id_(0),

      thermalized(false),
      Bennett(false),
      sign(1),

      warm_up_sweeps_done_(0),
      warm_up_expansion_order_(),
      num_delayed_spins_() {
  if (concurrency.id() == 0 and thread_id == 0) {
    std::cout << "\n\n"
              << "\t\t"
              << "CT-AUX walker test"
              << "\n\n";
  }
}

template <dca::linalg::DeviceType device_t, class parameters_type, class MOMS_type>
void CtauxWalker<device_t, parameters_type, MOMS_type>::printSummary() const {
  // std::defaultfloat is only supported by GCC 5 or later.
  std::cout.unsetf(std::ios_base::floatfield);
  std::cout << "\n"
            << "Walker: process ID = " << concurrency.id() << ", thread ID = " << thread_id << "\n"
            << "-------------------------------------------\n";

  if (warm_up_expansion_order_.count())
    std::cout << "estimate for sweep size: " << warm_up_expansion_order_.mean() << "\n";
  if (num_delayed_spins_.count())
    std::cout << "average number of delayed spins: " << num_delayed_spins_.mean() << "\n";

  std::cout << "# creations / # annihilations: "
            << static_cast<double>(number_of_creations) / static_cast<double>(number_of_annihilations)
            << "\n"
            << std::endl;

  std::cout << std::scientific;
}

template <dca::linalg::DeviceType device_t, class parameters_type, class MOMS_type>
dca::linalg::Matrix<double, device_t>& CtauxWalker<device_t, parameters_type, MOMS_type>::get_N(
    e_spin_states_type e_spin) {
  if (e_spin == e_DN)
    return N_dn;
  else
    return N_up;
}

template <dca::linalg::DeviceType device_t, class parameters_type, class MOMS_type>
typename CtauxWalker<device_t, parameters_type, MOMS_type>::configuration_type& CtauxWalker<
    device_t, parameters_type, MOMS_type>::get_configuration() {
  return configuration;
}

template <dca::linalg::DeviceType device_t, class parameters_type, class MOMS_type>
int CtauxWalker<device_t, parameters_type, MOMS_type>::get_sign() {
  return sign;
}

template <dca::linalg::DeviceType device_t, class parameters_type, class MOMS_type>
int CtauxWalker<device_t, parameters_type, MOMS_type>::get_thread_id() {
  return thread_id;
}

template <dca::linalg::DeviceType device_t, class parameters_type, class MOMS_type>
double CtauxWalker<device_t, parameters_type, MOMS_type>::get_Gflop() {
  double Gflop = 0.;

  Gflop += N_tools_obj.get_Gflop();
  Gflop += G_tools_obj.get_Gflop();

  return Gflop;
}

template <dca::linalg::DeviceType device_t, class parameters_type, class MOMS_type>
bool& CtauxWalker<device_t, parameters_type, MOMS_type>::is_thermalized() {
  return thermalized;
}

template <dca::linalg::DeviceType device_t, class parameters_type, class MOMS_type>
void CtauxWalker<device_t, parameters_type, MOMS_type>::initialize() {
  WalkerBIT<parameters_type, MOMS_type>::initialize();

  number_of_creations = 0;
  number_of_annihilations = 0;

  annihilation_proposal_aborted_ = false;
  // aborted_vertex_id_ = 0;

  sign = 1;

  CV_obj.initialize(MOMS);

  configuration.initialize();
  // configuration.print();

  is_thermalized() = false;

  // TODO: Reset accumulators of warm-up expansion order and number of delayed spins, and set
  //       warm_up_sweeps_done_ to zero?

  {
    // std::cout << "\n\n\t G0-TOOLS \n\n";

    G0_tools_obj.initialize(MOMS);
    G0_tools_obj.build_G0_matrix(configuration, G0_up, e_UP);
    G0_tools_obj.build_G0_matrix(configuration, G0_dn, e_DN);

#ifdef DCA_WITH_QMC_BIT
    check_G0_matrices(configuration, G0_up, G0_dn);
#endif  // DCA_WITH_QMC_BIT
  }

  {
    // std::cout << "\n\n\t N-TOOLS \n\n";

    N_tools_obj.build_N_matrix(configuration, N_up, G0_up, e_UP);
    N_tools_obj.build_N_matrix(configuration, N_dn, G0_dn, e_DN);

#ifdef DCA_WITH_QMC_BIT
    check_N_matrices(configuration, G0_up, G0_dn, N_up, N_dn);
#endif  // DCA_WITH_QMC_BIT
  }

  {
    // std::cout << "\n\n\t G-TOOLS \n\n";

    G_tools_obj.build_G_matrix(configuration, N_up, G0_up, G_up, e_UP);
    G_tools_obj.build_G_matrix(configuration, N_dn, G0_dn, G_dn, e_DN);

#ifdef DCA_WITH_QMC_BIT
    check_G_matrices(configuration, G0_up, G0_dn, N_up, N_dn, G_up, G_dn);
#endif  // DCA_WITH_QMC_BIT
  }
}

template <dca::linalg::DeviceType device_t, class parameters_type, class MOMS_type>
<<<<<<< HEAD
void CtauxWalker<device_t, parameters_type, MOMS_type>::doSweep() {
=======
void CtauxWalker<device_t, parameters_type, MOMS_type>::do_sweep() {
  profiler_type profiler("do_sweep", "CT-AUX walker", __LINE__, thread_id);
>>>>>>> 0a370807
  const double sweeps_per_measurement{thermalized ? parameters.get_sweeps_per_measurement() : 1.};

  // Do at least one single spin update per sweep.
  const int single_spin_updates_per_sweep{warm_up_expansion_order_.count() > 0 &&
                                                  warm_up_expansion_order_.mean() > 1.
                                              ? static_cast<int>(warm_up_expansion_order_.mean())
                                              : 1};

  // Reset the warm-up expansion order accumulator after half the warm-up sweeps to get a better
  // estimate for the expansion order of the thermalized system.
  if (warm_up_sweeps_done_ == parameters.get_warm_up_sweeps() / 2)
    warm_up_expansion_order_.reset();

  int single_spin_updates_todo{single_spin_updates_per_sweep *
                               static_cast<int>(sweeps_per_measurement)};

  while (single_spin_updates_todo > 0) {
    do_step(single_spin_updates_todo);
  }

  assert(single_spin_updates_todo == 0);

  if (!thermalized)
    ++warm_up_sweeps_done_;
}

template <dca::linalg::DeviceType device_t, class parameters_type, class MOMS_type>
void CtauxWalker<device_t, parameters_type, MOMS_type>::do_step(int& single_spin_updates_todo) {
  add_non_interacting_spins_to_configuration();

  {
    generate_delayed_spins(single_spin_updates_todo);

    download_from_device();

    compute_Gamma_matrices();

    upload_to_device();
  }

  update_N_matrix_with_Gamma_matrix();

  clean_up_the_configuration();

  if (!thermalized)
    warm_up_expansion_order_.addSample(configuration.get_number_of_interacting_HS_spins());
}

// In case Gamma_up and Gamma_down do not reside in the CPU memory, copy them.
template <dca::linalg::DeviceType device_t, class parameters_type, class MOMS_type>
template <dca::linalg::DeviceType dev_t>
std::enable_if_t<dev_t == device_t && device_t != dca::linalg::CPU, void> CtauxWalker<
    device_t, parameters_type, MOMS_type>::download_from_device() {
  //  profiler_type profiler(__FUNCTION__, "CT-AUX walker", __LINE__, thread_id);

  read_Gamma_matrices(e_UP);
  read_Gamma_matrices(e_DN);

  Gamma_up_CPU.setAsync(Gamma_up, thread_id, stream_id);
  Gamma_dn_CPU.setAsync(Gamma_dn, thread_id, stream_id);

  linalg::util::syncStream(thread_id, stream_id);
}

// In case Gamma_up and Gamma_down reside in the CPU memory, avoid the copies using swap.
template <dca::linalg::DeviceType device_t, class parameters_type, class MOMS_type>
template <dca::linalg::DeviceType dev_t>
std::enable_if_t<dev_t == device_t && device_t == dca::linalg::CPU, void> CtauxWalker<
    device_t, parameters_type, MOMS_type>::download_from_device() {
  //  profiler_type profiler(__FUNCTION__, "CT-AUX walker", __LINE__, thread_id);

  assert(Gamma_up_CPU.capacity() == Gamma_up.capacity());
  assert(Gamma_dn_CPU.capacity() == Gamma_dn.capacity());

  read_Gamma_matrices(e_UP);
  read_Gamma_matrices(e_DN);

  Gamma_up_CPU.swap(Gamma_up);
  Gamma_dn_CPU.swap(Gamma_dn);
}

// In case Gamma_up and Gamma_down do not reside in the CPU memory, copy them.
template <dca::linalg::DeviceType device_t, class parameters_type, class MOMS_type>
template <dca::linalg::DeviceType dev_t>
std::enable_if_t<dev_t == device_t && device_t != dca::linalg::CPU, void> CtauxWalker<
    device_t, parameters_type, MOMS_type>::upload_to_device() {
  //  profiler_type profiler(__FUNCTION__, "CT-AUX walker", __LINE__, thread_id);

  Gamma_up.setAsync(Gamma_up_CPU, thread_id, stream_id);
  Gamma_dn.setAsync(Gamma_dn_CPU, thread_id, stream_id);
}

// In case Gamma_up and Gamma_down reside in the CPU memory, avoid the copies using swap.
template <dca::linalg::DeviceType device_t, class parameters_type, class MOMS_type>
template <dca::linalg::DeviceType dev_t>
std::enable_if_t<dev_t == device_t && device_t == dca::linalg::CPU, void> CtauxWalker<
    device_t, parameters_type, MOMS_type>::upload_to_device() {
  profiler_type profiler(__FUNCTION__, "CT-AUX walker", __LINE__, thread_id);

  assert(Gamma_up_CPU.capacity() == Gamma_up.capacity());
  assert(Gamma_dn_CPU.capacity() == Gamma_dn.capacity());

  Gamma_up.swap(Gamma_up_CPU);
  Gamma_dn.swap(Gamma_dn_CPU);
}

template <dca::linalg::DeviceType device_t, class parameters_type, class MOMS_type>
void CtauxWalker<device_t, parameters_type, MOMS_type>::add_non_interacting_spins_to_configuration() {
  // profiler_type profiler(__FUNCTION__, "CT-AUX walker", __LINE__, thread_id);

  Gamma_up.resizeNoCopy(0);
  Gamma_dn.resizeNoCopy(0);

  // shuffle the configuration + do some configuration checks
  configuration.shuffle_noninteracting_vertices();

  {  // update G0 for new shuffled vertices
     // profiler_type profiler("G0-matrix (update)", "CT-AUX walker", __LINE__, thread_id);

    G0_tools_obj.update_G0_matrix(configuration, G0_up, e_UP);
    G0_tools_obj.update_G0_matrix(configuration, G0_dn, e_DN);

#ifdef DCA_WITH_QMC_BIT
    check_G0_matrices(configuration, G0_up, G0_dn);
#endif  // DCA_WITH_QMC_BIT
  }

  /*
    if(true)
    {
    std::cout << "\n\n\t G0-TOOLS \n\n";
    G0_CPU_tools_obj.build_G0_matrix(configuration, G0_up_CPU, e_UP);
    G0_CPU_tools_obj.build_G0_matrix(configuration, G0_dn_CPU, e_DN);
    dca::linalg::matrixop::difference(G0_up_CPU, G0_up);
    dca::linalg::matrixop::difference(G0_dn_CPU, G0_dn);
    }
  */

  {  // update N for new shuffled vertices
     // profiler_type profiler("N-matrix (update)", "CT-AUX walker", __LINE__, thread_id);

    N_tools_obj.update_N_matrix(configuration, G0_up, N_up, e_UP);
    N_tools_obj.update_N_matrix(configuration, G0_dn, N_dn, e_DN);

#ifdef DCA_WITH_QMC_BIT
    check_N_matrices(configuration, G0_up, G0_dn, N_up, N_dn);
#endif  // DCA_WITH_QMC_BIT
  }

  /*
    if(true)
    {
    std::cout << "\n\n\t N-TOOLS : " << sign << "\t" << configuration.size() << "\n\n";
    N_CPU_tools_obj.build_N_matrix(configuration, N_up_CPU, G0_up_CPU, e_UP);
    N_CPU_tools_obj.build_N_matrix(configuration, N_dn_CPU, G0_dn_CPU, e_DN);
    dca::linalg::matrixop::difference(N_up_CPU, N_up);
    dca::linalg::matrixop::difference(N_dn_CPU, N_dn);
    }
  */

  {  // update N for new shuffled vertices
     // profiler_type profiler("G-matrix (update)", "CT-AUX walker", __LINE__, thread_id);

    G_tools_obj.build_G_matrix(configuration, N_up, G0_up, G_up, e_UP);
    G_tools_obj.build_G_matrix(configuration, N_dn, G0_dn, G_dn, e_DN);

#ifdef DCA_WITH_QMC_BIT
    check_G_matrices(configuration, G0_up, G0_dn, N_up, N_dn, G_up, G_dn);
#endif  // DCA_WITH_QMC_BIT
  }

  /*
    {
    std::cout << "\n\n\t G-TOOLS\n\n";
    G_CPU_tools_obj.build_G_matrix(configuration, N_up_CPU, G0_up_CPU, G_up_CPU, e_UP);
    G_CPU_tools_obj.build_G_matrix(configuration, N_dn_CPU, G0_dn_CPU, G_dn_CPU, e_DN);
    dca::linalg::matrixop::difference(G_up_CPU, G_up);
    dca::linalg::matrixop::difference(G_dn_CPU, G_dn);
    }
  */

  /*
#ifdef DCA_WITH_QMC_BIT
    if(concurrency.id()==0 and thread_id==0)
    std::cout << "\t N-update check :" << std::endl;

    N_tools_obj.check_N_matrix(configuration, N_up, G0_up, Gamma_up, e_UP);
    N_tools_obj.check_N_matrix(configuration, N_dn, G0_dn, Gamma_dn, e_DN);
#endif  // DCA_WITH_QMC_BIT
  */
}

template <dca::linalg::DeviceType device_t, class parameters_type, class MOMS_type>
void CtauxWalker<device_t, parameters_type, MOMS_type>::generate_delayed_spins(
    int& single_spin_updates_todo) {
  // profiler_type profiler(__FUNCTION__, "CT-AUX walker", __LINE__, thread_id);

  assert(single_spin_updates_todo > 0);

  const auto single_spin_updates_proposed =
      parameters.neglect_bennett_updates()
          ? generateDelayedSpinsNeglectBennett(single_spin_updates_todo)
          : generateDelayedSpinsAbortAtBennett(single_spin_updates_todo);

  single_spin_updates_todo -= single_spin_updates_proposed;
  assert(single_spin_updates_todo >= 0);

  if (thermalized)
    num_delayed_spins_.addSample(delayed_spins.size());

  finalizeDelayedSpins();
}

template <dca::linalg::DeviceType device_t, class parameters_type, class MOMS_type>
int CtauxWalker<device_t, parameters_type, MOMS_type>::generateDelayedSpinsAbortAtBennett(
    const int single_spin_updates_todo) {
  assert(single_spin_updates_todo > 0);

  const auto max_num_delayed_spins = parameters.get_max_submatrix_size();
  const auto num_non_interacting_spins_initial = configuration.get_number_of_creatable_HS_spins();

  delayed_spins.resize(0);

  int num_creations = 0;
  int num_annihilations = 0;
  int num_statics = 0;
  int single_spin_updates_proposed = 0;

  // Do the aborted annihilation proposal.
  if (annihilation_proposal_aborted_) {
    delayed_spin_struct delayed_spin;
    delayed_spin.is_accepted_move = false;
    delayed_spin.is_a_bennett_spin = false;

    const std::size_t aborted_vertex_index = configuration.find(aborted_vertex_id_);

    // The vertex that caused the annihilation proposal to be aborted is still in the configuration.
    // Propose removal of this vertex again.
    if (aborted_vertex_index < configuration.size()) {
      delayed_spin.HS_current_move = ANNIHILATION;
      delayed_spin.random_vertex_ind = aborted_vertex_index;
      delayed_spin.new_HS_spin_value = HS_ZERO;

      delayed_spins.push_back(delayed_spin);
      ++num_annihilations;
    }

    // Propose removal of a different vertex or do a static step if the configuration is empty.
    else {
      delayed_spin.HS_current_move =
          configuration.get_number_of_interacting_HS_spins() == 0 ? STATIC : ANNIHILATION;

      if (delayed_spin.HS_current_move == ANNIHILATION) {
        delayed_spin.random_vertex_ind = configuration.get_random_interacting_vertex();
        delayed_spin.new_HS_spin_value = HS_ZERO;

        delayed_spins.push_back(delayed_spin);
        ++num_annihilations;
      }

      else {
        ++num_statics;
      }
    }

    ++single_spin_updates_proposed;
    annihilation_proposal_aborted_ = false;
  }

  // Generate more delayed spins.
  while (!annihilation_proposal_aborted_ && num_creations < num_non_interacting_spins_initial &&
         single_spin_updates_proposed < single_spin_updates_todo &&
         delayed_spins.size() < max_num_delayed_spins) {
    delayed_spin_struct delayed_spin;
    delayed_spin.is_accepted_move = false;
    delayed_spin.is_a_bennett_spin = false;
    delayed_spin.HS_current_move = get_new_HS_move();

    if (delayed_spin.HS_current_move == ANNIHILATION) {
      delayed_spin.random_vertex_ind = configuration.get_random_interacting_vertex();
      delayed_spin.new_HS_spin_value = HS_ZERO;

      // Check whether the spin has already been changed, i.e. it has already been proposed for
      // removal, if it is an interacting spin, or it is a "virtual" interacting spin
      // (= non-interacting spin proposed for insertion).
      // If we encounter such a spin, we stop. The aborted annihilation proposal is then done in the
      // next submatrix step.
      for (const auto& other_spin : delayed_spins) {
        if (delayed_spin.random_vertex_ind == other_spin.random_vertex_ind) {
          annihilation_proposal_aborted_ = true;
          aborted_vertex_id_ = configuration[delayed_spin.random_vertex_ind].get_id();
          break;
        }
      }

      if (!annihilation_proposal_aborted_) {
        delayed_spins.push_back(delayed_spin);
        ++num_annihilations;
        ++single_spin_updates_proposed;
      }
    }

    else if (delayed_spin.HS_current_move == CREATION) {
      delayed_spin.random_vertex_ind = configuration.get_random_noninteracting_vertex(true);
      delayed_spin.new_HS_spin_value = rng() > 0.5 ? HS_UP : HS_DN;

      delayed_spins.push_back(delayed_spin);
      ++num_creations;
      ++single_spin_updates_proposed;
    }

    else {
      assert(delayed_spin.HS_current_move == STATIC);
      ++num_statics;
      ++single_spin_updates_proposed;
    }
  }

  // We need to unmark all "virtual" interacting spins, that we have temporarily marked as
  // annihilatable in CT_AUX_HS_configuration::get_random_noninteracting_vertex().
  // TODO: Eliminate the need to mark and unmark these spins.
  for (const auto& spin : delayed_spins)
    if (spin.HS_current_move == CREATION)
      configuration.unmarkAsAnnihilatable(spin.random_vertex_ind);

  assert(single_spin_updates_proposed == num_creations + num_annihilations + num_statics);

  return single_spin_updates_proposed;
}

template <dca::linalg::DeviceType device_t, class parameters_type, class MOMS_type>
int CtauxWalker<device_t, parameters_type, MOMS_type>::generateDelayedSpinsNeglectBennett(
    const int single_spin_updates_todo) {
  assert(single_spin_updates_todo > 0);

  const auto max_num_delayed_spins = parameters.get_max_submatrix_size();
  const auto num_non_interacting_spins_initial = configuration.get_number_of_creatable_HS_spins();
  const auto num_interacting_spins_initial = configuration.get_number_of_interacting_HS_spins();

  delayed_spins.resize(0);

  int num_creations = 0;
  int num_annihilations = 0;
  int num_statics = 0;
  int single_spin_updates_proposed = 0;

  while ((num_interacting_spins_initial == 0 || num_annihilations < num_interacting_spins_initial) &&
         num_creations < num_non_interacting_spins_initial &&
         single_spin_updates_proposed < single_spin_updates_todo &&
         delayed_spins.size() < max_num_delayed_spins) {
    delayed_spin_struct delayed_spin;
    delayed_spin.is_accepted_move = false;
    delayed_spin.is_a_bennett_spin = false;
    delayed_spin.HS_current_move = get_new_HS_move();

    if (delayed_spin.HS_current_move == ANNIHILATION) {
      delayed_spin.new_HS_spin_value = HS_ZERO;

      bool has_already_been_chosen = true;

      while (has_already_been_chosen) {
        delayed_spin.random_vertex_ind = configuration.get_random_interacting_vertex();
        has_already_been_chosen = false;

        for (const auto& other_spin : delayed_spins)
          if (delayed_spin.random_vertex_ind == other_spin.random_vertex_ind) {
            has_already_been_chosen = true;
            break;
          }
      }

      delayed_spins.push_back(delayed_spin);
      ++num_annihilations;
      ++single_spin_updates_proposed;
    }

    else if (delayed_spin.HS_current_move == CREATION) {
      delayed_spin.random_vertex_ind = configuration.get_random_noninteracting_vertex(false);
      delayed_spin.new_HS_spin_value = rng() > 0.5 ? HS_UP : HS_DN;

      delayed_spins.push_back(delayed_spin);
      ++num_creations;
      ++single_spin_updates_proposed;
    }

    else {
      assert(delayed_spin.HS_current_move == STATIC);
      ++num_statics;
      ++single_spin_updates_proposed;
    }
  }

  assert(single_spin_updates_proposed == num_creations + num_annihilations + num_statics);

  return single_spin_updates_proposed;
}

template <dca::linalg::DeviceType device_t, class parameters_type, class MOMS_type>
void CtauxWalker<device_t, parameters_type, MOMS_type>::finalizeDelayedSpins() {
  int Gamma_dn_size = 0;
  int Gamma_up_size = 0;

  for (std::size_t i = 0; i < delayed_spins.size(); ++i) {
    delayed_spins[i].delayed_spin_index = i;

    const int random_vertex_ind = delayed_spins[i].random_vertex_ind;
    const HS_spin_states_type new_HS_spin_value = delayed_spins[i].new_HS_spin_value;

    delayed_spins[i].QMC_factor =
        CV_obj.get_QMC_factor(configuration[random_vertex_ind], new_HS_spin_value);

    delayed_spins[i].e_spin_HS_field_DN = configuration[random_vertex_ind].get_e_spins().first;
    delayed_spins[i].e_spin_HS_field_UP = configuration[random_vertex_ind].get_e_spins().second;

    delayed_spins[i].configuration_e_spin_index_HS_field_DN =
        configuration[random_vertex_ind].get_configuration_e_spin_indices().first;
    delayed_spins[i].configuration_e_spin_index_HS_field_UP =
        configuration[random_vertex_ind].get_configuration_e_spin_indices().second;

    if (delayed_spins[i].e_spin_HS_field_DN == e_UP) {
      delayed_spins[i].Gamma_index_HS_field_DN = Gamma_up_size++;

      const vertex_singleton_type& v_j =
          configuration.get(e_UP)[delayed_spins[i].configuration_e_spin_index_HS_field_DN];

      delayed_spins[i].exp_V_HS_field_DN = CV_obj.exp_V(v_j);
      delayed_spins[i].exp_delta_V_HS_field_DN = CV_obj.exp_delta_V(v_j, new_HS_spin_value);
      delayed_spins[i].exp_minus_delta_V_HS_field_DN =
          CV_obj.exp_minus_delta_V(v_j, new_HS_spin_value);
    }

    else {
      delayed_spins[i].Gamma_index_HS_field_DN = Gamma_dn_size++;

      const vertex_singleton_type& v_j =
          configuration.get(e_DN)[delayed_spins[i].configuration_e_spin_index_HS_field_DN];

      delayed_spins[i].exp_V_HS_field_DN = CV_obj.exp_V(v_j);
      delayed_spins[i].exp_delta_V_HS_field_DN = CV_obj.exp_delta_V(v_j, new_HS_spin_value);
      delayed_spins[i].exp_minus_delta_V_HS_field_DN =
          CV_obj.exp_minus_delta_V(v_j, new_HS_spin_value);
    }

    if (delayed_spins[i].e_spin_HS_field_UP == e_UP) {
      delayed_spins[i].Gamma_index_HS_field_UP = Gamma_up_size++;

      const vertex_singleton_type& v_j =
          configuration.get(e_UP)[delayed_spins[i].configuration_e_spin_index_HS_field_UP];

      delayed_spins[i].exp_V_HS_field_UP = CV_obj.exp_V(v_j);
      delayed_spins[i].exp_delta_V_HS_field_UP = CV_obj.exp_delta_V(v_j, new_HS_spin_value);
      delayed_spins[i].exp_minus_delta_V_HS_field_UP =
          CV_obj.exp_minus_delta_V(v_j, new_HS_spin_value);
    }

    else {
      delayed_spins[i].Gamma_index_HS_field_UP = Gamma_dn_size++;

      const vertex_singleton_type& v_j =
          configuration.get(e_DN)[delayed_spins[i].configuration_e_spin_index_HS_field_UP];

      delayed_spins[i].exp_V_HS_field_UP = CV_obj.exp_V(v_j);
      delayed_spins[i].exp_delta_V_HS_field_UP = CV_obj.exp_delta_V(v_j, new_HS_spin_value);
      delayed_spins[i].exp_minus_delta_V_HS_field_UP =
          CV_obj.exp_minus_delta_V(v_j, new_HS_spin_value);
    }
  }
}

template <dca::linalg::DeviceType device_t, class parameters_type, class MOMS_type>
void CtauxWalker<device_t, parameters_type, MOMS_type>::read_Gamma_matrices(e_spin_states e_spin) {
  // std::cout << __FUNCTION__ << "\n";

  // profiler_type profiler(concurrency, __FUNCTION__, "CT-AUX walker", __LINE__, thread_id);

  {
    exp_V_CPU.resize(0);
    exp_delta_V_CPU.resize(0);
    vertex_indixes_CPU.resize(0);

    for (size_t i = 0; i < delayed_spins.size(); ++i) {
      if (delayed_spins[i].e_spin_HS_field_DN == e_spin) {
        exp_V_CPU.push_back(delayed_spins[i].exp_V_HS_field_DN);
        exp_delta_V_CPU.push_back(delayed_spins[i].exp_delta_V_HS_field_DN);
        vertex_indixes_CPU.push_back(delayed_spins[i].configuration_e_spin_index_HS_field_DN);
      }

      if (delayed_spins[i].e_spin_HS_field_UP == e_spin) {
        exp_V_CPU.push_back(delayed_spins[i].exp_V_HS_field_UP);
        exp_delta_V_CPU.push_back(delayed_spins[i].exp_delta_V_HS_field_UP);
        vertex_indixes_CPU.push_back(delayed_spins[i].configuration_e_spin_index_HS_field_UP);
      }
    }

    vertex_indixes.setAsync(vertex_indixes_CPU, thread_id, stream_id);
    exp_V.setAsync(exp_V_CPU, thread_id, stream_id);
    exp_delta_V.setAsync(exp_delta_V_CPU, thread_id, stream_id);
  }

  switch (e_spin) {
    case e_DN:
      CT_AUX_WALKER_TOOLS<device_t>::compute_Gamma(Gamma_dn, N_dn, G_dn, vertex_indixes, exp_V,
                                                   exp_delta_V, thread_id, stream_id);
      break;

    case e_UP:
      CT_AUX_WALKER_TOOLS<device_t>::compute_Gamma(Gamma_up, N_up, G_up, vertex_indixes, exp_V,
                                                   exp_delta_V, thread_id, stream_id);
      break;

    default:
      throw std::logic_error(__FUNCTION__);
  }
}

template <dca::linalg::DeviceType device_t, class parameters_type, class MOMS_type>
void CtauxWalker<device_t, parameters_type, MOMS_type>::compute_Gamma_matrices() {
  // std::cout << __FUNCTION__ << "\n";

  // profiler_type profiler(__FUNCTION__, "CT-AUX walker", __LINE__, thread_id);

  bennett_spins.resize(0);

  int Gamma_up_size = 0;
  int Gamma_dn_size = 0;

  Gamma_up_diag_max = 1;
  Gamma_up_diag_min = 1;
  Gamma_dn_diag_max = 1;
  Gamma_dn_diag_min = 1;

  number_of_interacting_spins = configuration.get_number_of_interacting_HS_spins();

  for (int delayed_index = 0; delayed_index < int(delayed_spins.size()); delayed_index++) {
    if (delayed_spins[delayed_index].HS_current_move == ANNIHILATION) {
      double alpha = 0;
      if (number_of_interacting_spins > 0)
        alpha = double(bennett_spins.size()) / double(number_of_interacting_spins);

      // INTERNAL: Does this turn off the Bennett updates?
      // TODO: Clean this up by e.g. using a flag 'Bennett_updates'.
      if (false and rng() < alpha) {
        apply_bennett_on_Gamma_matrices(Gamma_up_size, Gamma_dn_size);

        neutralize_delayed_spin(delayed_index, Gamma_up_size, Gamma_dn_size);
      }
      else {
        add_delayed_spin(delayed_index, Gamma_up_size, Gamma_dn_size);
      }
    }
    else {
      add_delayed_spin(delayed_index, Gamma_up_size, Gamma_dn_size);
    }
  }

  add_delayed_spins_to_the_configuration();

  remove_non_accepted_and_bennett_spins_from_Gamma(Gamma_up_size, Gamma_dn_size);

  // #ifdef DCA_WITH_QMC_BIT
  //   if (concurrency.id() == 0 and thread_id == 0)
  //     std::cout << "\n\t Gamma-update check : \n\n";

  //   GAMMA_tools_obj.check_Gamma_LU(Gamma_up_CPU, N_up, G_up, configuration, e_UP);
  //   GAMMA_tools_obj.check_Gamma_LU(Gamma_dn_CPU, N_dn, G_dn, configuration, e_DN);
  // #endif  // DCA_WITH_QMC_BIT
}

template <dca::linalg::DeviceType device_t, class parameters_type, class MOMS_type>
void CtauxWalker<device_t, parameters_type, MOMS_type>::neutralize_delayed_spin(int& delayed_index,
                                                                                int& Gamma_up_size,
                                                                                int& Gamma_dn_size) {
  // std::cout << __FUNCTION__ << "\n";

  delayed_spins[delayed_index].is_accepted_move = false;

  if (delayed_spins[delayed_index].e_spin_HS_field_DN == e_UP) {
    Gamma_up_size += 1;
    CT_AUX_WALKER_TOOLS<dca::linalg::CPU>::set_to_identity(
        Gamma_up_CPU, delayed_spins[delayed_index].Gamma_index_HS_field_DN);
  }
  else {
    Gamma_dn_size += 1;
    CT_AUX_WALKER_TOOLS<dca::linalg::CPU>::set_to_identity(
        Gamma_dn_CPU, delayed_spins[delayed_index].Gamma_index_HS_field_DN);
  }

  if (delayed_spins[delayed_index].e_spin_HS_field_UP == e_UP) {
    Gamma_up_size += 1;
    CT_AUX_WALKER_TOOLS<dca::linalg::CPU>::set_to_identity(
        Gamma_up_CPU, delayed_spins[delayed_index].Gamma_index_HS_field_UP);
  }
  else {
    Gamma_dn_size += 1;
    CT_AUX_WALKER_TOOLS<dca::linalg::CPU>::set_to_identity(
        Gamma_dn_CPU, delayed_spins[delayed_index].Gamma_index_HS_field_UP);
  }

  //     delayed_index += 1;
}

template <dca::linalg::DeviceType device_t, class parameters_type, class MOMS_type>
void CtauxWalker<device_t, parameters_type, MOMS_type>::add_delayed_spins_to_the_configuration() {
  // std::cout << __FUNCTION__ << "\n";

  for (size_t i = 0; i < delayed_spins.size(); ++i) {
    int configuration_index = delayed_spins[i].random_vertex_ind;

    if (delayed_spins[i].is_accepted_move) {
      if (not delayed_spins[i].is_a_bennett_spin) {
        configuration.add_delayed_HS_spin(configuration_index, delayed_spins[i].new_HS_spin_value);
      }
      else {
        configuration[configuration_index].is_creatable() = false;
        configuration[configuration_index].is_annihilatable() = false;
      }
    }
  }

  assert(number_of_interacting_spins == configuration.get_number_of_interacting_HS_spins());
}

template <dca::linalg::DeviceType device_t, class parameters_type, class MOMS_type>
void CtauxWalker<device_t, parameters_type, MOMS_type>::remove_non_accepted_and_bennett_spins_from_Gamma(
    int& Gamma_up_size, int& Gamma_dn_size) {
  // std::cout << __FUNCTION__ << "\n";

  for (int i = delayed_spins.size() - 1; i > -1; i--) {
    if ((not delayed_spins[i].is_accepted_move) or delayed_spins[i].is_a_bennett_spin) {
      e_spin_states e_spin_HS_field_DN = delayed_spins[i].e_spin_HS_field_DN;
      e_spin_states e_spin_HS_field_UP = delayed_spins[i].e_spin_HS_field_UP;

      int Gamma_index_HS_field_UP = delayed_spins[i].Gamma_index_HS_field_UP;
      int Gamma_index_HS_field_DN = delayed_spins[i].Gamma_index_HS_field_DN;

      if (e_spin_HS_field_UP == e_UP) {
        Gamma_up_size -= 1;
        dca::linalg::matrixop::removeRowAndCol(Gamma_up_CPU, Gamma_index_HS_field_UP);
      }
      else {
        Gamma_dn_size -= 1;
        dca::linalg::matrixop::removeRowAndCol(Gamma_dn_CPU, Gamma_index_HS_field_UP);
      }

      if (e_spin_HS_field_DN == e_UP) {
        Gamma_up_size -= 1;
        dca::linalg::matrixop::removeRowAndCol(Gamma_up_CPU, Gamma_index_HS_field_DN);
      }
      else {
        Gamma_dn_size -= 1;
        dca::linalg::matrixop::removeRowAndCol(Gamma_dn_CPU, Gamma_index_HS_field_DN);
      }
    }
  }

  assert(Gamma_up_size == Gamma_up_CPU.size().first and Gamma_up_size == Gamma_up_CPU.size().second);
  assert(Gamma_dn_size == Gamma_dn_CPU.size().first and Gamma_dn_size == Gamma_dn_CPU.size().second);
}

template <dca::linalg::DeviceType device_t, class parameters_type, class MOMS_type>
void CtauxWalker<device_t, parameters_type, MOMS_type>::add_delayed_spin(int& delayed_index,
                                                                         int& Gamma_up_size,
                                                                         int& Gamma_dn_size) {
  // std::cout << __FUNCTION__ << "\t|";

  assert(assert_exp_delta_V_value(HS_FIELD_DN, delayed_spins[delayed_index].random_vertex_ind,
                                  delayed_spins[delayed_index].new_HS_spin_value,
                                  delayed_spins[delayed_index].exp_delta_V_HS_field_DN));

  assert(assert_exp_delta_V_value(HS_FIELD_UP, delayed_spins[delayed_index].random_vertex_ind,
                                  delayed_spins[delayed_index].new_HS_spin_value,
                                  delayed_spins[delayed_index].exp_delta_V_HS_field_UP));

  if (delayed_spins[delayed_index].HS_current_move == CREATION)
    number_of_creations += 1;

  if (delayed_spins[delayed_index].HS_current_move == ANNIHILATION)
    number_of_annihilations += 1;

  int Gamma_index_HS_field_DN = delayed_spins[delayed_index].Gamma_index_HS_field_DN;  //-1;
  int Gamma_index_HS_field_UP = delayed_spins[delayed_index].Gamma_index_HS_field_UP;  //-1;

  double exp_delta_V_HS_field_DN = delayed_spins[delayed_index].exp_delta_V_HS_field_DN;
  double exp_delta_V_HS_field_UP = delayed_spins[delayed_index].exp_delta_V_HS_field_UP;

  double ratio_HS_field_DN = 0;
  double ratio_HS_field_UP = 0;

  double tmp_up_diag_max = Gamma_up_diag_max;
  double tmp_up_diag_min = Gamma_up_diag_min;
  double tmp_dn_diag_max = Gamma_dn_diag_max;
  double tmp_dn_diag_min = Gamma_dn_diag_min;

  {
    if (delayed_spins[delayed_index].e_spin_HS_field_DN == e_UP) {
      // std::cout << "\t" << "e_UP" << "\t" << Gamma_index_HS_field_DN << "\t" << Gamma_up_size <<
      // "\t|\t";

      assert(Gamma_index_HS_field_DN == Gamma_up_size);

      ratio_HS_field_DN = ctaux_tools.solve_Gamma_blocked(Gamma_index_HS_field_DN, Gamma_up_CPU,
                                                          exp_delta_V_HS_field_DN,
                                                          Gamma_up_diag_max, Gamma_up_diag_min);

      Gamma_up_size += 1;
    }
    else {
      // std::cout << "\t" << "e_DN" << "\t" << Gamma_index_HS_field_DN << "\t" << Gamma_dn_size <<
      // "\t|\t";

      assert(Gamma_index_HS_field_DN == Gamma_dn_size);

      ratio_HS_field_DN = ctaux_tools.solve_Gamma_blocked(Gamma_index_HS_field_DN, Gamma_dn_CPU,
                                                          exp_delta_V_HS_field_DN,
                                                          Gamma_dn_diag_max, Gamma_dn_diag_min);

      Gamma_dn_size += 1;
    }

    if (delayed_spins[delayed_index].e_spin_HS_field_UP == e_UP) {
      // std::cout << "\t" << "e_UP" << "\t" << Gamma_index_HS_field_UP << "\t" << Gamma_up_size <<
      // "\t|\t";

      assert(Gamma_index_HS_field_UP == Gamma_up_size);

      ratio_HS_field_UP = ctaux_tools.solve_Gamma_blocked(Gamma_index_HS_field_UP, Gamma_up_CPU,
                                                          exp_delta_V_HS_field_UP,
                                                          Gamma_up_diag_max, Gamma_up_diag_min);

      Gamma_up_size += 1;
    }
    else {
      // std::cout << "\t" << "e_DN" << "\t" << Gamma_index_HS_field_UP << "\t" << Gamma_dn_size <<
      // "\t|\t";

      assert(Gamma_index_HS_field_UP == Gamma_dn_size);

      ratio_HS_field_UP = ctaux_tools.solve_Gamma_blocked(Gamma_index_HS_field_UP, Gamma_dn_CPU,
                                                          exp_delta_V_HS_field_UP,
                                                          Gamma_dn_diag_max, Gamma_dn_diag_min);

      Gamma_dn_size += 1;
    }

    // std::cout << "\n";
  }

  double determinant_ratio = ratio_HS_field_UP * ratio_HS_field_DN;
  double acceptance_ratio =
      calculate_acceptace_ratio(determinant_ratio, delayed_spins[delayed_index].HS_current_move,
                                delayed_spins[delayed_index].QMC_factor);

  if (std::fabs(acceptance_ratio) >= rng()) {
    delayed_spins[delayed_index].is_accepted_move = true;

    if (acceptance_ratio < 0)
      sign *= -1;

    assert(delayed_spins[delayed_index].delayed_spin_index == delayed_index);

    if (delayed_spins[delayed_index].HS_current_move == CREATION) {
      bennett_spins.push_back(delayed_spins[delayed_index]);

      bennett_spins.back().HS_current_move = ANNIHILATION;
    }

    if (delayed_spins[delayed_index].HS_current_move == CREATION)
      number_of_interacting_spins += 1;

    if (delayed_spins[delayed_index].HS_current_move == ANNIHILATION)
      number_of_interacting_spins -= 1;
  }
  else {
    /*
    Gamma_up_diag_max = tmp_up_diag_max<1. ? 1. : tmp_up_diag_max;
    Gamma_dn_diag_max = tmp_dn_diag_max<1. ? 1. : tmp_dn_diag_max;
    Gamma_up_diag_min = tmp_up_diag_min>1. ? 1. : tmp_up_diag_min;
    Gamma_dn_diag_min = tmp_dn_diag_min>1. ? 1. : tmp_dn_diag_min;

    delayed_spins[delayed_index].is_accepted_move  = false;

    if(delayed_spins[delayed_index].e_spin_HS_field_DN == e_UP)
      {
        CT_AUX_WALKER_TOOLS<dca::linalg::CPU>::set_to_identity(Gamma_up_CPU, Gamma_up_size-1);
      }
    else
      {
        CT_AUX_WALKER_TOOLS<dca::linalg::CPU>::set_to_identity(Gamma_dn_CPU, Gamma_dn_size-1);
      }

    if(delayed_spins[delayed_index].e_spin_HS_field_UP == e_UP)
      {
        CT_AUX_WALKER_TOOLS<dca::linalg::CPU>::set_to_identity(Gamma_up_CPU, Gamma_up_size-1);
      }
    else
      {
        CT_AUX_WALKER_TOOLS<dca::linalg::CPU>::set_to_identity(Gamma_dn_CPU, Gamma_dn_size-1);
      }
    */

    if (delayed_spins[delayed_index].e_spin_HS_field_DN == e_UP and
        delayed_spins[delayed_index].e_spin_HS_field_UP == e_UP) {
      Gamma_up_diag_max = tmp_up_diag_max < 1. ? 1. : tmp_up_diag_max;
      Gamma_up_diag_min = tmp_up_diag_min > 1. ? 1. : tmp_up_diag_min;

      CT_AUX_WALKER_TOOLS<dca::linalg::CPU>::set_to_identity(Gamma_up_CPU, Gamma_up_size - 2);
      CT_AUX_WALKER_TOOLS<dca::linalg::CPU>::set_to_identity(Gamma_up_CPU, Gamma_up_size - 1);
    }

    if (delayed_spins[delayed_index].e_spin_HS_field_DN == e_DN and
        delayed_spins[delayed_index].e_spin_HS_field_UP == e_UP) {
      Gamma_up_diag_max = tmp_up_diag_max < 1. ? 1. : tmp_up_diag_max;
      Gamma_dn_diag_max = tmp_dn_diag_max < 1. ? 1. : tmp_dn_diag_max;
      Gamma_up_diag_min = tmp_up_diag_min > 1. ? 1. : tmp_up_diag_min;
      Gamma_dn_diag_min = tmp_dn_diag_min > 1. ? 1. : tmp_dn_diag_min;

      CT_AUX_WALKER_TOOLS<dca::linalg::CPU>::set_to_identity(Gamma_dn_CPU, Gamma_dn_size - 1);
      CT_AUX_WALKER_TOOLS<dca::linalg::CPU>::set_to_identity(Gamma_up_CPU, Gamma_up_size - 1);
    }

    if (delayed_spins[delayed_index].e_spin_HS_field_DN == e_UP and
        delayed_spins[delayed_index].e_spin_HS_field_UP == e_DN) {
      Gamma_up_diag_max = tmp_up_diag_max < 1. ? 1. : tmp_up_diag_max;
      Gamma_dn_diag_max = tmp_dn_diag_max < 1. ? 1. : tmp_dn_diag_max;
      Gamma_up_diag_min = tmp_up_diag_min > 1. ? 1. : tmp_up_diag_min;
      Gamma_dn_diag_min = tmp_dn_diag_min > 1. ? 1. : tmp_dn_diag_min;

      CT_AUX_WALKER_TOOLS<dca::linalg::CPU>::set_to_identity(Gamma_up_CPU, Gamma_up_size - 1);
      CT_AUX_WALKER_TOOLS<dca::linalg::CPU>::set_to_identity(Gamma_dn_CPU, Gamma_dn_size - 1);
    }

    if (delayed_spins[delayed_index].e_spin_HS_field_DN == e_DN and
        delayed_spins[delayed_index].e_spin_HS_field_UP == e_DN) {
      Gamma_dn_diag_max = tmp_dn_diag_max < 1. ? 1. : tmp_dn_diag_max;
      Gamma_dn_diag_min = tmp_dn_diag_min > 1. ? 1. : tmp_dn_diag_min;

      CT_AUX_WALKER_TOOLS<dca::linalg::CPU>::set_to_identity(Gamma_dn_CPU, Gamma_dn_size - 2);
      CT_AUX_WALKER_TOOLS<dca::linalg::CPU>::set_to_identity(Gamma_dn_CPU, Gamma_dn_size - 1);
    }
  }
}

template <dca::linalg::DeviceType device_t, class parameters_type, class MOMS_type>
void CtauxWalker<device_t, parameters_type, MOMS_type>::apply_bennett_on_Gamma_matrices(
    int& /*Gamma_up_size*/, int& /*Gamma_dn_size*/) {
  throw std::logic_error(__FUNCTION__);

  /*
    number_of_annihilations += 1;

    stored_Gamma_up_CPU = Gamma_up_CPU;
    stored_Gamma_dn_CPU = Gamma_dn_CPU;

    double ratio_HS_field_DN = 0;
    double ratio_HS_field_UP = 0;

    int bennett_index = int(rng()*double(bennett_spins.size()));

    e_spin_states e_spin_HS_field_DN = bennett_spins[bennett_index].e_spin_HS_field_DN;
    e_spin_states e_spin_HS_field_UP = bennett_spins[bennett_index].e_spin_HS_field_UP;

    if(e_spin_HS_field_DN == e_UP)
    {
    int    index             = bennett_spins[bennett_index].Gamma_index_HS_field_DN;
    double exp_minus_delta_V = bennett_spins[bennett_index].exp_minus_delta_V_HS_field_DN;

    ratio_HS_field_DN = ctaux_tools.apply_bennett_on_Gamma(index, Gamma_up_size, Gamma_up_CPU,
    exp_minus_delta_V);
    }
    else
    {
    int    index             = bennett_spins[bennett_index].Gamma_index_HS_field_DN;
    double exp_minus_delta_V = bennett_spins[bennett_index].exp_minus_delta_V_HS_field_DN;

    ratio_HS_field_DN = ctaux_tools.apply_bennett_on_Gamma(index, Gamma_dn_size, Gamma_dn_CPU,
    exp_minus_delta_V);
    }

    if(e_spin_HS_field_UP == e_UP)
    {
    int    index             = bennett_spins[bennett_index].Gamma_index_HS_field_UP;
    double exp_minus_delta_V = bennett_spins[bennett_index].exp_minus_delta_V_HS_field_UP;

    ratio_HS_field_UP = ctaux_tools.apply_bennett_on_Gamma(index, Gamma_up_size, Gamma_up_CPU,
    exp_minus_delta_V);
    }
    else
    {
    int    index             = bennett_spins[bennett_index].Gamma_index_HS_field_UP;
    double exp_minus_delta_V = bennett_spins[bennett_index].exp_minus_delta_V_HS_field_UP;

    ratio_HS_field_UP = ctaux_tools.apply_bennett_on_Gamma(index, Gamma_dn_size, Gamma_dn_CPU,
    exp_minus_delta_V);
    }

    assert(bennett_spins[bennett_index].HS_current_move==ANNIHILATION);

    double determinant_ratio = ratio_HS_field_UP*ratio_HS_field_DN;
    double acceptance_ratio  = calculate_acceptace_ratio(determinant_ratio,
    bennett_spins[bennett_index].HS_current_move);

    if( std::fabs(acceptance_ratio) >= rng() )
    {
    number_of_interacting_spins -= 1;

    if(acceptance_ratio < 0)
    sign *= -1;

    {// set column and row to zero
    if(bennett_spins[bennett_index].e_spin_HS_field_DN == e_UP)
    {
    int k = bennett_spins[bennett_index].Gamma_index_HS_field_DN;
    CT_AUX_WALKER_TOOLS<dca::linalg::CPU>::set_to_identity(Gamma_up_CPU, k);
    }
    else
    {
    int k = bennett_spins[bennett_index].Gamma_index_HS_field_DN;
    CT_AUX_WALKER_TOOLS<dca::linalg::CPU>::set_to_identity(Gamma_dn_CPU, k);
    }

    if(bennett_spins[bennett_index].e_spin_HS_field_UP == e_UP)
    {
    int k = bennett_spins[bennett_index].Gamma_index_HS_field_UP;
    CT_AUX_WALKER_TOOLS<dca::linalg::CPU>::set_to_identity(Gamma_up_CPU, k);
    }
    else
    {
    int k = bennett_spins[bennett_index].Gamma_index_HS_field_UP;
    CT_AUX_WALKER_TOOLS<dca::linalg::CPU>::set_to_identity(Gamma_dn_CPU, k);
    }
    }

    {// update the delayed spins and erase the bennett-spin
    int delayed_spin_index = bennett_spins[bennett_index].delayed_spin_index;

    assert(not delayed_spins[delayed_spin_index].is_a_bennett_spin);
    delayed_spins[delayed_spin_index].is_a_bennett_spin = true;

    bennett_spins.erase(bennett_spins.begin()+bennett_index, bennett_spins.begin()+bennett_index+1);
    }
    }
    else
    {
    Gamma_up_CPU.swap(stored_Gamma_up_CPU);
    Gamma_dn_CPU.swap(stored_Gamma_dn_CPU);
    }
  */
}

template <dca::linalg::DeviceType device_t, class parameters_type, class MOMS_type>
void CtauxWalker<device_t, parameters_type, MOMS_type>::update_N_matrix_with_Gamma_matrix() {
  //  profiler_type profiler(__FUNCTION__, "CT-AUX walker", __LINE__, thread_id);

  // kills Bennett-spins and puts the interacting vertices all in the left part of the configuration
  SHRINK_TOOLS<device_t>::shrink_Gamma(configuration, Gamma_up, Gamma_dn);

  N_tools_obj.rebuild_N_matrix_via_Gamma_LU(configuration, N_up, Gamma_up, G_up, e_UP);
  N_tools_obj.rebuild_N_matrix_via_Gamma_LU(configuration, N_dn, Gamma_dn, G_dn, e_DN);

  configuration.commit_accepted_spins();
}

template <dca::linalg::DeviceType device_t, class parameters_type, class MOMS_type>
void CtauxWalker<device_t, parameters_type, MOMS_type>::clean_up_the_configuration() {
  //  profiler_type profiler(__FUNCTION__, "CT-AUX walker", __LINE__, thread_id);

  SHRINK_tools_obj.reorganize_configuration_test(configuration, N_up, N_dn, G0_up, G0_dn);

  assert(configuration.assert_consistency());

  // #ifdef DCA_WITH_QMC_BIT
  //   check_N_matrices(configuration, G0_up, G0_dn, N_up, N_dn);

  //   if (concurrency.id() == concurrency.first()) {
  //     std::cout << "\t\t <k>               = " <<
  //     configuration.get_number_of_interacting_HS_spins()
  //               << std::endl;
  //     std::cout << "\t\t # creatable spins = " <<
  //     configuration.get_number_of_creatable_HS_spins()
  //               << std::endl;
  //     std::cout << "\t N-woodburry check (2) :" << std::endl;
  //   }

  //   N_tools_obj.check_N_matrix(configuration, N_up, G0_up, Gamma_up, e_UP);
  //   N_tools_obj.check_N_matrix(configuration, N_dn, G0_dn, Gamma_dn, e_DN);
  // #endif  // DCA_WITH_QMC_BIT
}

template <dca::linalg::DeviceType device_t, class parameters_type, class MOMS_type>
HS_vertex_move_type CtauxWalker<device_t, parameters_type, MOMS_type>::get_new_HS_move() {
  if (rng() > 0.5) {
    return CREATION;
  }

  else if (configuration.get_number_of_interacting_HS_spins() == 0)
    return STATIC;

  else
    return ANNIHILATION;
}

template <dca::linalg::DeviceType device_t, class parameters_type, class MOMS_type>
int CtauxWalker<device_t, parameters_type, MOMS_type>::get_new_vertex_index(
    HS_vertex_move_type HS_current_move) {
  if (HS_current_move == CREATION)
    return configuration.get_random_noninteracting_vertex();

  return configuration.get_random_interacting_vertex();
}

template <dca::linalg::DeviceType device_t, class parameters_type, class MOMS_type>
HS_spin_states_type CtauxWalker<device_t, parameters_type, MOMS_type>::get_new_spin_value(
    HS_vertex_move_type HS_current_move) {
  if (HS_current_move == CREATION) {
    if (rng() > 0.5)
      return HS_UP;
    else
      return HS_DN;
  }

  return HS_ZERO;
}

template <dca::linalg::DeviceType device_t, class parameters_type, class MOMS_type>
double CtauxWalker<device_t, parameters_type, MOMS_type>::calculate_acceptace_ratio(
    double determinant_ratio, HS_vertex_move_type HS_current_move, double QMC_factor) {
  double N = number_of_interacting_spins;
  double K = parameters.get_expansion_parameter_K();

  double acceptance_ratio;

  if (HS_current_move == CREATION) {
    acceptance_ratio = K / (N + 1.) * determinant_ratio / QMC_factor;
  }
  else {
    acceptance_ratio = (N / K) * determinant_ratio / QMC_factor;
  }

  return acceptance_ratio;
}

template <dca::linalg::DeviceType device_t, class parameters_type, class MOMS_type>
bool CtauxWalker<device_t, parameters_type, MOMS_type>::assert_exp_delta_V_value(
    HS_field_sign HS_field, int random_vertex_ind, HS_spin_states_type new_HS_spin_value,
    double exp_delta_V) {
  switch (HS_field) {
    case HS_FIELD_DN: {
      e_spin_states e_spin_HS_field_DN = configuration[random_vertex_ind].get_e_spins().first;
      int configuration_e_spin_index_HS_field_DN =
          configuration[random_vertex_ind].get_configuration_e_spin_indices().first;

      vertex_singleton_type& v_j =
          configuration.get(e_spin_HS_field_DN)[configuration_e_spin_index_HS_field_DN];

      if (std::fabs(CV_obj.exp_delta_V(v_j, new_HS_spin_value) - exp_delta_V) > 1.e-6) {
        std::cout << HS_field << "\t" << e_spin_HS_field_DN << std::endl;
        throw std::logic_error(__FUNCTION__);
      }
    } break;

    case HS_FIELD_UP: {
      e_spin_states e_spin_HS_field_UP = configuration[random_vertex_ind].get_e_spins().second;
      int configuration_e_spin_index_HS_field_UP =
          configuration[random_vertex_ind].get_configuration_e_spin_indices().second;

      vertex_singleton_type& v_j =
          configuration.get(e_spin_HS_field_UP)[configuration_e_spin_index_HS_field_UP];

      if (std::fabs(CV_obj.exp_delta_V(v_j, new_HS_spin_value) - exp_delta_V) > 1.e-6) {
        std::cout << HS_field << "\t" << e_spin_HS_field_UP << std::endl;
        throw std::logic_error(__FUNCTION__);
      }
    } break;

    default:
      throw std::logic_error(__FUNCTION__);
  };

  return true;
}

template <dca::linalg::DeviceType device_t, class parameters_type, class MOMS_type>
void CtauxWalker<device_t, parameters_type, MOMS_type>::updateShell(const int done, const int total) {
  if (concurrency.id() == concurrency.first() && total > 10 && (done % (total / 10)) == 0) {
    std::cout.unsetf(std::ios_base::floatfield);

    std::cout << "\t\t\t" << std::setw(14)
              << static_cast<double>(done) / static_cast<double>(total) * 100. << " % completed"
              << "\t" << std::setw(11)
              << "<k> = " << configuration.get_number_of_interacting_HS_spins() << "\t"
              << std::setw(11) << "N = " << configuration.size() << "\t" << dca::util::print_time()
              << std::endl;

    std::cout << std::scientific;
  }
}

}  // ctaux
}  // solver
}  // phys
}  // dca

#endif  // DCA_PHYS_DCA_STEP_CLUSTER_SOLVER_CTAUX_CTAUX_WALKER_HPP<|MERGE_RESOLUTION|>--- conflicted
+++ resolved
@@ -440,12 +440,8 @@
 }
 
 template <dca::linalg::DeviceType device_t, class parameters_type, class MOMS_type>
-<<<<<<< HEAD
 void CtauxWalker<device_t, parameters_type, MOMS_type>::doSweep() {
-=======
-void CtauxWalker<device_t, parameters_type, MOMS_type>::do_sweep() {
   profiler_type profiler("do_sweep", "CT-AUX walker", __LINE__, thread_id);
->>>>>>> 0a370807
   const double sweeps_per_measurement{thermalized ? parameters.get_sweeps_per_measurement() : 1.};
 
   // Do at least one single spin update per sweep.
