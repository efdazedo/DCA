--- conflicted
+++ resolved
@@ -13,7 +13,6 @@
 #ifndef DCA_PARALLEL_MPI_CONCURRENCY_MPI_COLLECTIVE_MAX_HPP
 #define DCA_PARALLEL_MPI_CONCURRENCY_MPI_COLLECTIVE_MAX_HPP
 
-#include <memory>
 #include <mpi.h>
 #include "dca/parallel/mpi_concurrency/mpi_processor_grouping.hpp"
 #include "dca/parallel/mpi_concurrency/mpi_type_map.hpp"
@@ -24,31 +23,17 @@
 
 class MPICollectiveMax : public virtual MPIProcessorGrouping {
 public:
-<<<<<<< HEAD
-  MPICollectiveMax(const std::unique_ptr<const MPIProcessorGrouping>& grouping) : grouping_(grouping) {}
-=======
   MPICollectiveMax() = default;
->>>>>>> 61c5f280
 
   template <typename Scalar>
   void max(Scalar& value) const {
     Scalar result;
 
     MPI_Allreduce(&value, &result, MPITypeMap<Scalar>::factor(), MPITypeMap<Scalar>::value(),
-<<<<<<< HEAD
-                  MPI_MAX, grouping_->get());
-
-    value = result;
-  }
-
-private:
-  const std::unique_ptr<const MPIProcessorGrouping>& grouping_;
-=======
                   MPI_MAX, MPIProcessorGrouping::get());
 
     value = result;
   }
->>>>>>> 61c5f280
 };
 
 }  // parallel
