--- conflicted
+++ resolved
@@ -8,14 +8,10 @@
   LIBS parallel_mpi_concurrency)
 dca_add_gtest(mpi_collective_sum_test
   MPI MPI_NUMPROC 8
-<<<<<<< HEAD
   LIBS parallel_mpi_concurrency;function)
-=======
-  LIBS function ${DCA_CUDA_LIBS})
 dca_add_gtest(mpi_collective_gather_test
   MPI MPI_NUMPROC 4
-  LIBS function parallel_util)
->>>>>>> 6e90c5e6
+  LIBS parallel_mpi_concurrency;function;parallel_util)
 dca_add_gtest(mpi_packing_test
   MPI MPI_NUMPROC 1
   LIBS parallel_mpi_concurrency function)
