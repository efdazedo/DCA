--- conflicted
+++ resolved
@@ -130,10 +130,7 @@
   using typename BaseClass::BDmn;
   using typename BaseClass::SDmn;
 
-<<<<<<< HEAD
-=======
   using typename BaseClass::TpGreensFunction;
->>>>>>> 0a58f1b7
   using typename BaseClass::Complex;
   using typename BaseClass::TpGreenFunction;
 
@@ -164,13 +161,11 @@
   using BaseClass::extension_index_offset_;
   using BaseClass::G0_ptr_;
   using BaseClass::G4_;
-<<<<<<< HEAD
   using BaseClass::mode_;
   using BaseClass::multiple_accumulators_;
   using BaseClass::n_bands_;
   using BaseClass::n_pos_frqs_;
-=======
->>>>>>> 0a58f1b7
+
   using BaseClass::non_density_density_;
   using BaseClass::sign_;
   using BaseClass::thread_id_;
@@ -261,13 +256,6 @@
 template <class Parameters>
 void TpAccumulator<Parameters, linalg::GPU>::resetG4() {
   // Note: this method is not thread safe by itself.
-<<<<<<< HEAD
-  auto& G4 = get_G4();
-  try {
-    typename BaseClass::TpGreenFunction::this_domain_type tp_dmn;
-    if (!multiple_accumulators_) {
-      G4.setStream(streams_[0]);
-=======
   get_G4().resize(G4_.size());
 
   for (auto& G4_channel : get_G4()) {
@@ -278,7 +266,6 @@
       }
       G4_channel.resizeNoCopy(tp_dmn.get_size());
       G4_channel.setToZeroAsync(streams_[0]);
->>>>>>> 0a58f1b7
     }
     catch (std::bad_alloc& err) {
       std::cerr << "Failed to allocate G4 on device.\n";
