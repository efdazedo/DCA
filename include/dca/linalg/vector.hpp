--- conflicted
+++ resolved
@@ -104,8 +104,6 @@
 
   void setToZeroAsync(cudaStream_t stream);
 #endif  // DCA_HAVE_CUDA
-  template <class Container>
-  void setAsync(const Container& rhs, int thred_id, int stream_id = 0);
 
   // Returns the pointer to the 0-th element of the vector.
   ValueType* ptr() {
@@ -178,19 +176,11 @@
 template <typename ScalarType, DeviceType device_name, class Allocator>
 const std::string Vector<ScalarType, device_name, Allocator>::default_name_("no-name");
 
-<<<<<<< HEAD
-template <typename ScalarType, DeviceType device_name>
-Vector<ScalarType, device_name>::Vector() : Vector("unnamed Vector", 0, 0) {}
-
-template <typename ScalarType, DeviceType device_name>
-Vector<ScalarType, device_name>::Vector(std::string name) : Vector(name, 0, 0) {}
-=======
 template <typename ScalarType, DeviceType device_name, class Allocator>
 Vector<ScalarType, device_name, Allocator>::Vector() : Vector(default_name_, 0, 0) {}
 
 template <typename ScalarType, DeviceType device_name, class Allocator>
 Vector<ScalarType, device_name, Allocator>::Vector(const std::string& name) : Vector(name, 0, 0) {}
->>>>>>> c35adc68
 
 template <typename ScalarType, DeviceType device_name, class Allocator>
 Vector<ScalarType, device_name, Allocator>::Vector(size_t size)
@@ -306,32 +296,8 @@
 }
 #endif  // DCA_HAVE_CUDA
 
-<<<<<<< HEAD
-template <typename ScalarType, DeviceType device_name>
-template <class Container>
-void Vector<ScalarType, device_name>::setAsync(const Container& rhs, const int thread_id,
-                                               const int stream_id) {
-#ifdef DCA_HAVE_CUDA
-  setAsync(rhs, util::getStream(thread_id, stream_id));
-#else
-  set(rhs, thread_id, stream_id);
-#endif  // DCA_HAVE_CUDA
-}
-
-template <typename ScalarType, DeviceType device_name>
-template <DeviceType rhs_device_name>
-void Vector<ScalarType, device_name>::set(const Vector<ScalarType, rhs_device_name>& rhs,
-                                          int thread_id, int stream_id) {
-  resizeNoCopy(rhs.size());
-  util::memoryCopy(data_, rhs.data_, size_, thread_id, stream_id);
-}
-
-template <typename ScalarType, DeviceType device_name>
-void Vector<ScalarType, device_name>::resize(size_t new_size) {
-=======
 template <typename ScalarType, DeviceType device_name, class Allocator>
 void Vector<ScalarType, device_name, Allocator>::resize(size_t new_size) {
->>>>>>> c35adc68
   if (new_size > capacity_) {
     int new_capacity = (new_size / 64 + 1) * 64;
 
@@ -389,21 +355,8 @@
   std::cout << ss.str() << std::endl;
 }
 
-<<<<<<< HEAD
-template <typename ScalarType, DeviceType device_name>
-template <DeviceType dn>
-std::enable_if_t<device_name != CPU && dn == device_name, void> Vector<ScalarType, device_name>::print()
-    const {
-  Vector<ScalarType, CPU> copy(*this);
-  copy.print();
-}
-
-template <typename ScalarType, DeviceType device_name>
-void Vector<ScalarType, device_name>::printFingerprint() const {
-=======
 template <typename ScalarType, DeviceType device_name, class Allocator>
 void Vector<ScalarType, device_name, Allocator>::printFingerprint() const {
->>>>>>> c35adc68
   std::stringstream ss;
 
   ss << "\n";
