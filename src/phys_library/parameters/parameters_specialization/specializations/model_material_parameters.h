//-*-C++-*-

#ifndef MATERIAL_MODEL_PARAMETERS_H
#define MATERIAL_MODEL_PARAMETERS_H

/*!
 *  \author: peter staar
 */
template<material_name_type name, typename dca_point_group_t>
class model_parameters<tight_binding_model<material_lattice<name, dca_point_group_t> > >
{
  
public:
  
  model_parameters();
  ~model_parameters();

/******************************************
 ***        CONCURRENCY                 ***
 ******************************************/

  template<class concurrency_type>
  int  get_buffer_size( concurrency_type& concurrency);

  template<class concurrency_type>
  void pack( concurrency_type& concurrency, int* buffer, int buffer_size, int& position);

  template<class concurrency_type>
  void unpack( concurrency_type& concurrency, int* buffer, int buffer_size, int& position);

/******************************************
 ***        READ/WRITE                  ***
 ******************************************/

  template<class read_write_type>
  void read_write(read_write_type& read_write_obj);

/******************************************
 ***        DATA                        ***
 ******************************************/

  std::string get_U_ij_file_name();
  std::string get_t_ij_file_name();
  
private:
 
  std::string U_ij_file_name;
  std::string t_ij_file_name;  

};

template<material_name_type name, typename dca_point_group_t>
model_parameters<tight_binding_model<material_lattice<name, dca_point_group_t> > >::model_parameters():
  U_ij_file_name("U_ij_file_name"),
  t_ij_file_name("t_ij_file_name")//,

  //double_counting_correction(0)
{}

template<material_name_type name, typename dca_point_group_t>
model_parameters<tight_binding_model<material_lattice<name, dca_point_group_t> > >::~model_parameters()
{}

/******************************************
 ***        CONCURRENCY                 ***
 ******************************************/

template<material_name_type name, typename dca_point_group_t>
template<class concurrency_type>
int model_parameters<tight_binding_model<material_lattice<name, dca_point_group_t> > >::get_buffer_size( concurrency_type& concurrency)
{
  int buffer_size = 0;

  buffer_size += concurrency.get_buffer_size(U_ij_file_name);
  buffer_size += concurrency.get_buffer_size(t_ij_file_name);

  //buffer_size += concurrency.get_buffer_size(double_counting_correction);

  return buffer_size;
}

template<material_name_type name, typename dca_point_group_t>
template<class concurrency_type>
void model_parameters<tight_binding_model<material_lattice<name, dca_point_group_t> > >::pack( concurrency_type& concurrency, int* buffer, int buffer_size, int& position)
{
  concurrency.pack(buffer, buffer_size, position, U_ij_file_name);
  concurrency.pack(buffer, buffer_size, position, t_ij_file_name);

}

template<material_name_type name, typename dca_point_group_t>
template<class concurrency_type>
void model_parameters<tight_binding_model<material_lattice<name, dca_point_group_t> > >::unpack( concurrency_type& concurrency, int* buffer, int buffer_size, int& position)
{
  concurrency.unpack(buffer, buffer_size, position, U_ij_file_name);
  concurrency.unpack(buffer, buffer_size, position, t_ij_file_name);

}

/******************************************
 ***        READ/WRITE                  ***
 ******************************************/

template<material_name_type name, typename dca_point_group_t>
template<class read_write_type>
void  model_parameters<tight_binding_model<material_lattice<name, dca_point_group_t> > >::read_write(read_write_type& read_write_obj)
{
  try
    {
      read_write_obj.open_group("material-model");

      read_write_obj.execute("t_ij-filename", t_ij_file_name);
      read_write_obj.execute("U_ij-filename", U_ij_file_name);

      read_write_obj.close_group();
    }
  catch(const std::exception& r_e) 
    { 
      std::cout << "\n\t material-model parameters defined !!\n\n";
      throw std::logic_error(__PRETTY_FUNCTION__);
    }

  {
    std::stringstream ss;
    
    ss << "\n\n";
    ss << "\tmaterial-model\n";
    ss << "\t--------------\n";
    ss << "\t\tt_ij-filename   : " << t_ij_file_name << "\n";
    ss << "\t\tU_ij-filename   : " << U_ij_file_name << "\n\n";
    
    std::cout << ss.str();
  }
}

/******************************************
 ***        DATA                        ***
 ******************************************/

template<material_name_type name, typename dca_point_group_t>
std::string model_parameters<tight_binding_model<material_lattice<name, dca_point_group_t> > >::get_U_ij_file_name()
{
  return U_ij_file_name;
}

template<material_name_type name, typename dca_point_group_t>
std::string model_parameters<tight_binding_model<material_lattice<name, dca_point_group_t> > >::get_t_ij_file_name()
{
  return t_ij_file_name;
}

<<<<<<< HEAD
// template<material_name_type name, typename dca_point_group_t>
// double model_parameters<tight_binding_model<material_lattice<name, dca_point_group_t> > >::get_double_counting_correction()
// {
//   return double_counting_correction;
// }

=======
>>>>>>> e1cbad37
#endif<|MERGE_RESOLUTION|>--- conflicted
+++ resolved
@@ -149,13 +149,4 @@
   return t_ij_file_name;
 }
 
-<<<<<<< HEAD
-// template<material_name_type name, typename dca_point_group_t>
-// double model_parameters<tight_binding_model<material_lattice<name, dca_point_group_t> > >::get_double_counting_correction()
-// {
-//   return double_counting_correction;
-// }
-
-=======
->>>>>>> e1cbad37
 #endif