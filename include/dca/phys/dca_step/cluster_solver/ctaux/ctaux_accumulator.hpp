// Copyright (C) 2018 ETH Zurich
// Copyright (C) 2018 UT-Battelle, LLC
// All rights reserved.
//
// See LICENSE for terms of usage.
// See CITATION.md for citation guidelines, if DCA++ is used for scientific publications.
//
// Author: Peter Staar (taa@zurich.ibm.com)
//         Raffaele Solca' (rasolca@itp.phys.ethz.ch)
//
// This class organizes the measurements in the CT-AUX QMC.

#ifndef DCA_PHYS_DCA_STEP_CLUSTER_SOLVER_CTAUX_CTAUX_ACCUMULATOR_HPP
#define DCA_PHYS_DCA_STEP_CLUSTER_SOLVER_CTAUX_CTAUX_ACCUMULATOR_HPP

#include <cassert>
#include <cmath>
#include <complex>
#include <fstream>
#include <vector>

#include "dca/function/domains.hpp"
#include "dca/function/function.hpp"
#include "dca/linalg/matrix.hpp"
<<<<<<< HEAD
=======
#include "dca/linalg/util/cuda_event.hpp"
>>>>>>> 61c5f280
#include "dca/phys/dca_step/cluster_solver/shared_tools/accumulation/tp/tp_accumulator.hpp"
#include "dca/phys/dca_step/cluster_solver/shared_tools/accumulation/sp/sp_accumulator.hpp"
#include "dca/phys/dca_step/cluster_solver/ctaux/accumulator/tp/tp_equal_time_accumulator.hpp"
#include "dca/phys/dca_step/cluster_solver/ctaux/domains/feynman_expansion_order_domain.hpp"
#include "dca/phys/dca_step/cluster_solver/ctaux/structs/ct_aux_hs_configuration.hpp"
#include "dca/phys/dca_step/cluster_solver/ctaux/structs/vertex_pair.hpp"
#include "dca/phys/dca_step/cluster_solver/ctaux/structs/vertex_singleton.hpp"
#include "dca/phys/dca_step/cluster_solver/shared_tools/accumulation/mc_accumulator_data.hpp"
#include "dca/phys/domains/cluster/cluster_domain.hpp"
#include "dca/phys/domains/quantum/electron_band_domain.hpp"
#include "dca/phys/domains/quantum/electron_spin_domain.hpp"
#include "dca/phys/domains/quantum/numerical_error_domain.hpp"
#include "dca/phys/domains/time_and_frequency/frequency_domain.hpp"
#include "dca/phys/domains/time_and_frequency/time_domain.hpp"
#include "dca/phys/domains/time_and_frequency/vertex_frequency_domain.hpp"
#include "dca/phys/four_point_type.hpp"
#ifdef DCA_HAVE_CUDA
#include "dca/phys/dca_step/cluster_solver/shared_tools/accumulation/sp/sp_accumulator_gpu.hpp"
#include "dca/phys/dca_step/cluster_solver/shared_tools/accumulation/tp/tp_accumulator_gpu.hpp"
#endif  // DCA_HAVE_CUDA

namespace dca {
namespace phys {
namespace solver {
namespace ctaux {
// dca::phys::solver::ctaux::

template <dca::linalg::DeviceType device_t, class Parameters, class Data>
class CtauxAccumulator : public MC_accumulator_data {
public:
  using this_type = CtauxAccumulator<device_t, Parameters, Data>;

  using ParametersType = Parameters;
  using DataType = Data;

  typedef vertex_pair<Parameters> vertex_pair_type;
  typedef vertex_singleton vertex_singleton_type;

  using t = func::dmn_0<domains::time_domain>;
  using w = func::dmn_0<domains::frequency_domain>;
  using w_VERTEX = func::dmn_0<domains::vertex_frequency_domain<domains::COMPACT>>;

  using b = func::dmn_0<domains::electron_band_domain>;
  using s = func::dmn_0<domains::electron_spin_domain>;
  using nu = func::dmn_variadic<b, s>;  // orbital-spin index

  using CDA = ClusterDomainAliases<Parameters::lattice_type::DIMENSION>;
  using RClusterDmn = typename CDA::RClusterDmn;
  using KClusterDmn = typename CDA::KClusterDmn;

  typedef RClusterDmn r_dmn_t;
  typedef KClusterDmn k_dmn_t;

  typedef typename Parameters::profiler_type profiler_type;
  typedef typename Parameters::concurrency_type concurrency_type;

  typedef CT_AUX_HS_configuration<Parameters> configuration_type;

  CtauxAccumulator(Parameters& parameters_ref, Data& data_ref, int id);

  template <typename Writer>
  void write(Writer& writer);

  void initialize(int dca_iteration);

  template <typename walker_type>
  void updateFrom(walker_type& walker);

  void measure();

  // Sums all accumulated objects of this accumulator to the equivalent objects of the 'other'
  // accumulator.
  void sumTo(this_type& other);

  void finalize();

  std::vector<vertex_singleton_type>& get_configuration(e_spin_states_type e_spin = e_UP);

  func::function<double, func::dmn_0<domains::numerical_error_domain>>& get_error_distribution() {
    return error;
  }

  func::function<double, func::dmn_0<Feynman_expansion_order_domain>>& get_visited_expansion_order_k() {
    return visited_expansion_order_k;
  }

  // equal time-measurements
  func::function<double, func::dmn_variadic<nu, nu, r_dmn_t, t>>& get_G_r_t() {
    return G_r_t;
  }
  func::function<double, func::dmn_variadic<nu, nu, r_dmn_t, t>>& get_G_r_t_stddev() {
    return G_r_t_stddev;
  }

  func::function<double, func::dmn_variadic<b, r_dmn_t>>& get_charge_cluster_moment() {
    return charge_cluster_moment;
  }
  func::function<double, func::dmn_variadic<b, r_dmn_t>>& get_magnetic_cluster_moment() {
    return magnetic_cluster_moment;
  }
  func::function<double, func::dmn_variadic<b, r_dmn_t>>& get_dwave_pp_correlator() {
    return dwave_pp_correlator;
  }

  // sp-measurements
<<<<<<< HEAD
  const auto& get_M_r_w() const {
    return single_particle_accumulator_obj.get_sign_times_M_r_w();
  }

  const auto& get_M_r_w_squared() const {
=======
  const auto& get_sign_times_M_r_w() const {
    return single_particle_accumulator_obj.get_sign_times_M_r_w();
  }

  const auto& get_sign_times_M_r_w_sqr() const {
>>>>>>> 61c5f280
    return single_particle_accumulator_obj.get_sign_times_M_r_w_sqr();
  }

  // tp-measurements
  const auto& get_sign_times_G4() {
    return two_particle_accumulator_.get_sign_times_G4();
  }

  bool compute_std_deviation() const {
    return compute_std_deviation_;
  }

#ifdef MEASURE_ERROR_BARS
  void store_standard_deviation(int nr_measurements, std::ofstream& points_file,
                                std::ofstream& norm_file);
  void update_sum_squares();
#endif

  std::size_t deviceFingerprint() const {
    return M_[0].deviceFingerprint() + M_[1].deviceFingerprint() +
           single_particle_accumulator_obj.deviceFingerprint() +
           two_particle_accumulator_.deviceFingerprint();
  }

  static std::size_t staticDeviceFingerprint() {
    return accumulator::TpAccumulator<Parameters, device_t>::staticDeviceFingerprint();
  }

private:
  void accumulate_single_particle_quantities();

  void accumulate_equal_time_quantities();
  using AccumType = typename Parameters::MC_measurement_scalar_type;
  void accumulate_equal_time_quantities(const std::array<linalg::Matrix<AccumType, linalg::GPU>, 2>& M);
  void accumulate_equal_time_quantities(const std::array<linalg::Matrix<AccumType, linalg::CPU>, 2>& M);

  void accumulate_two_particle_quantities();

protected:
  Parameters& parameters_;
  Data& data_;
  concurrency_type& concurrency;

  int thread_id;

  using MC_accumulator_data::GFLOP;

  using MC_accumulator_data::DCA_iteration;
  using MC_accumulator_data::number_of_measurements;

  using MC_accumulator_data::current_sign;
  using MC_accumulator_data::accumulated_sign;

  const bool compute_std_deviation_;
<<<<<<< HEAD

  CV<parameters_type> CV_obj;

  dca::linalg::Vector<double, dca::linalg::CPU> exp_V_minus_one;

  std::array<std::vector<vertex_singleton_type>, 2> hs_configuration_;

  std::array<dca::linalg::Matrix<double, dca::linalg::CPU>, 2> M_;
=======

  std::array<std::vector<vertex_singleton_type>, 2> hs_configuration_;

  std::array<dca::linalg::Matrix<AccumType, device_t>, 2> M_;
  std::array<dca::linalg::Matrix<AccumType, linalg::CPU>, 2> M_host_;
>>>>>>> 61c5f280

  func::function<double, func::dmn_0<domains::numerical_error_domain>> error;
  func::function<double, func::dmn_0<Feynman_expansion_order_domain>> visited_expansion_order_k;

  func::function<double, func::dmn_variadic<nu, nu, r_dmn_t, t>> G_r_t;
  func::function<double, func::dmn_variadic<nu, nu, r_dmn_t, t>> G_r_t_stddev;

  func::function<double, func::dmn_variadic<b, r_dmn_t>> charge_cluster_moment;
  func::function<double, func::dmn_variadic<b, r_dmn_t>> magnetic_cluster_moment;
  func::function<double, func::dmn_variadic<b, r_dmn_t>> dwave_pp_correlator;

  func::function<std::complex<double>, func::dmn_variadic<nu, nu, r_dmn_t, w>> M_r_w_stddev;

<<<<<<< HEAD
  accumulator::SpAccumulator<parameters_type, device_t> single_particle_accumulator_obj;
=======
  accumulator::SpAccumulator<Parameters, device_t> single_particle_accumulator_obj;
>>>>>>> 61c5f280

  ctaux::TpEqualTimeAccumulator<Parameters, Data> MC_two_particle_equal_time_accumulator_obj;

<<<<<<< HEAD
  accumulator::TpAccumulator<parameters_type, device_t> two_particle_accumulator_;
=======
  accumulator::TpAccumulator<Parameters, device_t> two_particle_accumulator_;
>>>>>>> 61c5f280

  bool perform_tp_accumulation_ = false;
};

template <dca::linalg::DeviceType device_t, class Parameters, class Data>
CtauxAccumulator<device_t, Parameters, Data>::CtauxAccumulator(Parameters& parameters_ref,
                                                               Data& data_ref, int id)
    : MC_accumulator_data(),

      parameters_(parameters_ref),
      data_(data_ref),
      concurrency(parameters_.get_concurrency()),

      thread_id(id),

<<<<<<< HEAD
      compute_std_deviation_(parameters.get_error_computation_type() ==
                             ErrorComputationType::STANDARD_DEVIATION),

      CV_obj(parameters),

      exp_V_minus_one(64),

=======
      compute_std_deviation_(parameters_.get_error_computation_type() ==
                             ErrorComputationType::STANDARD_DEVIATION),

>>>>>>> 61c5f280
      error("numerical-error-distribution-of-N-matrices"),
      visited_expansion_order_k("<k>"),

      G_r_t("G_r_t_measured"),
      G_r_t_stddev("G_r_t_stddev"),

      charge_cluster_moment("charge-cluster-moment"),
      magnetic_cluster_moment("magnetic-cluster-moment"),
      dwave_pp_correlator("dwave-pp-correlator"),

      M_r_w_stddev("M_r_w_stddev"),

<<<<<<< HEAD
      single_particle_accumulator_obj(parameters, compute_std_deviation_),
=======
      single_particle_accumulator_obj(parameters_, compute_std_deviation_),
>>>>>>> 61c5f280

      MC_two_particle_equal_time_accumulator_obj(parameters_, data_, id),

<<<<<<< HEAD
      two_particle_accumulator_(data_.G0_k_w_cluster_excluded, parameters) {}

template <dca::linalg::DeviceType device_t, class parameters_type, class Data>
void CtauxAccumulator<device_t, parameters_type, Data>::initialize(int dca_iteration) {
  profiler_type profiler(__FUNCTION__, "CT-AUX accumulator", __LINE__, thread_id);

  MC_accumulator_data::initialize(dca_iteration);

  if (dca_iteration == parameters.get_dca_iterations() - 1 && parameters.get_four_point_type() != NONE)
    perform_tp_accumulation_ = true;

  CV_obj.initialize(data_);
=======
      two_particle_accumulator_(data_.G0_k_w_cluster_excluded, parameters_) {}

template <dca::linalg::DeviceType device_t, class Parameters, class Data>
void CtauxAccumulator<device_t, Parameters, Data>::initialize(int dca_iteration) {
  // Note: profiling this function breaks the PAPI profiler as both the master thread and the first
  // worker call this with the same thread_id.
  // TODO: fix thread id assignment.
  //  profiler_type profiler(__FUNCTION__, "CT-AUX accumulator", __LINE__, thread_id);

  MC_accumulator_data::initialize(dca_iteration);

  if (dca_iteration == parameters_.get_dca_iterations() - 1 &&
      parameters_.get_four_point_type() != NONE)
    perform_tp_accumulation_ = true;
>>>>>>> 61c5f280

  for (int i = 0; i < visited_expansion_order_k.size(); i++)
    visited_expansion_order_k(i) = 0;

<<<<<<< HEAD
  single_particle_accumulator_obj.initialize();

  if (perform_tp_accumulation_)
    two_particle_accumulator_.initialize();
=======
  single_particle_accumulator_obj.resetAccumulation();

  if (perform_tp_accumulation_)
    two_particle_accumulator_.resetAccumulation(dca_iteration);
>>>>>>> 61c5f280

  if (parameters_.additional_time_measurements()) {
    G_r_t = 0.;
    G_r_t_stddev = 0.;

    charge_cluster_moment = 0;
    magnetic_cluster_moment = 0;
    dwave_pp_correlator = 0;

    MC_two_particle_equal_time_accumulator_obj.initialize();
  }
}

template <dca::linalg::DeviceType device_t, class Parameters, class Data>
void CtauxAccumulator<device_t, Parameters, Data>::finalize() {
  // Note: only one thread calls this function.
  profiler_type profiler(__FUNCTION__, "CT-AUX accumulator", __LINE__);

  single_particle_accumulator_obj.finalize();

  if (compute_std_deviation_) {
    const auto& M_r_w = single_particle_accumulator_obj.get_sign_times_M_r_w();
    const auto& M_r_w_squared = single_particle_accumulator_obj.get_sign_times_M_r_w_sqr();
    for (int l = 0; l < M_r_w_stddev.size(); l++)
      M_r_w_stddev(l) = std::sqrt(abs(M_r_w_squared(l)) - std::pow(abs(M_r_w(l)), 2));

<<<<<<< HEAD
    double factor = 1. / std::sqrt(parameters.get_measurements() - 1);
=======
    double factor = 1. / std::sqrt(parameters_.get_measurements() - 1);
>>>>>>> 61c5f280

    M_r_w_stddev *= factor;
  }

  if (parameters_.additional_time_measurements()) {
    MC_two_particle_equal_time_accumulator_obj.finalize();  // G_r_t, G_r_t_stddev);

    G_r_t = MC_two_particle_equal_time_accumulator_obj.get_G_r_t();
    G_r_t_stddev = MC_two_particle_equal_time_accumulator_obj.get_G_r_t_stddev();

    charge_cluster_moment = MC_two_particle_equal_time_accumulator_obj.get_charge_cluster_moment();
    magnetic_cluster_moment =
        MC_two_particle_equal_time_accumulator_obj.get_magnetic_cluster_moment();
    dwave_pp_correlator = MC_two_particle_equal_time_accumulator_obj.get_dwave_pp_correlator();
  }

  if (perform_tp_accumulation_)
    two_particle_accumulator_.finalize();
}

template <dca::linalg::DeviceType device_t, class Parameters, class Data>
std::vector<vertex_singleton>& CtauxAccumulator<device_t, Parameters, Data>::get_configuration(
    e_spin_states_type e_spin) {
  if (e_spin == e_UP)
    return hs_configuration_[0];
  else
    return hs_configuration_[1];
}

template <dca::linalg::DeviceType device_t, class Parameters, class Data>
template <typename Writer>
void CtauxAccumulator<device_t, Parameters, Data>::write(Writer& writer) {
//       writer.open_group("CT-AUX-SOLVER-functions");

#ifdef DCA_WITH_QMC_BIT
  writer.execute(error);
#endif  // DCA_WITH_QMC_BIT

  writer.execute(visited_expansion_order_k);

  //       writer.execute(M_r_w);
  //       writer.execute(M_r_w_stddev);

  if (parameters_.additional_time_measurements()) {
    writer.execute(charge_cluster_moment);
    writer.execute(magnetic_cluster_moment);
    writer.execute(dwave_pp_correlator);

    writer.execute(G_r_t);
    writer.execute(G_r_t_stddev);
  }

  //       writer.close_group();
}

/*!
 *  \brief Get all the information from the walker in order to start a measurement.
 *
 *   \f{eqnarray}{
 *    M_{i,j} &=& (e^{V_i}-1) N_{i,j}
 *   \f}
 */
template <dca::linalg::DeviceType device_t, class Parameters, class Data>
template <typename walker_type>
<<<<<<< HEAD
void CtauxAccumulator<device_t, parameters_type, Data>::updateFrom(walker_type& walker) {
=======
void CtauxAccumulator<device_t, Parameters, Data>::updateFrom(walker_type& walker) {
>>>>>>> 61c5f280
  profiler_type profiler("update from", "CT-AUX accumulator", __LINE__, thread_id);

  GFLOP += walker.get_Gflop();

  current_sign = walker.get_sign();

  const linalg::util::CudaEvent* event = walker.compute_M(M_);

<<<<<<< HEAD
=======
  single_particle_accumulator_obj.synchronizeCopy();
  two_particle_accumulator_.synchronizeCopy();

  configuration_type& full_configuration = walker.get_configuration();
  hs_configuration_[0] = full_configuration.get(e_UP);
  hs_configuration_[1] = full_configuration.get(e_DN);

>>>>>>> 61c5f280
  const int k = full_configuration.get_number_of_interacting_HS_spins();
  if (k < visited_expansion_order_k.size())
    visited_expansion_order_k(k) += 1.;

#ifdef DCA_WITH_QMC_BIT
  error += walker.get_error_distribution();
  walker.get_error_distribution() = 0;
#endif  // DCA_WITH_QMC_BIT

<<<<<<< HEAD
  single_particle_accumulator_obj.synchronizeCopy();
  two_particle_accumulator_.synchronizeCopy();

  hs_configuration_[0] = full_configuration.get(e_UP);
  compute_M_v_v(hs_configuration_[0], walker.get_N(e_UP), M_[0], walker.get_thread_id(), 0);

  hs_configuration_[1] = full_configuration.get(e_DN);
  compute_M_v_v(hs_configuration_[1], walker.get_N(e_DN), M_[1], walker.get_thread_id(), 0);
=======
  single_particle_accumulator_obj.syncStreams(*event);
  two_particle_accumulator_.syncStreams(*event);
>>>>>>> 61c5f280
}

template <dca::linalg::DeviceType device_t, class Parameters, class Data>
void CtauxAccumulator<device_t, Parameters, Data>::measure() {
  number_of_measurements += 1;
  accumulated_sign += current_sign;

  if (perform_tp_accumulation_)
    accumulate_two_particle_quantities();

  accumulate_single_particle_quantities();

  if (DCA_iteration == parameters_.get_dca_iterations() - 1 &&
      parameters_.additional_time_measurements())
    accumulate_equal_time_quantities();
}

#ifdef MEASURE_ERROR_BARS

/*!
 *  \brief Output and store standard deviation and error.
 *
 *  It computes and write to the given files the standard deviation of the measurements of the one
 * particle accumulator.
 *  It outputs the L1-Norm, i.e. \f$\sum_{i=1}^N \left|x_i\right|/N\f$, the L2-Norm, i.e.
 * \f$\sqrt{\sum_{i=1}^N \left|x_i\right|^2/N}\f$,
 *  and the Linf-Norm, i.e. \f$\max_{i=1}^N \left|x_i\right|\f$ of the standard deviation and of the
 * error.
 */
template <dca::linalg::DeviceType device_t, class Parameters, class Data>
void CtauxAccumulator<device_t, Parameters, Data>::store_standard_deviation(
    int nr_measurements, std::ofstream& points_file, std::ofstream& norm_file) {
  single_particle_accumulator_obj.store_standard_deviation(nr_measurements, points_file, norm_file);
}

/*!
 *  \brief Update the sum of the squares of the measurements of the single particle accumulator.
 *         It has to be called after each measurement.
 */
template <dca::linalg::DeviceType device_t, class Parameters, class Data>
void CtauxAccumulator<device_t, Parameters, Data>::update_sum_squares() {
  single_particle_accumulator_obj.update_sum_squares();
}
#endif

/*************************************************************
 **                                                         **
 **                    G2 - MEASUREMENTS                    **
 **                                                         **
 *************************************************************/

template <dca::linalg::DeviceType device_t, class Parameters, class Data>
void CtauxAccumulator<device_t, Parameters, Data>::accumulate_single_particle_quantities() {
  profiler_type profiler("sp-accumulation", "CT-AUX accumulator", __LINE__, thread_id);

  single_particle_accumulator_obj.accumulate(M_, hs_configuration_, current_sign);

  GFLOP += 2. * 8. * M_[1].size().first * M_[1].size().first * (1.e-9);
  GFLOP += 2. * 8. * M_[0].size().first * M_[0].size().first * (1.e-9);
}

/*************************************************************
 **                                                         **
 **                 equal-time - MEASUREMENTS               **
 **                                                         **
 *************************************************************/

template <dca::linalg::DeviceType device_t, class Parameters, class Data>
void CtauxAccumulator<device_t, Parameters, Data>::accumulate_equal_time_quantities() {
  profiler_type profiler("equal-time-measurements", "CT-AUX accumulator", __LINE__, thread_id);

<<<<<<< HEAD
  MC_two_particle_equal_time_accumulator_obj.compute_G_r_t(hs_configuration_[1], M_[1],
                                                           hs_configuration_[0], M_[0]);
=======
  return accumulate_equal_time_quantities(M_);
}

template <dca::linalg::DeviceType device_t, class Parameters, class Data>
void CtauxAccumulator<device_t, Parameters, Data>::accumulate_equal_time_quantities(
    const std::array<linalg::Matrix<AccumType, linalg::GPU>, 2>& M) {
  for (int s = 0; s < 2; ++s)
    M_host_[s].setAsync(M[s], thread_id, s);
  for (int s = 0; s < 2; ++s)
    linalg::util::syncStream(thread_id, s);

  return accumulate_equal_time_quantities(M_host_);
}

template <dca::linalg::DeviceType device_t, class Parameters, class Data>
void CtauxAccumulator<device_t, Parameters, Data>::accumulate_equal_time_quantities(
    const std::array<linalg::Matrix<AccumType, linalg::CPU>, 2>& M) {
  MC_two_particle_equal_time_accumulator_obj.compute_G_r_t(hs_configuration_[0], M[0],
                                                           hs_configuration_[1], M[1]);
>>>>>>> 61c5f280

  MC_two_particle_equal_time_accumulator_obj.accumulate_G_r_t(current_sign);

  MC_two_particle_equal_time_accumulator_obj.accumulate_moments(current_sign);

  MC_two_particle_equal_time_accumulator_obj.accumulate_dwave_pp_correlator(current_sign);

  GFLOP += MC_two_particle_equal_time_accumulator_obj.get_GFLOP();
}

/*************************************************************
 **                                                         **
 **                 nonlocal \chi - MEASUREMENTS            **
 **                                                         **
 *************************************************************/

<<<<<<< HEAD
template <dca::linalg::DeviceType device_t, class parameters_type, class Data>
void CtauxAccumulator<device_t, parameters_type, Data>::accumulate_two_particle_quantities() {
=======
template <dca::linalg::DeviceType device_t, class Parameters, class Data>
void CtauxAccumulator<device_t, Parameters, Data>::accumulate_two_particle_quantities() {
>>>>>>> 61c5f280
  profiler_type profiler("tp-accumulation", "CT-AUX accumulator", __LINE__, thread_id);
  /*GFLOP +=*/two_particle_accumulator_.accumulate(M_, hs_configuration_, current_sign);
}

<<<<<<< HEAD
template <dca::linalg::DeviceType device_t, class parameters_type, class Data>
void CtauxAccumulator<device_t, parameters_type, Data>::sumTo(this_type& other) {
=======
template <dca::linalg::DeviceType device_t, class Parameters, class Data>
void CtauxAccumulator<device_t, Parameters, Data>::sumTo(this_type& other) {
>>>>>>> 61c5f280
  other.get_Gflop() += get_Gflop();

  other.accumulated_sign += accumulated_sign;
  other.number_of_measurements += number_of_measurements;

  other.get_visited_expansion_order_k() += visited_expansion_order_k;
  other.get_error_distribution() += error;

  // equal time measurements
  other.get_G_r_t() += G_r_t;
  other.get_G_r_t_stddev() += G_r_t_stddev;
  other.get_charge_cluster_moment() += charge_cluster_moment;
  other.get_magnetic_cluster_moment() += magnetic_cluster_moment;
  other.get_dwave_pp_correlator() += dwave_pp_correlator;

  // sp-measurements
  single_particle_accumulator_obj.sumTo(other.single_particle_accumulator_obj);

  // tp-measurements
  if (perform_tp_accumulation_)
    two_particle_accumulator_.sumTo(other.two_particle_accumulator_);
}

}  // ctaux
}  // solver
}  // phys
}  // dca

#endif  // DCA_PHYS_DCA_STEP_CLUSTER_SOLVER_CTAUX_CTAUX_ACCUMULATOR_HPP<|MERGE_RESOLUTION|>--- conflicted
+++ resolved
@@ -22,10 +22,7 @@
 #include "dca/function/domains.hpp"
 #include "dca/function/function.hpp"
 #include "dca/linalg/matrix.hpp"
-<<<<<<< HEAD
-=======
 #include "dca/linalg/util/cuda_event.hpp"
->>>>>>> 61c5f280
 #include "dca/phys/dca_step/cluster_solver/shared_tools/accumulation/tp/tp_accumulator.hpp"
 #include "dca/phys/dca_step/cluster_solver/shared_tools/accumulation/sp/sp_accumulator.hpp"
 #include "dca/phys/dca_step/cluster_solver/ctaux/accumulator/tp/tp_equal_time_accumulator.hpp"
@@ -131,19 +128,11 @@
   }
 
   // sp-measurements
-<<<<<<< HEAD
-  const auto& get_M_r_w() const {
-    return single_particle_accumulator_obj.get_sign_times_M_r_w();
-  }
-
-  const auto& get_M_r_w_squared() const {
-=======
   const auto& get_sign_times_M_r_w() const {
     return single_particle_accumulator_obj.get_sign_times_M_r_w();
   }
 
   const auto& get_sign_times_M_r_w_sqr() const {
->>>>>>> 61c5f280
     return single_particle_accumulator_obj.get_sign_times_M_r_w_sqr();
   }
 
@@ -198,22 +187,11 @@
   using MC_accumulator_data::accumulated_sign;
 
   const bool compute_std_deviation_;
-<<<<<<< HEAD
-
-  CV<parameters_type> CV_obj;
-
-  dca::linalg::Vector<double, dca::linalg::CPU> exp_V_minus_one;
-
-  std::array<std::vector<vertex_singleton_type>, 2> hs_configuration_;
-
-  std::array<dca::linalg::Matrix<double, dca::linalg::CPU>, 2> M_;
-=======
 
   std::array<std::vector<vertex_singleton_type>, 2> hs_configuration_;
 
   std::array<dca::linalg::Matrix<AccumType, device_t>, 2> M_;
   std::array<dca::linalg::Matrix<AccumType, linalg::CPU>, 2> M_host_;
->>>>>>> 61c5f280
 
   func::function<double, func::dmn_0<domains::numerical_error_domain>> error;
   func::function<double, func::dmn_0<Feynman_expansion_order_domain>> visited_expansion_order_k;
@@ -227,19 +205,11 @@
 
   func::function<std::complex<double>, func::dmn_variadic<nu, nu, r_dmn_t, w>> M_r_w_stddev;
 
-<<<<<<< HEAD
-  accumulator::SpAccumulator<parameters_type, device_t> single_particle_accumulator_obj;
-=======
   accumulator::SpAccumulator<Parameters, device_t> single_particle_accumulator_obj;
->>>>>>> 61c5f280
 
   ctaux::TpEqualTimeAccumulator<Parameters, Data> MC_two_particle_equal_time_accumulator_obj;
 
-<<<<<<< HEAD
-  accumulator::TpAccumulator<parameters_type, device_t> two_particle_accumulator_;
-=======
   accumulator::TpAccumulator<Parameters, device_t> two_particle_accumulator_;
->>>>>>> 61c5f280
 
   bool perform_tp_accumulation_ = false;
 };
@@ -255,19 +225,9 @@
 
       thread_id(id),
 
-<<<<<<< HEAD
-      compute_std_deviation_(parameters.get_error_computation_type() ==
-                             ErrorComputationType::STANDARD_DEVIATION),
-
-      CV_obj(parameters),
-
-      exp_V_minus_one(64),
-
-=======
       compute_std_deviation_(parameters_.get_error_computation_type() ==
                              ErrorComputationType::STANDARD_DEVIATION),
 
->>>>>>> 61c5f280
       error("numerical-error-distribution-of-N-matrices"),
       visited_expansion_order_k("<k>"),
 
@@ -280,28 +240,10 @@
 
       M_r_w_stddev("M_r_w_stddev"),
 
-<<<<<<< HEAD
-      single_particle_accumulator_obj(parameters, compute_std_deviation_),
-=======
       single_particle_accumulator_obj(parameters_, compute_std_deviation_),
->>>>>>> 61c5f280
 
       MC_two_particle_equal_time_accumulator_obj(parameters_, data_, id),
 
-<<<<<<< HEAD
-      two_particle_accumulator_(data_.G0_k_w_cluster_excluded, parameters) {}
-
-template <dca::linalg::DeviceType device_t, class parameters_type, class Data>
-void CtauxAccumulator<device_t, parameters_type, Data>::initialize(int dca_iteration) {
-  profiler_type profiler(__FUNCTION__, "CT-AUX accumulator", __LINE__, thread_id);
-
-  MC_accumulator_data::initialize(dca_iteration);
-
-  if (dca_iteration == parameters.get_dca_iterations() - 1 && parameters.get_four_point_type() != NONE)
-    perform_tp_accumulation_ = true;
-
-  CV_obj.initialize(data_);
-=======
       two_particle_accumulator_(data_.G0_k_w_cluster_excluded, parameters_) {}
 
 template <dca::linalg::DeviceType device_t, class Parameters, class Data>
@@ -316,22 +258,14 @@
   if (dca_iteration == parameters_.get_dca_iterations() - 1 &&
       parameters_.get_four_point_type() != NONE)
     perform_tp_accumulation_ = true;
->>>>>>> 61c5f280
 
   for (int i = 0; i < visited_expansion_order_k.size(); i++)
     visited_expansion_order_k(i) = 0;
 
-<<<<<<< HEAD
-  single_particle_accumulator_obj.initialize();
-
-  if (perform_tp_accumulation_)
-    two_particle_accumulator_.initialize();
-=======
   single_particle_accumulator_obj.resetAccumulation();
 
   if (perform_tp_accumulation_)
     two_particle_accumulator_.resetAccumulation(dca_iteration);
->>>>>>> 61c5f280
 
   if (parameters_.additional_time_measurements()) {
     G_r_t = 0.;
@@ -358,11 +292,7 @@
     for (int l = 0; l < M_r_w_stddev.size(); l++)
       M_r_w_stddev(l) = std::sqrt(abs(M_r_w_squared(l)) - std::pow(abs(M_r_w(l)), 2));
 
-<<<<<<< HEAD
-    double factor = 1. / std::sqrt(parameters.get_measurements() - 1);
-=======
     double factor = 1. / std::sqrt(parameters_.get_measurements() - 1);
->>>>>>> 61c5f280
 
     M_r_w_stddev *= factor;
   }
@@ -427,11 +357,7 @@
  */
 template <dca::linalg::DeviceType device_t, class Parameters, class Data>
 template <typename walker_type>
-<<<<<<< HEAD
-void CtauxAccumulator<device_t, parameters_type, Data>::updateFrom(walker_type& walker) {
-=======
 void CtauxAccumulator<device_t, Parameters, Data>::updateFrom(walker_type& walker) {
->>>>>>> 61c5f280
   profiler_type profiler("update from", "CT-AUX accumulator", __LINE__, thread_id);
 
   GFLOP += walker.get_Gflop();
@@ -440,8 +366,6 @@
 
   const linalg::util::CudaEvent* event = walker.compute_M(M_);
 
-<<<<<<< HEAD
-=======
   single_particle_accumulator_obj.synchronizeCopy();
   two_particle_accumulator_.synchronizeCopy();
 
@@ -449,7 +373,6 @@
   hs_configuration_[0] = full_configuration.get(e_UP);
   hs_configuration_[1] = full_configuration.get(e_DN);
 
->>>>>>> 61c5f280
   const int k = full_configuration.get_number_of_interacting_HS_spins();
   if (k < visited_expansion_order_k.size())
     visited_expansion_order_k(k) += 1.;
@@ -459,19 +382,8 @@
   walker.get_error_distribution() = 0;
 #endif  // DCA_WITH_QMC_BIT
 
-<<<<<<< HEAD
-  single_particle_accumulator_obj.synchronizeCopy();
-  two_particle_accumulator_.synchronizeCopy();
-
-  hs_configuration_[0] = full_configuration.get(e_UP);
-  compute_M_v_v(hs_configuration_[0], walker.get_N(e_UP), M_[0], walker.get_thread_id(), 0);
-
-  hs_configuration_[1] = full_configuration.get(e_DN);
-  compute_M_v_v(hs_configuration_[1], walker.get_N(e_DN), M_[1], walker.get_thread_id(), 0);
-=======
   single_particle_accumulator_obj.syncStreams(*event);
   two_particle_accumulator_.syncStreams(*event);
->>>>>>> 61c5f280
 }
 
 template <dca::linalg::DeviceType device_t, class Parameters, class Data>
@@ -543,10 +455,6 @@
 void CtauxAccumulator<device_t, Parameters, Data>::accumulate_equal_time_quantities() {
   profiler_type profiler("equal-time-measurements", "CT-AUX accumulator", __LINE__, thread_id);
 
-<<<<<<< HEAD
-  MC_two_particle_equal_time_accumulator_obj.compute_G_r_t(hs_configuration_[1], M_[1],
-                                                           hs_configuration_[0], M_[0]);
-=======
   return accumulate_equal_time_quantities(M_);
 }
 
@@ -566,7 +474,6 @@
     const std::array<linalg::Matrix<AccumType, linalg::CPU>, 2>& M) {
   MC_two_particle_equal_time_accumulator_obj.compute_G_r_t(hs_configuration_[0], M[0],
                                                            hs_configuration_[1], M[1]);
->>>>>>> 61c5f280
 
   MC_two_particle_equal_time_accumulator_obj.accumulate_G_r_t(current_sign);
 
@@ -583,24 +490,14 @@
  **                                                         **
  *************************************************************/
 
-<<<<<<< HEAD
-template <dca::linalg::DeviceType device_t, class parameters_type, class Data>
-void CtauxAccumulator<device_t, parameters_type, Data>::accumulate_two_particle_quantities() {
-=======
 template <dca::linalg::DeviceType device_t, class Parameters, class Data>
 void CtauxAccumulator<device_t, Parameters, Data>::accumulate_two_particle_quantities() {
->>>>>>> 61c5f280
   profiler_type profiler("tp-accumulation", "CT-AUX accumulator", __LINE__, thread_id);
   /*GFLOP +=*/two_particle_accumulator_.accumulate(M_, hs_configuration_, current_sign);
 }
 
-<<<<<<< HEAD
-template <dca::linalg::DeviceType device_t, class parameters_type, class Data>
-void CtauxAccumulator<device_t, parameters_type, Data>::sumTo(this_type& other) {
-=======
 template <dca::linalg::DeviceType device_t, class Parameters, class Data>
 void CtauxAccumulator<device_t, Parameters, Data>::sumTo(this_type& other) {
->>>>>>> 61c5f280
   other.get_Gflop() += get_Gflop();
 
   other.accumulated_sign += accumulated_sign;
