################################################################################
# Author: Urs R. Haehner (haehneru@itp.phys.ethz.ch)
#
# Compiler options and tweaks
#
# TODO: - Use target_compile_options().
#       - Use set_property(TARGET target PROPERTY CXX_STANDARD 14) instead of -std=c++14.

# Check for --allow-multiple-definition linker flag.
# References: https://cmake.org/pipermail/cmake/2011-July/045525.html
#             http://projectsymphony.blogspot.ch/2013/03/cmake-linker-test-flags.html
# include(CheckCXXCompilerFlag)
# set(CMAKE_REQUIRED_FLAGS "-Wl,--allow-multiple-definition")
# check_cxx_compiler_flag("" DCA_HAVE_MULDEFS) # Pass empty string since we are testing a linker flag.
# if (DCA_HAVE_MULDEFS)
#   set(CMAKE_EXE_LINKER_FLAGS "${CMAKE_EXE_LINKER_FLAGS} -Wl,--allow-multiple-definition")
# endif()
# unset(CMAKE_REQUIRED_FLAGS)

# Warnings
set(DCA_WARNINGS -Wall -Wextra -Wpedantic -Wno-sign-compare)

# Languange standard
set(DCA_STD_FLAG -std=c++14)

# Set C and CXX flags.
add_compile_options(${DCA_WARNINGS})
add_compile_options("$<$<COMPILE_LANGUAGE:CXX>:${DCA_STD_FLAG}>")

# Add support for multithreading with the Pthread library.
add_compile_options("-pthread")

# Set NVCC flags.
if (DCA_HAVE_CUDA)
<<<<<<< HEAD
  if (CUDA_VERSION VERSION_GREATER "8.1.0")
    list(APPEND CUDA_NVCC_FLAGS
      -arch=${CUDA_GPU_ARCH}
      -std=c++14
      -Xcompiler -Wall
      -Xcompiler -Wextra
      -Xcompiler -Wno-unused-parameter
      -Xcompiler -Wno-switch
      -Xcompiler ${DCA_THREADING_FLAGS})
  else (CUDA_VERSION VERSION_GREATER "8.1.0")
    list(APPEND CUDA_NVCC_FLAGS
      -arch=${CUDA_GPU_ARCH}
      -std=c++11
      -Xcompiler -Wall
      -Xcompiler -Wextra
      -Xcompiler -Wno-unused-parameter
      -Xcompiler -Wno-switch
      -Xcompiler ${DCA_THREADING_FLAGS})
  endif (CUDA_VERSION VERSION_GREATER "8.1.0")
=======
  list(APPEND CUDA_NVCC_FLAGS
    -arch=${CUDA_GPU_ARCH}
    -std=c++11
    -Xcompiler -Wall
    -Xcompiler -Wextra
    -Xcompiler -Wno-unused-parameter
    -Xcompiler -Wno-switch)
>>>>>>> b5f03052
endif()<|MERGE_RESOLUTION|>--- conflicted
+++ resolved
@@ -32,7 +32,6 @@
 
 # Set NVCC flags.
 if (DCA_HAVE_CUDA)
-<<<<<<< HEAD
   if (CUDA_VERSION VERSION_GREATER "8.1.0")
     list(APPEND CUDA_NVCC_FLAGS
       -arch=${CUDA_GPU_ARCH}
@@ -52,13 +51,4 @@
       -Xcompiler -Wno-switch
       -Xcompiler ${DCA_THREADING_FLAGS})
   endif (CUDA_VERSION VERSION_GREATER "8.1.0")
-=======
-  list(APPEND CUDA_NVCC_FLAGS
-    -arch=${CUDA_GPU_ARCH}
-    -std=c++11
-    -Xcompiler -Wall
-    -Xcompiler -Wextra
-    -Xcompiler -Wno-unused-parameter
-    -Xcompiler -Wno-switch)
->>>>>>> b5f03052
 endif()