// Copyright (C) 2018 ETH Zurich
// Copyright (C) 2018 UT-Battelle, LLC
// All rights reserved.
//
// See LICENSE for terms of usage.
// See CITATION.md for citation guidelines, if DCA++ is used for scientific publications.
//
// Author: Peter Staar (taa@zurich.ibm.com)
//
// This class implements the symmetrization of the 2-particle functions according to the diagrams.

/*
 *  \image html feynman_diagram.pdf
 *
 *
 *  \section all symmetries for all 2-particle quantities.
 *
 *   All two-particle functions have translation symmetry,
 *
 *   \f{eqnarray*}{
 *     G^{2}(k_1,\varpi_1, k_2,\varpi_1, q,\nu) &=&  G^{2}(k_1+P,\varpi_1+\mu, k_2+P,\varpi_2+\mu,
 *     q+P, \nu+\mu)
 *   \f}
 *
 *   Since all two-particle functions are real in real-space and imaginary time, we have an
 *   inversion symmetry,
 *
 *   \f{eqnarray*}{
 *     G^{2}(k_1,\varpi_1, k_2,\varpi_1, q,\nu) &=& \overline{G^{2}(-k_1,-\varpi_1, -k_2,-\varpi_2,
 *     -q,-\nu)}
 *   \f}
 *
 *   If the crystal has inversion symmetry, then
 *
 *   \f{eqnarray*}{
 *     G^{2}(k_1,\varpi_1, k_2,\varpi_1, q,\nu) &=& \overline{G^{2}(k_1,-\varpi_1, k_2,-\varpi_1,
 *     q,-\nu)}
 *   \f}
 *
 *  \section ph particle-hole channel
 *
 *   The particle-hole Greens function \f$G^{ph}\f$ flips the arrow direction under a rotation of
 *   \f$\pi\f$ around the horizontal axes (see fig 1).
 *   We therefore get that,
 *
 *   \f{eqnarray*}{
 *   G^{pp}(k_1, k_2, q) &=& G^{ph}(k_1+q, k_1, k_2, k_2+q) \\
 *                       &=& \overline{G^{ph}(k_1, k_1+q, k_2+q, k_2)} \\
 *			 &=& \overline{G^{ph}(k_1+q, k_2+q, -q)}
 *   \f}
 *
 *   The particle-hole Greens function \f$G^{ph}\f$ flips the arrow direction under a rotation of
 *   \f$\pi\f$ around the verical axes (see fig 1).
 *   We therefore get that,
 *
 *   \f{eqnarray*}{
 *   G^{pp}(k_1, k_2, q) &=& G^{ph}(k_1+q, k_1, k_2, k_2+q) \\
 *                       &=& \overline{G^{ph}(k_2+q, k_2, k_1, k_1+q)} \\
 *                       &=& \overline{G^{ph}(k_2, k_1, q)}
 *   \f}
 *
 *   The particle-hole Greens function \f$G^{ph}\f$ remains invariant under a rotation of \f$\pi\f$
 *   around both the horizontal and vertical axes (see fig 1).
 *   We therefore get that,
 *   \f{eqnarray*}{
 *   G^{ph}(k_1, k_2, q) &=& G^{ph}(k_1+q, k_1, k_2, k_2+q) \\
 *                       &=& G^{ph}(k_1, k_1+q, k_2+q, k_2) \\
 *                       &=& G^{ph}(k_2+q, k_1+q, -q)
 *   \f}
 *
 *
 *
 *  \section pp particle-particle channel
 *
 *   The particle-particle Greens function \f$G^{pp}\f$ remains invariant under a rotation of
 *   \f$\pi\f$ around the horizontal axes (see fig 1).
 *   We therefore get that,
 *
 *   \f{eqnarray*}{
 *   G^{pp}(k_1, k_2, q) &=& G^{pp}(q-k_1, k_1, k_2, q-k_2) \\
 *                       &=& G^{pp}(k_1, q-k_1, q-k_2, k_2) \\
 *                       &=& G^{pp}(q-k_1, q-k_2, q)
 *   \f}
 *
 *   The particle-particle Greens function \f$G^{pp}\f$ remains invariant under a rotation of
 *   \f$\pi\f$ around the vertical axes (see fig 1).
 *   We therefore get that,
 *
 *   \f{eqnarray*}{
 *   G^{pp}(k_1, k_2, q) &=& G^{pp}(q-k_1, k_1, k_2, q-k_2) \\
 *                       &=& \overline{G^{pp}(q-k_2, k_2, k_1, q-k_1)} \\
 *                       &=& \overline{G^{pp}(k_2, k_1, q)}
 *   \f}
 *
 *   The particle-particle Greens function \f$G^{pp}\f$ remains invariant under a rotation of
 *   \f$\pi\f$ around the horizontal and vertical axes (see fig 1).
 *   We therefore get that,
 *
 *   \f{eqnarray*}{
 *   G^{pp}(k_1, k_2, q) &=& G^{pp}(q-k_1, k_1, k_2, q-k_2) \\
 *                       &=& \overline{G^{pp}(q-k_2, k_2, k_1, q-k_1)} \\
 *                       &=& \overline{G^{pp}(q-k_2, q-k_1, q)}
 *   \f}
 *
 *  Furthermore, \f$G^{pp}\f$ is real for any q-vector, since
 *
 *   \f{eqnarray*}{
 *   G^{pp}(k_1, k_2, q) &=& G^{pp}(q-k_1, k_1, k_2, q-k_2) \\
 *                       &=& G^{pp}(k_1, q-k_1, q-k_2, k_2) \\
 *                       &=& \overline{G^{pp}(-k_1, k_1-q, k_2-q,-k_2)}  \ \
 *			 &=& \overline{G^{pp}(q-k_1, k_1, k_2,q-k_2)} \	\
 *			 &=& \overline{G^{pp}(k_1, k_2, q)}
 *   \f}
 */

#ifndef DCA_PHYS_DCA_STEP_SYMMETRIZATION_DIAGRAMMATIC_SYMMETRIES_HPP
#define DCA_PHYS_DCA_STEP_SYMMETRIZATION_DIAGRAMMATIC_SYMMETRIES_HPP

#include <complex>
#include <stdexcept>
#include <vector>

#include "dca/function/domains.hpp"
#include "dca/function/function.hpp"
#include "dca/math/util/vector_operations.hpp"
#include "dca/phys/domains/cluster/cluster_operations.hpp"
#include "dca/phys/domains/quantum/electron_band_domain.hpp"
#include "dca/phys/four_point_type.hpp"

namespace dca {
namespace phys {
// dca::phys::

template <class parameters_type>
class diagrammatic_symmetries {
public:
  using b = func::dmn_0<domains::electron_band_domain>;

  diagrammatic_symmetries(const parameters_type &parameters);

  template <typename scalartype, typename k_dmn, typename w_dmn>
  void execute(
      func::function<scalartype, func::dmn_variadic<func::dmn_variadic<b, b, k_dmn, w_dmn>,
                                                    func::dmn_variadic<b, b, k_dmn, w_dmn>>>& G);

  template <typename scalartype, typename k_dmn, typename w_dmn>
  void execute(
      func::function<scalartype, func::dmn_variadic<func::dmn_variadic<b, b, k_dmn, w_dmn>,
                                                    func::dmn_variadic<b, b, k_dmn, w_dmn>, k_dmn>>& G);

private:
  template <typename scalartype, typename k_dmn, typename w_dmn>
  void symmetrize_over_matsubara_frequencies(
      func::function<scalartype, func::dmn_variadic<func::dmn_variadic<b, b, k_dmn, w_dmn>,
                                                    func::dmn_variadic<b, b, k_dmn, w_dmn>>>& G);

  template <typename scalartype, typename k_dmn, typename w_dmn>
  void symmetrize_over_matsubara_frequencies(
      func::function<scalartype, func::dmn_variadic<func::dmn_variadic<b, b, k_dmn, w_dmn>,
                                                    func::dmn_variadic<b, b, k_dmn, w_dmn>, k_dmn>>& G);

  template <typename scalartype, typename k_dmn, typename w_dmn>
  void symmetrize_over_pi_rotations_ph(
      func::function<scalartype, func::dmn_variadic<func::dmn_variadic<b, b, k_dmn, w_dmn>,
                                                    func::dmn_variadic<b, b, k_dmn, w_dmn>>>& G);

  template <typename scalartype, typename k_dmn, typename w_dmn>
  void symmetrize_over_pi_rotations_ph(
      func::function<scalartype, func::dmn_variadic<func::dmn_variadic<b, b, k_dmn, w_dmn>,
                                                    func::dmn_variadic<b, b, k_dmn, w_dmn>, k_dmn>>& G);

  template <typename scalartype, typename k_dmn, typename w_dmn>
  void symmetrize_over_pi_rotations_pp(
      func::function<scalartype, func::dmn_variadic<func::dmn_variadic<b, b, k_dmn, w_dmn>,
                                                    func::dmn_variadic<b, b, k_dmn, w_dmn>>>& G);

  template <typename scalartype, typename k_dmn, typename w_dmn>
  void symmetrize_over_pi_rotations_pp(
      func::function<scalartype, func::dmn_variadic<func::dmn_variadic<b, b, k_dmn, w_dmn>,
                                                    func::dmn_variadic<b, b, k_dmn, w_dmn>, k_dmn>>& G);

  template <typename scalartype, typename k_dmn, typename w_dmn>
  void set_real(
      func::function<scalartype, func::dmn_variadic<func::dmn_variadic<b, b, k_dmn, w_dmn>,
                                                    func::dmn_variadic<b, b, k_dmn, w_dmn>>>& G);

  template <typename scalartype, typename k_dmn, typename w_dmn>
  void set_real(
      func::function<scalartype, func::dmn_variadic<func::dmn_variadic<b, b, k_dmn, w_dmn>,
                                                    func::dmn_variadic<b, b, k_dmn, w_dmn>, k_dmn>>& G);

  const parameters_type& parameters;

  int q_ind;
  std::vector<double> q_vec;

  bool q_vector_is_invertible;
  bool q_vector_is_reciprocal;
};

template <class parameters_type>
diagrammatic_symmetries<parameters_type>::diagrammatic_symmetries(
        const parameters_type &parameters_ref)
    : parameters(parameters_ref),

      q_ind(parameters.get_four_point_momentum_transfer_index()),
      q_vec(parameters.get_four_point_momentum_transfer()),

      q_vector_is_invertible(false),
      q_vector_is_reciprocal(false) {}

template <class parameters_type>
template <typename scalartype, typename k_dmn, typename w_dmn>
void diagrammatic_symmetries<parameters_type>::execute(
    func::function<scalartype, func::dmn_variadic<func::dmn_variadic<b, b, k_dmn, w_dmn>,
                                                  func::dmn_variadic<b, b, k_dmn, w_dmn>>>& G) {
  /*
   *  if you have more bands, make sure that the inversion does not interfere with a permutation of
   * the bands !!!
   */
  if (true) {
    std::vector<double> q_rec(q_vec);

    for (size_t l = 0; l < q_rec.size(); ++l)
      q_rec[l] *= -1.;
    q_rec = domains::cluster_operations::translate_inside_cluster(
        q_rec, k_dmn::parameter_type::get_super_basis_vectors());

    if (math::util::l2Norm2(q_rec) < 1.e-6) {
      q_vector_is_invertible = true;
    }
    else {
      q_vector_is_invertible = false;
    }

    symmetrize_over_matsubara_frequencies(G);
  }

  if (true) {
    std::vector<double> q_rec(q_vec);

    for (size_t l = 0; l < q_rec.size(); ++l)
      q_rec[l] *= 2;

    q_rec = domains::cluster_operations::translate_inside_cluster(
        q_rec, k_dmn::parameter_type::get_super_basis_vectors());

    if (math::util::l2Norm2(q_rec) < 1.e-6) {
      q_vector_is_reciprocal = true;
    }
    else {
      q_vector_is_reciprocal = false;
      // cout << "\n\t q_vec is NOT reciprocal !!! \n\n";
    }

    // TODO: allow multiple channels.
<<<<<<< HEAD
    switch (parameters.get_channels()[0]) {
=======
    switch (parameters.get_four_point_channels()[0]) {
>>>>>>> 20bc03d6
      case PARTICLE_HOLE_TRANSVERSE:
        symmetrize_over_pi_rotations_ph(G);
        break;

      case PARTICLE_HOLE_MAGNETIC:
        symmetrize_over_pi_rotations_ph(G);
        break;

      case PARTICLE_HOLE_CHARGE:
        symmetrize_over_pi_rotations_ph(G);
        break;

      case PARTICLE_PARTICLE_UP_DOWN:
        set_real(G);
        symmetrize_over_pi_rotations_pp(G);
        break;

      default:
        throw std::logic_error(__FUNCTION__);
    }
  }
}

template <class parameters_type>
template <typename scalartype, typename k_dmn, typename w_dmn>
void diagrammatic_symmetries<parameters_type>::execute(
    func::function<scalartype, func::dmn_variadic<func::dmn_variadic<b, b, k_dmn, w_dmn>,
                                                  func::dmn_variadic<b, b, k_dmn, w_dmn>, k_dmn>>& G) {
  symmetrize_over_matsubara_frequencies(G);

  switch (parameters.get_four_point_type()) {
    case PARTICLE_HOLE_TRANSVERSE:
      symmetrize_over_pi_rotations_ph(G);
      break;

    case PARTICLE_HOLE_MAGNETIC:
      symmetrize_over_pi_rotations_ph(G);
      break;

    case PARTICLE_HOLE_CHARGE:
      symmetrize_over_pi_rotations_ph(G);
      break;

    case PARTICLE_PARTICLE_UP_DOWN:
      // set_real(G);
      symmetrize_over_pi_rotations_pp(G);
      break;

    default:
      throw std::logic_error(__FUNCTION__);
  }
}

// Symmetrizes G_2 over Matsubara frequencies for G_2 only given for one q-vector.
// Exploits
//     G_2(k_1, w_1, k_2, w_2, q, nu) = conj(G_2(k_1, -w_1, k_2, -w_2, q, -nu)),
// which for nu=0 reduces to
//     G_2(k_1, w_1, k_2, w_2, q) = conj(G_2(k_1, -w_1, k_2, -w_2, q)).
template <class parameters_type>
template <typename scalartype, typename k_dmn, typename w_dmn>
void diagrammatic_symmetries<parameters_type>::symmetrize_over_matsubara_frequencies(
    func::function<scalartype, func::dmn_variadic<func::dmn_variadic<b, b, k_dmn, w_dmn>,
                                                  func::dmn_variadic<b, b, k_dmn, w_dmn>>>& G) {
  if (b::dmn_size() > 1)
    throw std::logic_error(__FUNCTION__);

  if (q_vector_is_invertible) {
    for (int nu_1 = 0; nu_1 < b::dmn_size(); nu_1++) {
      for (int nu_2 = 0; nu_2 < b::dmn_size(); nu_2++) {
        for (int k1 = 0; k1 < k_dmn::dmn_size(); k1++) {
          for (int w1 = 0; w1 < w_dmn::dmn_size(); w1++) {
            for (int mu_1 = 0; mu_1 < b::dmn_size(); mu_1++) {
              for (int mu_2 = 0; mu_2 < b::dmn_size(); mu_2++) {
                for (int k2 = 0; k2 < k_dmn::dmn_size(); k2++) {
                  for (int w2 = 0; w2 < w_dmn::dmn_size(); w2++) {
                    int min_w1 = w_dmn::dmn_size() - 1 - w1;
                    int min_w2 = w_dmn::dmn_size() - 1 - w2;

                    std::complex<double> tmp1 = G(nu_1, nu_2, k1, w1, mu_1, mu_2, k2, w2);
                    std::complex<double> tmp2 = G(nu_1, nu_2, k1, min_w1, mu_1, mu_2, k2, min_w2);

                    G(nu_1, nu_2, k1, w1, mu_1, mu_2, k2, w2) = (tmp1 + conj(tmp2)) / 2.;
                    G(nu_1, nu_2, k1, min_w1, mu_1, mu_2, k2, min_w2) = (conj(tmp1) + tmp2) / 2.;
                  }
                }
              }
            }
          }
        }
      }
    }
  }
}

// Symmetrizes G_2 over Matsubara frequencies for G_2 given for all q-vectors (in the cluster).
// See comment to previous function for details.
template <class parameters_type>
template <typename scalartype, typename k_dmn, typename w_dmn>
void diagrammatic_symmetries<parameters_type>::symmetrize_over_matsubara_frequencies(
    func::function<scalartype, func::dmn_variadic<func::dmn_variadic<b, b, k_dmn, w_dmn>,
                                                  func::dmn_variadic<b, b, k_dmn, w_dmn>, k_dmn>>& G) {
  if (b::dmn_size() > 1)
    throw std::logic_error(__FUNCTION__);

  if (parameters.get_four_point_frequency_transfer() == 0) {
    for (int nu_1 = 0; nu_1 < b::dmn_size(); nu_1++) {
      for (int nu_2 = 0; nu_2 < b::dmn_size(); nu_2++) {
        for (int k1 = 0; k1 < k_dmn::dmn_size(); k1++) {
          for (int w1 = 0; w1 < w_dmn::dmn_size(); w1++) {
            for (int mu_1 = 0; mu_1 < b::dmn_size(); mu_1++) {
              for (int mu_2 = 0; mu_2 < b::dmn_size(); mu_2++) {
                for (int k2 = 0; k2 < k_dmn::dmn_size(); k2++) {
                  for (int w2 = 0; w2 < w_dmn::dmn_size(); w2++) {
                    for (int q = 0; q < k_dmn::dmn_size(); q++) {
                      int min_w1 = w_dmn::dmn_size() - 1 - w1;
                      int min_w2 = w_dmn::dmn_size() - 1 - w2;

                      std::complex<double> tmp1 = G(nu_1, nu_2, k1, w1, mu_1, mu_2, k2, w2, q);
                      std::complex<double> tmp2 =
                          G(nu_1, nu_2, k1, min_w1, mu_1, mu_2, k2, min_w2, q);

                      G(nu_1, nu_2, k1, w1, mu_1, mu_2, k2, w2, q) = (tmp1 + conj(tmp2)) / 2.;
                      G(nu_1, nu_2, k1, min_w1, mu_1, mu_2, k2, min_w2, q) = (conj(tmp1) + tmp2) / 2.;
                    }
                  }
                }
              }
            }
          }
        }
      }
    }
  }
}

// Symmetrizes G_2^ph over horizontal and vertical rotations by pi for G_2^ph only given for one
// q-vector.
//
// Horizontal + vertical rotation:
//     G_2^ph(k_1, w_1, k_2, w_2, q, nu) = G_2^ph(k_2+q, w_2+nu, k_1+q, w_1+nu, -q, -nu),
// which for nu=0 reduces to
//     G_2^ph(k_1, w_1, k_2, w_2, q) = G_2^ph(k_2+q, w_2, k_1+q, w_1, -q).
// If q = -q one gets
//     G_2^ph(k_1, w_1, k_2, w_2) = G_2^ph(k_2+q, w_2, k_1+q, w_1).
template <class parameters_type>
template <typename scalartype, typename k_dmn, typename w_dmn>
void diagrammatic_symmetries<parameters_type>::symmetrize_over_pi_rotations_ph(
    func::function<scalartype, func::dmn_variadic<func::dmn_variadic<b, b, k_dmn, w_dmn>,
                                                  func::dmn_variadic<b, b, k_dmn, w_dmn>>>& G) {
  if (b::dmn_size() > 1)
    throw std::logic_error(__FUNCTION__);

  for (int nu_1 = 0; nu_1 < b::dmn_size(); nu_1++) {
    for (int nu_2 = 0; nu_2 < b::dmn_size(); nu_2++) {
      for (int k1 = 0; k1 < k_dmn::dmn_size(); k1++) {
        for (int w1 = 0; w1 < w_dmn::dmn_size(); w1++) {
          for (int mu_1 = 0; mu_1 < b::dmn_size(); mu_1++) {
            for (int mu_2 = 0; mu_2 < b::dmn_size(); mu_2++) {
              for (int k2 = 0; k2 < k_dmn::dmn_size(); k2++) {
                for (int w2 = 0; w2 < w_dmn::dmn_size(); w2++) {
                  int k1_plus_q = k_dmn::parameter_type::add(k1, q_ind);
                  int k2_plus_q = k_dmn::parameter_type::add(k2, q_ind);
                  int min_q_ind =
                      k_dmn::parameter_type::subtract(q_ind, k_dmn::parameter_type::origin_index());

                  if (min_q_ind == q_ind) {
                    scalartype tmp1 = G(nu_1, nu_2, k1, w1, mu_1, mu_2, k2, w2);
                    scalartype tmp2 = G(nu_1, nu_2, k2_plus_q, w2, mu_1, mu_2, k1_plus_q, w1);

                    scalartype tmp = (tmp1 + tmp2) / 2.;

                    G(nu_1, nu_2, k1, w1, mu_1, mu_2, k2, w2) = tmp;
                    G(nu_1, nu_2, k2_plus_q, w2, mu_1, mu_2, k1_plus_q, w1) = tmp;
                  }
                }
              }
            }
          }
        }
      }
    }
  }
}

// Symmetrizes G_2^ph over horizontal and vertical rotations by pi for G_2^ph given for all
// q-vectors (in the cluster).
//
// Vertical rotation:
//     G_2^ph(k_1, w_1, k_2, w_2, q, nu) = conj(G_2^ph(k_2, w_2, k_1, w_1, q, nu)),
// which for nu=0 reduces to
//     G_2^ph(k_1, w_1, k_2, w_2, q) = conj(G_2^ph(k_2, w_2, k_1, w_1, q)).
//
// Horizontal rotation:
//     G_2^ph(k_1, w_1, k_2, w_2, q, nu) = conj(G_2^ph(k_1+q, w_1+nu, k_2+q, w_2+nu, -q, -nu)),
// which for nu=0 reduces to
//     G_2^ph(k_1, w_1, k_2, w_2, q) = conj(G_2^ph(k_1+q, w_1, k_2+q, w_2, -q)).
//
// Horizontal + vertical rotation:
//     G_2^ph(k_1, w_1, k_2, w_2, q, nu) = G_2^ph(k_2+q, w_2+nu, k_1+q, w_1+nu, -q, -nu),
// which for nu=0 reduces to
//     G_2^ph(k_1, w_1, k_2, w_2, q) = G_2^ph(k_2+q, w_2, k_1+q, w_1, -q).
template <class parameters_type>
template <typename scalartype, typename k_dmn, typename w_dmn>
void diagrammatic_symmetries<parameters_type>::symmetrize_over_pi_rotations_ph(
    func::function<scalartype, func::dmn_variadic<func::dmn_variadic<b, b, k_dmn, w_dmn>,
                                                  func::dmn_variadic<b, b, k_dmn, w_dmn>, k_dmn>>& G) {
  if (b::dmn_size() > 1)
    throw std::logic_error(__FUNCTION__);

  for (int nu_1 = 0; nu_1 < b::dmn_size(); nu_1++) {
    for (int nu_2 = 0; nu_2 < b::dmn_size(); nu_2++) {
      for (int k1 = 0; k1 < k_dmn::dmn_size(); k1++) {
        for (int w1 = 0; w1 < w_dmn::dmn_size(); w1++) {
          for (int mu_1 = 0; mu_1 < b::dmn_size(); mu_1++) {
            for (int mu_2 = 0; mu_2 < b::dmn_size(); mu_2++) {
              for (int k2 = 0; k2 < k_dmn::dmn_size(); k2++) {
                for (int w2 = 0; w2 < w_dmn::dmn_size(); w2++) {
                  for (int q = 0; q < k_dmn::dmn_size(); q++) {
                    int k1_plus_q = k_dmn::parameter_type::add(k1, q);
                    int k2_plus_q = k_dmn::parameter_type::add(k2, q);

                    int min_q =
                        k_dmn::parameter_type::subtract(q, k_dmn::parameter_type::origin_index());

                    scalartype tmp1 = G(nu_1, nu_2, k1, w1, mu_1, mu_2, k2, w2, q);
                    scalartype tmp2 = G(nu_1, nu_2, k2, w2, mu_1, mu_2, k1, w1, q);
                    scalartype tmp3 = G(nu_1, nu_2, k1_plus_q, w1, mu_1, mu_2, k2_plus_q, w2, min_q);
                    scalartype tmp4 = G(nu_1, nu_2, k2_plus_q, w2, mu_1, mu_2, k1_plus_q, w1, min_q);

                    scalartype tmp = (tmp1 + conj(tmp2) + conj(tmp3) + tmp4) / 4.;

                    G(nu_1, nu_2, k1, w1, mu_1, mu_2, k2, w2, q) = tmp;
                    G(nu_1, nu_2, k2, w2, mu_1, mu_2, k1, w1, q) = conj(tmp);
                    G(nu_1, nu_2, k1_plus_q, w1, mu_1, mu_2, k2_plus_q, w2, min_q) = conj(tmp);
                    G(nu_1, nu_2, k2_plus_q, w2, mu_1, mu_2, k1_plus_q, w1, min_q) = tmp;
                  }
                }
              }
            }
          }
        }
      }
    }
  }
}

// Symmetrizes G_2^pp over horizontal and vertical rotations by pi for G_2^pp only given for one
// q-vector.
//
// Horizontal rotation:
//     G_2^pp(k_1, w_1, k_2, w_2, q, nu) = G_2^ph(q-k_1, nu-w_1, q-k_2, nu-w_2, q, nu),
// which for nu=0 reduces to
//     G_2^pp(k_1, w_1, k_2, w_2, q) = G_2^ph(q-k_1, -w_1, q-k_2, -w_2, q).
//
// Vertical rotation:
//     G_2^pp(k_1, w_1, k_2, w_2, q, nu) = conj(G_2^ph(k_2, w_2, k_1, w_1, q, nu),
// which for nu=0 reduces to
//     G_2^pp(k_1, w_1, k_2, w_2, q) = conj(G_2^ph(k_2, w_2, k_1, w_1, q).
//
// Horizontal + vertical rotation:
//     G_2^pp(k_1, w_1, k_2, w_2, q, nu) = conj(G_2^ph(q-k_2, nu-w_2, q-k_1, nu-w_1, q, nu),
// which for nu=0 reduces to
//     G_2^pp(k_1, w_1, k_2, w_2, q) = conj(G_2^ph(q-k_2, -w_2, q-k_1, -w_1, q).
//
// In addition G_2^pp is real.
template <class parameters_type>
template <typename scalartype, typename k_dmn, typename w_dmn>
void diagrammatic_symmetries<parameters_type>::symmetrize_over_pi_rotations_pp(
    func::function<scalartype, func::dmn_variadic<func::dmn_variadic<b, b, k_dmn, w_dmn>,
                                                  func::dmn_variadic<b, b, k_dmn, w_dmn>>>& G) {
  if (b::dmn_size() > 1)
    throw std::logic_error(__FUNCTION__);

  for (int nu_1 = 0; nu_1 < b::dmn_size(); nu_1++) {
    for (int nu_2 = 0; nu_2 < b::dmn_size(); nu_2++) {
      for (int k1 = 0; k1 < k_dmn::dmn_size(); k1++) {
        for (int w1 = 0; w1 < w_dmn::dmn_size(); w1++) {
          for (int mu_1 = 0; mu_1 < b::dmn_size(); mu_1++) {
            for (int mu_2 = 0; mu_2 < b::dmn_size(); mu_2++) {
              for (int k2 = 0; k2 < k_dmn::dmn_size(); k2++) {
                for (int w2 = 0; w2 < w_dmn::dmn_size(); w2++) {
                  int q_min_k1 = k_dmn::parameter_type::subtract(k1, q_ind);
                  int q_min_k2 = k_dmn::parameter_type::subtract(k2, q_ind);

                  int min_w1 = w_dmn::dmn_size() - 1 - w1;
                  int min_w2 = w_dmn::dmn_size() - 1 - w2;

                  scalartype tmp1 = G(nu_1, nu_2, k1, w1, mu_1, mu_2, k2, w2);
                  scalartype tmp2 = G(nu_1, nu_2, q_min_k1, min_w1, mu_1, mu_2, q_min_k2, min_w2);
                  scalartype tmp3 = G(nu_1, nu_2, k2, w2, mu_1, mu_2, k1, w1);
                  scalartype tmp4 = G(nu_1, nu_2, q_min_k2, min_w2, mu_1, mu_2, q_min_k1, min_w1);

                  scalartype tmp = (tmp1 + tmp2 + conj(tmp3) + conj(tmp4)) /
                                   4.;  // NOTE: Complex conj. effectless since G is real.

                  G(nu_1, nu_2, k1, w1, mu_1, mu_2, k2, w2) = tmp;
                  G(nu_1, nu_2, q_min_k1, min_w1, mu_1, mu_2, q_min_k2, min_w2) = tmp;
                  G(nu_1, nu_2, k2, w2, mu_1, mu_2, k1, w1) = conj(tmp);
                  G(nu_1, nu_2, q_min_k2, min_w2, mu_1, mu_2, q_min_k1, min_w1) = conj(tmp);
                }
              }
            }
          }
        }
      }
    }
  }
}

// Symmetrizes G_2^pp over horizontal and vertical rotations by pi for G_2^pp given for all
// q-vectors (in the cluster).
// See comment to previous function for details.
template <class parameters_type>
template <typename scalartype, typename k_dmn, typename w_dmn>
void diagrammatic_symmetries<parameters_type>::symmetrize_over_pi_rotations_pp(
    func::function<scalartype, func::dmn_variadic<func::dmn_variadic<b, b, k_dmn, w_dmn>,
                                                  func::dmn_variadic<b, b, k_dmn, w_dmn>, k_dmn>>& G) {
  if (b::dmn_size() > 1)
    throw std::logic_error(__FUNCTION__);

  for (int nu_1 = 0; nu_1 < b::dmn_size(); nu_1++) {
    for (int nu_2 = 0; nu_2 < b::dmn_size(); nu_2++) {
      for (int k1 = 0; k1 < k_dmn::dmn_size(); k1++) {
        for (int w1 = 0; w1 < w_dmn::dmn_size(); w1++) {
          for (int mu_1 = 0; mu_1 < b::dmn_size(); mu_1++) {
            for (int mu_2 = 0; mu_2 < b::dmn_size(); mu_2++) {
              for (int k2 = 0; k2 < k_dmn::dmn_size(); k2++) {
                for (int w2 = 0; w2 < w_dmn::dmn_size(); w2++) {
                  for (int q = 0; q < k_dmn::dmn_size(); q++) {
                    int q_min_k1 = k_dmn::parameter_type::subtract(k1, q);
                    int q_min_k2 = k_dmn::parameter_type::subtract(k2, q);

                    int min_w1 = w_dmn::dmn_size() - 1 - w1;
                    int min_w2 = w_dmn::dmn_size() - 1 - w2;

                    scalartype tmp1 = G(nu_1, nu_2, k1, w1, mu_1, mu_2, k2, w2, q);
                    scalartype tmp2 =
                        G(nu_1, nu_2, q_min_k1, min_w1, mu_1, mu_2, q_min_k2, min_w2, q);
                    scalartype tmp3 = G(nu_1, nu_2, k2, w2, mu_1, mu_2, k1, w1, q);
                    scalartype tmp4 =
                        G(nu_1, nu_2, q_min_k2, min_w2, mu_1, mu_2, q_min_k1, min_w1, q);

                    scalartype tmp = (tmp1 + tmp2 + conj(tmp3) + conj(tmp4)) / 4.;

                    G(nu_1, nu_2, k1, w1, mu_1, mu_2, k2, w2, q) = tmp;
                    G(nu_1, nu_2, q_min_k1, min_w1, mu_1, mu_2, q_min_k2, min_w2, q) = tmp;
                    G(nu_1, nu_2, k2, w2, mu_1, mu_2, k1, w1, q) = conj(tmp);
                    G(nu_1, nu_2, q_min_k2, min_w2, mu_1, mu_2, q_min_k1, min_w1, q) = conj(tmp);
                  }
                }
              }
            }
          }
        }
      }
    }
  }
}

template <class parameters_type>
template <typename scalartype, typename k_dmn, typename w_dmn>
void diagrammatic_symmetries<parameters_type>::set_real(
    func::function<scalartype, func::dmn_variadic<func::dmn_variadic<b, b, k_dmn, w_dmn>,
                                                  func::dmn_variadic<b, b, k_dmn, w_dmn>>>& G) {
  if (b::dmn_size() > 1)
    throw std::logic_error(__FUNCTION__);

  for (int nu_1 = 0; nu_1 < b::dmn_size(); nu_1++) {
    for (int nu_2 = 0; nu_2 < b::dmn_size(); nu_2++) {
      for (int k1 = 0; k1 < k_dmn::dmn_size(); k1++) {
        for (int w1 = 0; w1 < w_dmn::dmn_size(); w1++) {
          for (int mu_1 = 0; mu_1 < b::dmn_size(); mu_1++) {
            for (int mu_2 = 0; mu_2 < b::dmn_size(); mu_2++) {
              for (int k2 = 0; k2 < k_dmn::dmn_size(); k2++) {
                for (int w2 = 0; w2 < w_dmn::dmn_size(); w2++) {
                  scalartype tmp1 = G(nu_1, nu_2, k1, w1, mu_1, mu_2, k2, w2);

                  G(nu_1, nu_2, k1, w1, mu_1, mu_2, k2, w2) = real(tmp1);
                }
              }
            }
          }
        }
      }
    }
  }
}

template <class parameters_type>
template <typename scalartype, typename k_dmn, typename w_dmn>
void diagrammatic_symmetries<parameters_type>::set_real(
    func::function<scalartype, func::dmn_variadic<func::dmn_variadic<b, b, k_dmn, w_dmn>,
                                                  func::dmn_variadic<b, b, k_dmn, w_dmn>, k_dmn>>& G) {
  if (b::dmn_size() > 1)
    throw std::logic_error(__FUNCTION__);

  for (int nu_1 = 0; nu_1 < b::dmn_size(); nu_1++) {
    for (int nu_2 = 0; nu_2 < b::dmn_size(); nu_2++) {
      for (int k1 = 0; k1 < k_dmn::dmn_size(); k1++) {
        for (int w1 = 0; w1 < w_dmn::dmn_size(); w1++) {
          for (int mu_1 = 0; mu_1 < b::dmn_size(); mu_1++) {
            for (int mu_2 = 0; mu_2 < b::dmn_size(); mu_2++) {
              for (int k2 = 0; k2 < k_dmn::dmn_size(); k2++) {
                for (int w2 = 0; w2 < w_dmn::dmn_size(); w2++) {
                  for (int q = 0; q < k_dmn::dmn_size(); q++) {
                    scalartype tmp1 = G(nu_1, nu_2, k1, w1, mu_1, mu_2, k2, w2, q);

                    G(nu_1, nu_2, k1, w1, mu_1, mu_2, k2, w2, q) = real(tmp1);
                  }
                }
              }
            }
          }
        }
      }
    }
  }
}

}  // phys
}  // dca

#endif  // DCA_PHYS_DCA_STEP_SYMMETRIZATION_DIAGRAMMATIC_SYMMETRIES_HPP<|MERGE_RESOLUTION|>--- conflicted
+++ resolved
@@ -136,7 +136,7 @@
 public:
   using b = func::dmn_0<domains::electron_band_domain>;
 
-  diagrammatic_symmetries(const parameters_type &parameters);
+  diagrammatic_symmetries(parameters_type& parameters);
 
   template <typename scalartype, typename k_dmn, typename w_dmn>
   void execute(
@@ -189,7 +189,7 @@
       func::function<scalartype, func::dmn_variadic<func::dmn_variadic<b, b, k_dmn, w_dmn>,
                                                     func::dmn_variadic<b, b, k_dmn, w_dmn>, k_dmn>>& G);
 
-  const parameters_type& parameters;
+  parameters_type& parameters;
 
   int q_ind;
   std::vector<double> q_vec;
@@ -199,8 +199,7 @@
 };
 
 template <class parameters_type>
-diagrammatic_symmetries<parameters_type>::diagrammatic_symmetries(
-        const parameters_type &parameters_ref)
+diagrammatic_symmetries<parameters_type>::diagrammatic_symmetries(parameters_type& parameters_ref)
     : parameters(parameters_ref),
 
       q_ind(parameters.get_four_point_momentum_transfer_index()),
@@ -254,11 +253,7 @@
     }
 
     // TODO: allow multiple channels.
-<<<<<<< HEAD
-    switch (parameters.get_channels()[0]) {
-=======
     switch (parameters.get_four_point_channels()[0]) {
->>>>>>> 20bc03d6
       case PARTICLE_HOLE_TRANSVERSE:
         symmetrize_over_pi_rotations_ph(G);
         break;
