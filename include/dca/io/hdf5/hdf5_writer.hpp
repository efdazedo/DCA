// Copyright (C) 2018 ETH Zurich
// Copyright (C) 2018 UT-Battelle, LLC
// All rights reserved.
//
// See LICENSE for terms of usage.
// See CITATION.md for citation guidelines, if DCA++ is used for scientific publications.
//
// Author: Peter Staar (taa@zurich.ibm.com)
//
// HDF5 writer.

#ifndef DCA_IO_HDF5_HDF5_WRITER_HPP
#define DCA_IO_HDF5_HDF5_WRITER_HPP

#include <complex>
#include <memory>
#include <sstream>
#include <string>
#include <vector>

#include "H5Cpp.h"

#include "dca/function/domains.hpp"
#include "dca/io/buffer.hpp"
#include "dca/function/function.hpp"
#include "dca/io/hdf5/hdf5_types.hpp"
#include "dca/linalg/matrix.hpp"
#include "dca/linalg/vector.hpp"

namespace dca {
namespace io {
// dca::io

class HDF5Writer {
public:
  typedef H5::H5File file_type;

public:
<<<<<<< HEAD
  HDF5Writer(bool verbose = true)
      : my_file(NULL), file_id(-1), my_group(0), my_paths(0), verbose_(verbose) {}
=======
  // In: verbose. If true, the writer outputs a short log whenever it is executed.
  HDF5Writer(bool verbose = true)
      : my_file(NULL), file_id(-1), my_group(0), my_paths(0), verbose_(verbose) {}

>>>>>>> 7601dc96
  ~HDF5Writer();

  bool is_reader() {
    return false;
  }
  bool is_writer() {
    return true;
  }

  H5::H5File& open_file(std::string file_name_ref, bool overwrite = true);
  void close_file();

  void open_group(std::string new_path);
  void close_group();

  std::string get_path();

  template <typename arbitrary_struct_t>
  static void to_file(const arbitrary_struct_t& arbitrary_struct, const std::string& file_name);

  template <typename scalar_type>
  void execute(const std::string& name, scalar_type value);

  template <typename scalar_type>
  void execute(const std::string& name, const std::pair<scalar_type, scalar_type>& value);

  template <typename scalar_type>
  void execute(const std::string& name, const std::vector<scalar_type>& value);

  template <typename scalar_type>
  void execute(const std::string& name, const std::vector<std::complex<scalar_type>>& value);

  void execute(const std::string& name, const std::string& value);

  void execute(const std::string& name, const std::vector<std::string>& value);

  template <typename scalar_type>
  void execute(const std::string& name, const std::vector<std::vector<scalar_type>>& value);

  template <typename domain_type>
  void execute(const std::string& name, const func::dmn_0<domain_type>& dmn);

  template <typename scalar_type, typename domain_type>
  void execute(const func::function<scalar_type, domain_type>& f);

  template <typename scalar_type, typename domain_type>
  void execute(const func::function<std::complex<scalar_type>, domain_type>& f);

  template <typename scalar_type, typename domain_type>
  void execute(const std::string& name, const func::function<scalar_type, domain_type>& f);

  template <typename scalar_type, typename domain_type>
  void execute(const std::string& name,
               const func::function<std::complex<scalar_type>, domain_type>& f);

  template <typename scalar_type>
  void execute(const std::string& name, const dca::linalg::Vector<scalar_type, dca::linalg::CPU>& A);

  template <typename scalar_type>
  void execute(const std::string& name,
               const dca::linalg::Vector<std::complex<scalar_type>, dca::linalg::CPU>& A);

  template <typename scalar_type>
  void execute(const std::string& name, const dca::linalg::Matrix<scalar_type, dca::linalg::CPU>& A);

  template <typename scalar_type>
  void execute(const std::string& name,
               const dca::linalg::Matrix<std::complex<scalar_type>, dca::linalg::CPU>& A);

  template <class T>
  void execute(const std::string& name, const std::unique_ptr<T>& obj);

  template <class T>
  void execute(const std::unique_ptr<T>& obj);

  void execute(const std::string& name, const io::Buffer& buffer) {
    return execute(name, static_cast<io::Buffer::Container>(buffer));
  }

private:
  bool fexists(const char* filename);

  H5::H5File* my_file;

  hid_t file_id;

  std::vector<H5::Group*> my_group;
  std::vector<std::string> my_paths;

  bool verbose_;
};

template <typename arbitrary_struct_t>
void HDF5Writer::to_file(const arbitrary_struct_t& arbitrary_struct, const std::string& file_name) {
  HDF5Writer wr_obj;
  wr_obj.open_file(file_name);
  arbitrary_struct.read_write(wr_obj);
  wr_obj.close_file();
}

template <typename scalar_type>
void HDF5Writer::execute(const std::string& name, scalar_type value) {
  H5::H5File& file = (*my_file);
  std::string path = get_path();

  hsize_t dims[1];

  H5::DataSet* dataset = NULL;
  H5::DataSpace* dataspace = NULL;

  {
    dims[0] = 1;
    dataspace = new H5::DataSpace(1, dims);

    std::string full_name = path + "/" + name;
    dataset = new H5::DataSet(
        file.createDataSet(full_name.c_str(), HDF5_TYPE<scalar_type>::get_PredType(), *dataspace));

    H5Dwrite(dataset->getId(), HDF5_TYPE<scalar_type>::get(), dataspace->getId(), H5S_ALL,
             H5P_DEFAULT, &value);
  }

  delete dataset;
  delete dataspace;
}

template <typename scalar_type>
void HDF5Writer::execute(const std::string& name, const std::pair<scalar_type, scalar_type>& value) {
  H5::H5File& file = (*my_file);
  std::string path = get_path();

  hsize_t dims[1];

  H5::DataSet* dataset = NULL;
  H5::DataSpace* dataspace = NULL;

  {
    dims[0] = 2;
    dataspace = new H5::DataSpace(1, dims);

    std::string full_name = path + "/" + name;
    dataset = new H5::DataSet(
        file.createDataSet(full_name.c_str(), HDF5_TYPE<scalar_type>::get_PredType(), *dataspace));

    H5Dwrite(dataset->getId(), HDF5_TYPE<scalar_type>::get(), dataspace->getId(), H5S_ALL,
             H5P_DEFAULT, &(value.first));
  }

  delete dataset;
  delete dataspace;
}

template <typename scalar_type>
void HDF5Writer::execute(const std::string& name,
                         const std::vector<scalar_type>& value)  //, H5File& file, std::string path)
{
  if (value.size() > 0) {
    H5::H5File& file = (*my_file);
    std::string path = get_path();

    hsize_t dims[1];

    H5::DataSet* dataset = NULL;
    H5::DataSpace* dataspace = NULL;

    {
      dims[0] = value.size();
      dataspace = new H5::DataSpace(1, dims);

      std::string full_name = path + "/" + name;
      dataset = new H5::DataSet(
          file.createDataSet(full_name.c_str(), HDF5_TYPE<scalar_type>::get_PredType(), *dataspace));

      H5Dwrite(dataset->getId(), HDF5_TYPE<scalar_type>::get(), dataspace->getId(), H5S_ALL,
               H5P_DEFAULT, &value[0]);
    }

    delete dataset;
    delete dataspace;
  }
}

template <typename scalar_type>
void HDF5Writer::execute(const std::string& name,
                         const std::vector<std::complex<scalar_type>>& value) {
  H5::H5File& file = (*my_file);
  std::string path = get_path();

  hsize_t dims[2];

  H5::DataSet* dataset = NULL;
  H5::DataSpace* dataspace = NULL;

  {
    dims[0] = 2;
    dims[1] = value.size();
    dataspace = new H5::DataSpace(2, dims);

    std::string full_name = path + "/" + name;
    dataset = new H5::DataSet(
        file.createDataSet(full_name.c_str(), HDF5_TYPE<scalar_type>::get_PredType(), *dataspace));

    H5Dwrite(dataset->getId(), HDF5_TYPE<scalar_type>::get(), dataspace->getId(), H5S_ALL,
             H5P_DEFAULT, &value[0]);
  }

  delete dataset;
  delete dataspace;
}

template <typename scalar_type>
void HDF5Writer::execute(const std::string& name, const std::vector<std::vector<scalar_type>>& value) {
  if (value.size() > 0) {
    H5::H5File& file = (*my_file);

    bool all_the_same_size = true;

    std::vector<size_t> dim(2, 0);
    {
      dim[0] = value.size();
      dim[1] = value[0].size();

      for (size_t l = 0; l < dim[0]; l++)
        if (dim[1] != value[l].size())
          all_the_same_size = false;
    }

    open_group(name);

    execute("equal-size", all_the_same_size);

    H5::DataSet* dataset = NULL;
    H5::DataSpace* dataspace = NULL;

    if (all_the_same_size) {
      execute("size", dim);

      hsize_t dims[2];

      {
        dims[0] = value.size();
        dims[1] = value[0].size();

        dataspace = new H5::DataSpace(2, dims);

        std::string full_name = get_path() + "/data";
        dataset = new H5::DataSet(file.createDataSet(
            full_name.c_str(), HDF5_TYPE<scalar_type>::get_PredType(), *dataspace));

        scalar_type* tmp = new scalar_type[dims[0] * dims[1]];

        /*
          for(int i=0; i<dims[0]; i++)
          for(int j=0; j<dims[1]; j++)
          tmp[i+j*dims[0]] = value[i][j];
        */

        // hdf5 has row-major ordering!
        for (hsize_t i = 0; i < dims[0]; i++)
          for (hsize_t j = 0; j < dims[1]; j++)
            tmp[i * dims[1] + j] = value[i][j];

        H5Dwrite(dataset->getId(), HDF5_TYPE<scalar_type>::get(), dataspace->getId(), H5S_ALL,
                 H5P_DEFAULT, tmp);

        delete[] tmp;
      }
    }
    else {
      execute("size_i", dim[0]);

      dim.resize(0);
      for (size_t l = 0; l < value.size(); l++)
        dim.push_back(value[l].size());

      execute("size_j", dim);

      hsize_t dims[1];

      open_group("data");
      for (size_t l = 0; l < value.size(); l++) {
        dims[0] = value[l].size();
        dataspace = new H5::DataSpace(1, dims);

        std::stringstream ss;
        ss << get_path() << "/" << l;

        dataset = new H5::DataSet(file.createDataSet(
            ss.str().c_str(), HDF5_TYPE<scalar_type>::get_PredType(), *dataspace));

        H5Dwrite(dataset->getId(), HDF5_TYPE<scalar_type>::get(), dataspace->getId(), H5S_ALL,
                 H5P_DEFAULT, &value[l]);
      }
      close_group();
    }

    delete dataset;
    delete dataspace;

    close_group();
  }
}

template <typename domain_type>
void HDF5Writer::execute(const std::string& name, const func::dmn_0<domain_type>& dmn) {
  open_group(name);

  execute("name", dmn.get_name());
  execute("elements", dmn.get_elements());

  close_group();
}

template <typename scalar_type, typename domain_type>
void HDF5Writer::execute(const func::function<scalar_type, domain_type>& f) {
  if (f.size() == 0)
    return;

  if (verbose_)
    std::cout << "\t starts writing function : " << f.get_name() << "\n";

  execute(f.get_name(), f);
}

template <typename scalar_type, typename domain_type>
void HDF5Writer::execute(const func::function<std::complex<scalar_type>, domain_type>& f) {
  if (f.size() == 0)
    return;

  if (verbose_)
    std::cout << "\t starts writing function : " << f.get_name() << "\n";

  execute(f.get_name(), f);
}

template <typename scalar_type, typename domain_type>
void HDF5Writer::execute(const std::string& name, const func::function<scalar_type, domain_type>& f) {
  if (f.size() == 0)
    return;

  H5::H5File& file = (*my_file);

  open_group(name);

  std::string new_path = get_path();

  {
    execute("name", f.get_name());

    {
      std::vector<int> vec(0);

      for (int l = 0; l < f.signature(); l++)
        vec.push_back(f[l]);

      execute("domain-sizes", vec);
    }

    {
      int N_dmns = f.signature();

      std::vector<hsize_t> dims(N_dmns);  // hsize_t dims[N_dmns];

      //      for(int l=0; l<N_dmns; l++)
      //        dims[l] = f[l];

      // be carefull --> HDF5 is by default row-major, while the function-class is column-major !
      for (int l = 0; l < N_dmns; l++)
        dims[N_dmns - 1 - l] = f[l];

      H5::DataSet* dataset = NULL;
      H5::DataSpace* dataspace = NULL;

      {
        dataspace = new H5::DataSpace(N_dmns, &dims[0]);

        std::string full_name = new_path + "/data";
        dataset = new H5::DataSet(file.createDataSet(
            full_name.c_str(), HDF5_TYPE<scalar_type>::get_PredType(), *dataspace));

        H5Dwrite(dataset->getId(), HDF5_TYPE<scalar_type>::get(), dataspace->getId(), H5S_ALL,
                 H5P_DEFAULT, &f(0));
      }

      delete dataset;
      delete dataspace;
    }
  }

  close_group();
}

template <typename scalar_type, typename domain_type>
void HDF5Writer::execute(const std::string& name,
                         const func::function<std::complex<scalar_type>, domain_type>& f) {
  if (f.size() == 0)
    return;

  H5::H5File& file = (*my_file);

  open_group(name);

  {
    execute("name", f.get_name());

    {
      std::vector<int> vec(0);

      for (int l = 0; l < f.signature(); l++)
        vec.push_back(f[l]);

      execute("domain-sizes", vec);
    }

    {
      int N_dmns = f.signature();

      std::vector<hsize_t> dims(N_dmns + 1);

      // be carefull --> HDF5 is by default row-major, while the function-class is column-major !
      dims[N_dmns] = 2;
      for (int l = 0; l < N_dmns; l++)
        dims[N_dmns - 1 - l] = f[l];

      H5::DataSet* dataset = NULL;
      H5::DataSpace* dataspace = NULL;

      {
        dataspace = new H5::DataSpace(N_dmns + 1, &dims[0]);

        std::string full_name = get_path() + "/data";
        dataset = new H5::DataSet(file.createDataSet(
            full_name.c_str(), HDF5_TYPE<scalar_type>::get_PredType(), *dataspace));

        H5Dwrite(dataset->getId(), HDF5_TYPE<scalar_type>::get(), dataspace->getId(), H5S_ALL,
                 H5P_DEFAULT, &f(0));
      }

      delete dataset;
      delete dataspace;
    }
  }

  close_group();
}

template <typename scalar_type>
void HDF5Writer::execute(const std::string& name,
                         const dca::linalg::Vector<scalar_type, dca::linalg::CPU>& V) {
  H5::H5File& file = (*my_file);

  open_group(name);

  execute("name", V.get_name());
  execute("size", V.get_size());

  hsize_t dims[1];

  dims[0] = V.size();

  H5::DataSet* dataset = NULL;
  H5::DataSpace* dataspace = NULL;

  {
    dataspace = new H5::DataSpace(1, dims);

    std::string full_name = get_path() + "/data";
    dataset = new H5::DataSet(
        file.createDataSet(full_name.c_str(), HDF5_TYPE<scalar_type>::get_PredType(), *dataspace));

    H5Dwrite(dataset->getId(), HDF5_TYPE<scalar_type>::get(), dataspace->getId(), H5S_ALL,
             H5P_DEFAULT, &V[0]);
  }

  delete dataset;
  delete dataspace;

  close_group();
}

template <typename scalar_type>
void HDF5Writer::execute(const std::string& name,
                         const dca::linalg::Vector<std::complex<scalar_type>, dca::linalg::CPU>& V) {
  H5::H5File& file = (*my_file);

  open_group(name);

  execute("name", V.get_name());
  execute("size", V.size());

  hsize_t dims[2];

  dims[0] = 2;
  dims[1] = V.size();

  H5::DataSet* dataset = NULL;
  H5::DataSpace* dataspace = NULL;

  {
    dataspace = new H5::DataSpace(2, dims);

    std::string full_name = get_path() + "/data";
    dataset = new H5::DataSet(
        file.createDataSet(full_name.c_str(), HDF5_TYPE<scalar_type>::get_PredType(), *dataspace));

    H5Dwrite(dataset->getId(), HDF5_TYPE<scalar_type>::get(), dataspace->getId(), H5S_ALL,
             H5P_DEFAULT, &V[0]);
  }

  delete dataset;
  delete dataspace;

  close_group();
}

template <typename scalar_type>
void HDF5Writer::execute(const std::string& name,
                         const dca::linalg::Matrix<scalar_type, dca::linalg::CPU>& A) {
  H5::H5File& file = (*my_file);

  open_group(name);

  {
    execute("name", A.get_name());

    execute("current-size", A.size());
    execute("global-size", A.capacity());
  }

  hsize_t dims[2];

  dims[0] = A.capacity().first;
  dims[1] = A.capacity().second;

  H5::DataSet* dataset = NULL;
  H5::DataSpace* dataspace = NULL;

  {
    dataspace = new H5::DataSpace(2, dims);

    std::string full_name = get_path() + "/data";
    dataset = new H5::DataSet(
        file.createDataSet(full_name.c_str(), HDF5_TYPE<scalar_type>::get_PredType(), *dataspace));

    H5Dwrite(dataset->getId(), HDF5_TYPE<scalar_type>::get(), dataspace->getId(), H5S_ALL,
             H5P_DEFAULT, &A(0, 0));
  }

  delete dataset;
  delete dataspace;

  close_group();
}

template <typename scalar_type>
void HDF5Writer::execute(const std::string& name,
                         const dca::linalg::Matrix<std::complex<scalar_type>, dca::linalg::CPU>& A) {
  H5::H5File& file = (*my_file);

  open_group(name);

  {
    execute("name", A.get_name());

    std::vector<int> vec(2, 0);

    vec[0] = A.size().first;
    vec[1] = A.size().second;
    execute("current-size", vec);

    vec[0] = A.capacity().first;
    vec[1] = A.capacity().second;
    execute("global-size", vec);
  }

  hsize_t dims[3];

  dims[0] = 2;
  dims[1] = A.capacity().first;
  dims[2] = A.capacity().second;

  H5::DataSet* dataset = NULL;
  H5::DataSpace* dataspace = NULL;

  {
    dataspace = new H5::DataSpace(3, dims);

    std::string full_name = get_path() + "/data";
    dataset = new H5::DataSet(
        file.createDataSet(full_name.c_str(), HDF5_TYPE<scalar_type>::get_PredType(), *dataspace));

    H5Dwrite(dataset->getId(), HDF5_TYPE<scalar_type>::get(), dataspace->getId(), H5S_ALL,
             H5P_DEFAULT, &A(0, 0));
  }

  delete dataset;
  delete dataspace;

  close_group();
}

template <class T>
void HDF5Writer::execute(const std::string& name, const std::unique_ptr<T>& obj) {
  if (obj)
    execute(name, *obj);
}

template <class T>
void HDF5Writer::execute(const std::unique_ptr<T>& obj) {
  if (obj)
    execute(*obj);
}

}  // namespace io
}  // namespace dca

#endif  // DCA_IO_HDF5_HDF5_WRITER_HPP<|MERGE_RESOLUTION|>--- conflicted
+++ resolved
@@ -36,15 +36,10 @@
   typedef H5::H5File file_type;
 
 public:
-<<<<<<< HEAD
-  HDF5Writer(bool verbose = true)
-      : my_file(NULL), file_id(-1), my_group(0), my_paths(0), verbose_(verbose) {}
-=======
   // In: verbose. If true, the writer outputs a short log whenever it is executed.
   HDF5Writer(bool verbose = true)
       : my_file(NULL), file_id(-1), my_group(0), my_paths(0), verbose_(verbose) {}
 
->>>>>>> 7601dc96
   ~HDF5Writer();
 
   bool is_reader() {
