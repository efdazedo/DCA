--- conflicted
+++ resolved
@@ -181,11 +181,7 @@
 
     sp_Greens_function_obj.compute_all_sp_functions_slow(MOMS_imag, MOMS_real, false);
 
-<<<<<<< HEAD
-    if (parameters.accumulateG4()) {
-=======
     if (parameters.isAccumulatingG4()) {
->>>>>>> 20bc03d6
       if (concurrency.id() == concurrency.first()) {
         std::cout << "\n" << dca::util::print_time() << "\n" << std::endl;
       }
@@ -215,11 +211,7 @@
 
   sp_Greens_function_obj.compute_all_sp_functions_slow(MOMS_imag, MOMS_real, true);
 
-<<<<<<< HEAD
-  if (parameters.accumulateG4()) {
-=======
   if (parameters.isAccumulatingG4()) {
->>>>>>> 20bc03d6
     if (concurrency.id() == concurrency.first()) {
       std::cout << "\n" << dca::util::print_time() << "\n" << std::endl;
     }
@@ -291,11 +283,7 @@
     MOMS_imag.write(writer);
     MOMS_real.write(writer);
 
-<<<<<<< HEAD
-    if (parameters.accumulateG4()) {
-=======
     if (parameters.isAccumulatingG4()) {
->>>>>>> 20bc03d6
       std::cout << "\n\n\t\t start writing tp-Greens-function\n\n";
       tp_Greens_function_obj.write(writer);
     }
@@ -316,11 +304,7 @@
     std::cout << "\n\n\t\t start writing MOMS_real\n\n";
     MOMS_real.write(writer);
 
-<<<<<<< HEAD
-    if (parameters.accumulateG4()) {
-=======
     if (parameters.isAccumulatingG4()) {
->>>>>>> 20bc03d6
       std::cout << "\n\n\t\t start writing tp-Greens-function\n\n";
       tp_Greens_function_obj.write(writer);
     }
