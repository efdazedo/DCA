--- conflicted
+++ resolved
@@ -172,10 +172,6 @@
   out << "\n" << std::endl;
 }
 
-<<<<<<< HEAD
-}  // linalg
-}  // dca
-=======
 // Methods for returning a pointer to constant matrix view from non const arguments
 template <typename ScalarType, DeviceType device_t>
 auto inline makeConstantView(const ScalarType* data, const std::pair<int, int> size, const int ld) {
@@ -193,12 +189,12 @@
   return makeConstantView<ScalarType, device_t>(data, std::make_pair(size, size), size);
 }
 
-template <typename ScalarType, DeviceType device_t>
+template <template <typename, DeviceType> class Matrix, typename ScalarType, DeviceType device_t>
 auto inline makeConstantView(const Matrix<ScalarType, device_t>& mat) {
   return makeConstantView<ScalarType, device_t>(mat.ptr(), mat.size(), mat.leadingDimension());
 }
 
-template <typename ScalarType, DeviceType device_t>
+template <template <typename, DeviceType> class Matrix, typename ScalarType, DeviceType device_t>
 auto inline makeConstantView(const Matrix<ScalarType, device_t>& mat, const int offset_i,
                              const int offset_j) {
   assert(offset_i < mat.nrCols());
@@ -208,7 +204,7 @@
       mat.leadingDimension());
 }
 
-template <typename ScalarType, DeviceType device_t>
+template <template <typename, DeviceType> class Matrix, typename ScalarType, DeviceType device_t>
 auto inline makeConstantView(const Matrix<ScalarType, device_t>& mat, const int offset_i,
                              const int offset_j, const int ni, const int nj) {
   assert(ni + offset_i <= mat.nrRows());
@@ -219,6 +215,5 @@
 
 }  // namespace linalg
 }  // namespace dca
->>>>>>> 6a1a29b9
 
 #endif  // DCA_LINALG_MATRIX_VIEW_HPP