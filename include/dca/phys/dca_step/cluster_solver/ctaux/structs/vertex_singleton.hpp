// Copyright (C) 2018 ETH Zurich
// Copyright (C) 2018 UT-Battelle, LLC
// All rights reserved.
//
// See LICENSE for terms of usage.
// See CITATION.md for citation guidelines, if DCA++ is used for scientific publications.
//
// Author: Peter Staar (taa@zurich.ibm.com)
//
// This class implements a vertex singleton.

#ifndef DCA_PHYS_DCA_STEP_CLUSTER_SOLVER_CTAUX_STRUCTS_VERTEX_SINGLETON_HPP
#define DCA_PHYS_DCA_STEP_CLUSTER_SOLVER_CTAUX_STRUCTS_VERTEX_SINGLETON_HPP

#include "dca/phys/dca_step/cluster_solver/ctaux/domains/hs_field_sign_domain.hpp"
#include "dca/phys/dca_step/cluster_solver/ctaux/domains/hs_spin_domain.hpp"
#include "dca/phys/domains/quantum/e_spin_states.hpp"

namespace dca {
namespace phys {
namespace solver {
namespace ctaux {
// dca::phys::solver::ctaux::

class vertex_singleton {
public:
  typedef vertex_singleton this_type;

public:
  vertex_singleton() {}

  vertex_singleton(int band_in, e_spin_states_type e_spin_in, int spin_orbital_in,
                   int paired_spin_orbital_in, int r_site_in, int delta_r_in, double tau_in,
                   HS_spin_states_type HS_spin_in, HS_field_sign_type HS_field_in,
                   int configuration_index_in);

  vertex_singleton(const this_type& other_vertex_couple);

  this_type& operator=(this_type& other_vertex_couple);

  this_type& operator=(const this_type& other_vertex_couple);

  template <class configuration_type>
  vertex_singleton& get_partner(configuration_type& configuration);

  int get_band() const {
    return band;
  }
  e_spin_states_type get_e_spin() const {
    return e_spin;
  }
  int get_spin_orbital() const {
    return spin_orbital;
  }
  int get_paired_spin_orbital() const {
    return paired_spin_orbital;
  }
  int get_r_site() const {
    return r_site;
  }
  int get_delta_r() const {
    return delta_r;
  }
  double get_tau() const {
    return tau;
  }
  HS_spin_states_type get_HS_spin() const {
    return HS_spin;
  }
  HS_spin_states_type& get_HS_spin() {
    return HS_spin;
  }
  HS_field_sign_type get_HS_field() const {
    return HS_field;
  }
  int get_configuration_index() const {
    return configuration_index;
  }
  int& get_configuration_index() {
    return configuration_index;
  }

  // Interface for accumulator.
  int get_left_band() const {
    return get_band();
  }
  int get_right_band() const {
    return get_band();
  }
  int get_left_site() const {
    return get_r_site();
  }
  int get_right_site() const {
    return get_r_site();
  }

<<<<<<< HEAD
=======
  bool operator==(const vertex_singleton& rhs) const;

>>>>>>> 61c5f280
private:
  int band;
  e_spin_states_type e_spin;
  int spin_orbital;
  int paired_spin_orbital;

  int r_site;
  int delta_r;
  double tau;

  HS_spin_states_type HS_spin;
  HS_field_sign_type HS_field;

  int configuration_index;
};

template <class configuration_type>
vertex_singleton& vertex_singleton::get_partner(configuration_type& configuration) {
  e_spin_states_type e_spin;
  int configuration_e_spin;

  if (HS_field == HS_FIELD_DN) {
    e_spin = configuration[configuration_index].get_e_spins().second;
    configuration_e_spin =
        configuration[configuration_index].get_configuration_e_spin_indices().second;
  }
  else {
    e_spin = configuration[configuration_index].get_e_spins().first;
    configuration_e_spin =
        configuration[configuration_index].get_configuration_e_spin_indices().first;
  }

  return configuration.get(e_spin)[configuration_e_spin];
}

}  // ctaux
}  // solver
}  // phys
}  // dca

#endif  // DCA_PHYS_DCA_STEP_CLUSTER_SOLVER_CTAUX_STRUCTS_VERTEX_SINGLETON_HPP<|MERGE_RESOLUTION|>--- conflicted
+++ resolved
@@ -94,11 +94,8 @@
     return get_r_site();
   }
 
-<<<<<<< HEAD
-=======
   bool operator==(const vertex_singleton& rhs) const;
 
->>>>>>> 61c5f280
 private:
   int band;
   e_spin_states_type e_spin;
