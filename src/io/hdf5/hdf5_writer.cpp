// Copyright (C) 2018 ETH Zurich
// Copyright (C) 2018 UT-Battelle, LLC
// All rights reserved.
//
// See LICENSE for terms of usage.
// See CITATION.md for citation guidelines, if DCA++ is used for scientific publications.
//
// Author: Peter Staar (taa@zurich.ibm.com)
//         Giovanni Balduzzi (gbalduzz@itp.phys.ethz.ch)
//
// This file implements hdf5_writer.hpp.

#include "dca/io/hdf5/hdf5_writer.hpp"

#include <fstream>
#include <stdexcept>

namespace dca {
namespace io {
// dca::io::

bool fileExists(const std::string& filename) {
  std::ifstream ifile(filename);
  return bool(ifile);
}

HDF5Writer::~HDF5Writer() {
  if (file_)
    close_file();
}

void HDF5Writer::open_file(std::string file_name, bool overwrite) {
  if (file_)
    throw std::logic_error(__FUNCTION__);

  if (overwrite) {
    file_ = std::make_unique<H5::H5File>(file_name.c_str(), H5F_ACC_TRUNC);
  }
  else {
    if (fileExists(file_name))
      file_ = std::make_unique<H5::H5File>(file_name.c_str(), H5F_ACC_RDWR);
    else
      file_ = std::make_unique<H5::H5File>(file_name.c_str(), H5F_ACC_EXCL);
  }

  file_id_ = file_->getId();
}

void HDF5Writer::close_file() {
  if (file_) {
    // file_->flush(H5F_SCOPE_LOCAL);
    file_->close();
    file_.release();
  }
}

void HDF5Writer::open_group(std::string name) {
  my_paths_.push_back(name);
  const std::string path = get_path();

  if (!exists(path)) {
    file_->createGroup(path.c_str());
  }
}

void HDF5Writer::close_group() {
  my_paths_.pop_back();
}

std::string HDF5Writer::get_path() {
  std::string path = "/";

  for (size_t i = 0; i < my_paths_.size(); i++) {
    path += my_paths_[i];

    if (i < my_paths_.size() - 1)
      path += "/";
  }

  return path;
}

void HDF5Writer::execute(const std::string& name,
                         const std::string& value)  //, H5File& file, std::string path)
{
  std::string full_name = get_path() + '/' + name;

  write(full_name, std::vector<hsize_t>{value.size()}, HDF5_TYPE<char>::get_PredType(), value.data());
}

void HDF5Writer::execute(const std::string& name,
                         const std::vector<std::string>& value)  //, H5File& file, std::string path)
{
  if (value.size() > 0) {
    open_group(name);
<<<<<<< HEAD
    execute("size", value.size());

    open_group("data");

    const auto path = get_path();

    for (int i = 0; i < value.size(); ++i) {
      execute(get_path() + "/" + std::to_string(i), value[i]);
=======
    execute("size", static_cast<int>(value.size()));

    open_group("data");

    for (int i = 0; i < value.size(); ++i) {
      open_group(std::to_string(i));
      execute(std::to_string(i), value[i]);
      close_group();
>>>>>>> 1342834d
    }

    close_group();
    close_group();
  }
}

void HDF5Writer::write(const std::string& name, const std::vector<hsize_t>& dims, H5::PredType type,
                       const void* data) {
  if (exists(name)) {
    H5::DataSet dataset = file_->openDataSet(name.c_str());
    H5::DataSpace dataspace = dataset.getSpace();

    size_check_.resize(dims.size());
    dataspace.getSimpleExtentDims(size_check_.data(), nullptr);

    if (size_check_ != dims) {
      throw(std::out_of_range("Object size different than HDF5 dataset."));
    }

    dataset.write(data, type, dataspace, H5P_DEFAULT);
  }
  else {
    H5::DataSpace dataspace(dims.size(), dims.data());
    H5::DataSet dataset(file_->createDataSet(name.c_str(), type, dataspace));

    dataset.write(data, type, dataspace, H5P_DEFAULT);
  }
}

bool HDF5Writer::exists(const std::string& name) {
  auto code = H5Gget_objinfo(file_id_, name.c_str(), 0, NULL);
  return code == 0;
}

}  // namespace io
}  // namespace dca<|MERGE_RESOLUTION|>--- conflicted
+++ resolved
@@ -93,16 +93,6 @@
 {
   if (value.size() > 0) {
     open_group(name);
-<<<<<<< HEAD
-    execute("size", value.size());
-
-    open_group("data");
-
-    const auto path = get_path();
-
-    for (int i = 0; i < value.size(); ++i) {
-      execute(get_path() + "/" + std::to_string(i), value[i]);
-=======
     execute("size", static_cast<int>(value.size()));
 
     open_group("data");
@@ -111,7 +101,6 @@
       open_group(std::to_string(i));
       execute(std::to_string(i), value[i]);
       close_group();
->>>>>>> 1342834d
     }
 
     close_group();
