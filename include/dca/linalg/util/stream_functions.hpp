--- conflicted
+++ resolved
@@ -24,24 +24,14 @@
 
 #ifdef DCA_HAVE_CUDA
 
-<<<<<<< HEAD
-// Singleton stream container.
-// If not initialized contains the streams for one thread.
-inline StreamContainer& getStreamContainer() {
-=======
 // Global stream container.
 inline StreamContainer& getStreamContainer() {
   // Initialize resources for one thread.
->>>>>>> 61c5f280
   static StreamContainer stream_container(1);
   return stream_container;
 }
 
-<<<<<<< HEAD
-inline void initializeStreamContainer(const int max_threads) {
-=======
 inline void resizeStreamContainer(const int max_threads) {
->>>>>>> 61c5f280
   getStreamContainer().resize(max_threads);
 }
 
@@ -60,16 +50,11 @@
 #else
 
 // Implement SFINAE.
-<<<<<<< HEAD
-inline void syncStream(int /*thread_id*/, int /*stream_id*/) {}
-inline void initializeStreamContainer(int /*max_threads*/) {}
-=======
 inline void* getStream(int = 0, int = 0) {
   return nullptr;
 }
 inline void syncStream(int /*thread_id*/, int /*stream_id*/) {}
 inline void resizeStreamContainer(int /*max_threads*/) {}
->>>>>>> 61c5f280
 
 #endif  // DCA_HAVE_CUDA
 
