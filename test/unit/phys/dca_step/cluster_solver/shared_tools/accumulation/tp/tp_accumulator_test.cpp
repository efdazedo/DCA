--- conflicted
+++ resolved
@@ -84,13 +84,8 @@
     else {
       G4_check.set_name(func_names[type]);
       reader.execute(G4_check);
-<<<<<<< HEAD
-      const auto diff = dca::func::util::difference(G4, G4_check);
-      EXPECT_GT(5e-7, diff.l_inf);
-=======
       const auto diff = dca::func::util::difference(G4[0], G4_check);
       EXPECT_GT(1e-8, diff.l_inf);
->>>>>>> 7601dc96
     }
   }
 
