--- conflicted
+++ resolved
@@ -63,7 +63,6 @@
 };
 
 template <>
-<<<<<<< HEAD
 class MPITypeMap<unsigned int> {
 public:
   static std::size_t factor() {
@@ -76,15 +75,7 @@
 };
 
 template <>
-class MPITypeMap<std::size_t> {
-public:
-  static std::size_t factor() {
-    return 1;
-  }
-
-=======
 struct MPITypeMap<std::size_t> {
->>>>>>> 7601dc96
   static MPI_Datatype value() {
     return MPI_UNSIGNED_LONG;
   }
@@ -112,32 +103,14 @@
 };
 
 template <>
-<<<<<<< HEAD
-class MPITypeMap<std::complex<float>> {
-public:
-  static std::size_t factor() {
-    return 1;
-  }
-
-=======
 struct MPITypeMap<std::complex<float>> {
->>>>>>> 7601dc96
   static MPI_Datatype value() {
     return MPI_COMPLEX;
   }
 };
 
 template <>
-<<<<<<< HEAD
-class MPITypeMap<std::complex<double>> {
-public:
-  static std::size_t factor() {
-    return 1;
-  }
-
-=======
 struct MPITypeMap<std::complex<double>> {
->>>>>>> 7601dc96
   static MPI_Datatype value() {
     return MPI_DOUBLE_COMPLEX;
   }
