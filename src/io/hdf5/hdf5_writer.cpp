--- conflicted
+++ resolved
@@ -19,11 +19,7 @@
 // dca::io::
 
 HDF5Writer::~HDF5Writer() {
-<<<<<<< HEAD
-  while (my_group.size() != 0)
-=======
   while (my_group.size())
->>>>>>> 4348cbcd
     close_group();
   if (my_file != NULL)
     close_file();
