// Copyright (C) 2018 ETH Zurich
// Copyright (C) 2018 UT-Battelle, LLC
// All rights reserved.
//
// See LICENSE for terms of usage.
// See CITATION.md for citation guidelines, if DCA++ is used for scientific publications.
//
// Author: Peter Staar (taa@zurich.ibm.com)
//
// This class implements various types and orderings of the matsubara frequency domain for the
// vertex function via templates.

#ifndef DCA_PHYS_DOMAINS_TIME_AND_FREQUENCY_VERTEX_FREQUENCY_DOMAIN_HPP
#define DCA_PHYS_DOMAINS_TIME_AND_FREQUENCY_VERTEX_FREQUENCY_DOMAIN_HPP

#include <cassert>
#include <cmath>
#include <stdexcept>
#include <string>
#include <vector>

#include "dca/phys/domains/time_and_frequency/frequency_domain.hpp"
#include "dca/phys/domains/time_and_frequency/frequency_exchange_domain.hpp"
#include "dca/phys/domains/time_and_frequency/vertex_frequency_name.hpp"

namespace dca {
namespace phys {
namespace domains {
// dca::phys::domains::

template <VERTEX_FREQUENCY_NAME NAME>
class vertex_frequency_domain {
public:
  const static int DIMENSION = 1;

  typedef double scalar_type;
  typedef double element_type;

  static int& get_size() {
    static int size;
    return size;
  }

  static std::string get_name() {
    static std::string name = "vertex-frequency-domain (" + to_str(NAME) + ")";
    return name;
  }

  static scalar_type* get_basis() {
    static scalar_type basis[DIMENSION];
    return basis;
  }

  static scalar_type* get_inverse_basis() {
    static scalar_type inv_basis[DIMENSION];
    return inv_basis;
  }

  static std::vector<double>& get_elements() {
    static std::vector<element_type> elements;
    return elements;
  }

  static std::vector<int>& get_corresponding_frequency_domain_index() {
    static std::vector<int> elements;
    return elements;
  }

  template <typename Writer>
  static void write(Writer& writer);

  template <typename parameters_t>
  static void initialize(parameters_t& parameters);
};

template <VERTEX_FREQUENCY_NAME NAME>
template <typename Writer>
void vertex_frequency_domain<NAME>::write(Writer& writer) {
  writer.open_group(get_name());
  writer.execute("elements", get_elements());
  writer.close_group();
}

template <>
template <typename parameters_t>
void vertex_frequency_domain<COMPACT>::initialize(parameters_t& parameters) {
  get_basis()[0] = (2. * M_PI) / parameters.get_beta();
  get_inverse_basis()[0] = parameters.get_beta() / (2. * M_PI);

  get_size() = 2 * parameters.get_four_point_fermionic_frequencies();  // wn_c();

  get_elements().resize(get_size());

  for (int l = 0; l < parameters.get_four_point_fermionic_frequencies(); l++) {
    get_elements()[get_size() / 2 + l] = M_PI / parameters.get_beta() * (1 + 2 * l);
    get_elements()[get_size() / 2 - 1 - l] = -M_PI / parameters.get_beta() * (1 + 2 * l);
  }

  get_corresponding_frequency_domain_index().resize(get_size(), -1);

  const std::vector<double>& wn = frequency_domain::get_elements();

  for (int i = 0; i < get_size(); i++)
    for (size_t j = 0; j < wn.size(); j++)
      if (std::fabs(wn[j] - get_elements()[i]) < 1.e-6)
        get_corresponding_frequency_domain_index()[i] = j;

  for (int i = 0; i < get_size(); i++)
    if (get_corresponding_frequency_domain_index()[i] == -1 ||
        std::fabs(wn[get_corresponding_frequency_domain_index()[i]] - get_elements()[i]) > 1.e-6)
      throw std::logic_error(__FUNCTION__);
}

template <>
template <typename parameters_t>
void vertex_frequency_domain<COMPACT_POSITIVE>::initialize(parameters_t& parameters) {
  get_basis()[0] = (2. * M_PI) / parameters.get_beta();
  get_inverse_basis()[0] = parameters.get_beta() / (2. * M_PI);

  get_size() = parameters.get_four_point_fermionic_frequencies();  // wn_c();

  get_elements().resize(get_size());

  for (int l = 0; l < parameters.get_four_point_fermionic_frequencies(); l++)
    get_elements()[l] = M_PI / parameters.get_beta() * (1 + 2 * l);

  get_corresponding_frequency_domain_index().resize(get_size(), -1);

  const std::vector<double>& wn = frequency_domain::get_elements();

  for (int i = 0; i < get_size(); i++)
    for (size_t j = 0; j < wn.size(); j++)
      if (std::fabs(wn[j] - get_elements()[i]) < 1.e-6)
        get_corresponding_frequency_domain_index()[i] = j;

  for (int i = 0; i < get_size(); i++)
    if (get_corresponding_frequency_domain_index()[i] == -1 ||
        std::fabs(wn[get_corresponding_frequency_domain_index()[i]] - get_elements()[i]) > 1.e-6)
      throw std::logic_error(__FUNCTION__);

  assert(get_elements().back() == vertex_frequency_domain<COMPACT>::get_elements().back());
}

template <>
template <typename parameters_t>
void vertex_frequency_domain<EXTENDED>::initialize(parameters_t& parameters) {
  get_basis()[0] = (2. * M_PI) / parameters.get_beta();
  get_inverse_basis()[0] = parameters.get_beta() / (2. * M_PI);

<<<<<<< HEAD
  if(!FrequencyExchangeDomain::isInitialized())
    FrequencyExchangeDomain::initialize(parameters);

  get_size() = 2 * (parameters.get_four_point_fermionic_frequencies() +
                    FrequencyExchangeDomain::extensionSize());
=======
  if (!FrequencyExchangeDomain::isInitialized())
    FrequencyExchangeDomain::initialize(parameters);

  get_size() = 2 * (parameters.get_four_point_fermionic_frequencies() +
                    FrequencyExchangeDomain::get_extension_size());
>>>>>>> fb27e5b6

  get_elements().resize(get_size());

  for (int l = 0; l < get_size() / 2; l++) {
    get_elements()[get_size() / 2 + l] = M_PI / parameters.get_beta() * (1 + 2 * l);
    get_elements()[get_size() / 2 - 1 - l] = -M_PI / parameters.get_beta() * (1 + 2 * l);
  }

  get_corresponding_frequency_domain_index().resize(get_size(), -1);

  const std::vector<double>& wn = frequency_domain::get_elements();

  for (int i = 0; i < get_size(); i++)
    for (size_t j = 0; j < wn.size(); j++)
      if (std::fabs(wn[j] - get_elements()[i]) < 1.e-6)
        get_corresponding_frequency_domain_index()[i] = j;

  for (int i = 0; i < get_size(); i++)
    if (get_corresponding_frequency_domain_index()[i] == -1 ||
        std::fabs(wn[get_corresponding_frequency_domain_index()[i]] - get_elements()[i]) > 1.e-6)
      throw std::logic_error(__FUNCTION__);
}

template <>
template <typename parameters_t>
void vertex_frequency_domain<EXTENDED_POSITIVE>::initialize(parameters_t& parameters) {
  get_basis()[0] = (2. * M_PI) / parameters.get_beta();
  get_inverse_basis()[0] = parameters.get_beta() / (2. * M_PI);

<<<<<<< HEAD
  if(!FrequencyExchangeDomain::isInitialized())
    FrequencyExchangeDomain::initialize(parameters);

  get_size() =
      parameters.get_four_point_fermionic_frequencies() + FrequencyExchangeDomain::extensionSize();
=======
  if (!FrequencyExchangeDomain::isInitialized())
    FrequencyExchangeDomain::initialize(parameters);

  get_size() = parameters.get_four_point_fermionic_frequencies() +
               FrequencyExchangeDomain::get_extension_size();
>>>>>>> fb27e5b6

  get_elements().resize(get_size());

  for (int l = 0; l < get_size(); l++)
    get_elements()[l] = M_PI / parameters.get_beta() * (1 + 2 * l);

  get_corresponding_frequency_domain_index().resize(get_size(), -1);

  const std::vector<double>& wn = frequency_domain::get_elements();

  for (int i = 0; i < get_size(); i++)
    for (size_t j = 0; j < wn.size(); j++)
      if (std::fabs(wn[j] - get_elements()[i]) < 1.e-6)
        get_corresponding_frequency_domain_index()[i] = j;

  for (int i = 0; i < get_size(); i++)
    if (get_corresponding_frequency_domain_index()[i] == -1 ||
        std::fabs(wn[get_corresponding_frequency_domain_index()[i]] - get_elements()[i]) > 1.e-6)
      throw std::logic_error(__FUNCTION__);

  assert(get_elements().back() == vertex_frequency_domain<EXTENDED>::get_elements().back());
}

template <>
template <typename parameters_t>
void vertex_frequency_domain<EXTENDED_BOSONIC>::initialize(parameters_t& parameters) {
  get_basis()[0] = (2. * M_PI) / parameters.get_beta();
  get_inverse_basis()[0] = parameters.get_beta() / (2. * M_PI);

  get_size() = 2 * parameters.get_hts_bosonic_frequencies() + 1;

  get_elements().resize(get_size(), -2. * M_PI / parameters.get_beta() * int(get_size() / 2));

  for (int l = 0; l < get_size(); l++) {
    get_elements()[l] += l * 2. * M_PI / parameters.get_beta();
    // cout << get_elements()[l] << endl;
  }
}

}  // domains
}  // phys
}  // dca

#endif  // DCA_PHYS_DOMAINS_TIME_AND_FREQUENCY_VERTEX_FREQUENCY_DOMAIN_HPP<|MERGE_RESOLUTION|>--- conflicted
+++ resolved
@@ -147,19 +147,11 @@
   get_basis()[0] = (2. * M_PI) / parameters.get_beta();
   get_inverse_basis()[0] = parameters.get_beta() / (2. * M_PI);
 
-<<<<<<< HEAD
-  if(!FrequencyExchangeDomain::isInitialized())
-    FrequencyExchangeDomain::initialize(parameters);
-
-  get_size() = 2 * (parameters.get_four_point_fermionic_frequencies() +
-                    FrequencyExchangeDomain::extensionSize());
-=======
   if (!FrequencyExchangeDomain::isInitialized())
     FrequencyExchangeDomain::initialize(parameters);
 
   get_size() = 2 * (parameters.get_four_point_fermionic_frequencies() +
                     FrequencyExchangeDomain::get_extension_size());
->>>>>>> fb27e5b6
 
   get_elements().resize(get_size());
 
@@ -189,19 +181,11 @@
   get_basis()[0] = (2. * M_PI) / parameters.get_beta();
   get_inverse_basis()[0] = parameters.get_beta() / (2. * M_PI);
 
-<<<<<<< HEAD
-  if(!FrequencyExchangeDomain::isInitialized())
-    FrequencyExchangeDomain::initialize(parameters);
-
-  get_size() =
-      parameters.get_four_point_fermionic_frequencies() + FrequencyExchangeDomain::extensionSize();
-=======
   if (!FrequencyExchangeDomain::isInitialized())
     FrequencyExchangeDomain::initialize(parameters);
 
   get_size() = parameters.get_four_point_fermionic_frequencies() +
                FrequencyExchangeDomain::get_extension_size();
->>>>>>> fb27e5b6
 
   get_elements().resize(get_size());
 
