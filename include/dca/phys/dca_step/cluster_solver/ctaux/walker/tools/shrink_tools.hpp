// Copyright (C) 2018 ETH Zurich
// Copyright (C) 2018 UT-Battelle, LLC
// All rights reserved.
//
// See LICENSE for terms of usage.
// See CITATION.md for citation guidelines, if DCA++ is used for scientific publications.
//
// Author: Peter Staar (taa@zurich.ibm.com)
//         Giovanni Balduzzi (gbalduzz@itp.phys.ethz.ch)
//
// This class kills old used HS-spins and resizes the N-matrix.

#ifndef DCA_PHYS_DCA_STEP_CLUSTER_SOLVER_CTAUX_WALKER_TOOLS_SHRINK_TOOLS_HPP
#define DCA_PHYS_DCA_STEP_CLUSTER_SOLVER_CTAUX_WALKER_TOOLS_SHRINK_TOOLS_HPP

#include <cassert>
#include <iostream>
#include <stdexcept>
#include <vector>

#include "dca/linalg/linalg.hpp"
#include "dca/linalg/util/allocators/vectors_typedefs.hpp"
#include "dca/phys/dca_step/cluster_solver/ctaux/structs/vertex_singleton.hpp"
#include "dca/phys/dca_step/cluster_solver/ctaux/walker/tools/shrink_tools_algorithms/shrink_tools_algorithms.hpp"

namespace dca {
namespace phys {
namespace solver {
namespace ctaux {
// dca::phys::solver::ctaux::

template <dca::linalg::DeviceType device_t, typename Real>
class SHRINK_TOOLS {
  typedef vertex_singleton vertex_singleton_type;
  using HostVector = linalg::util::HostVector<int>;

public:
  SHRINK_TOOLS(int id);

  template <class configuration_type, class vertex_vertex_matrix_type>
  static void shrink_Gamma(configuration_type& full_configuration,
                           vertex_vertex_matrix_type& Gamma_up, vertex_vertex_matrix_type& Gamma_dn);

  template <class configuration_type>
  void reorganize_configuration_test(configuration_type& full_configuration,
                                     dca::linalg::Matrix<Real, device_t>& N_up,
                                     dca::linalg::Matrix<Real, device_t>& N_dn,
                                     dca::linalg::Matrix<Real, device_t>& G0_up,
                                     dca::linalg::Matrix<Real, device_t>& G0_dn);

  int deviceFingerprint() const {
    return shrink_tools_algorithm_obj_.deviceFingerprint();
  }

private:
  template <class configuration_type, class vertex_vertex_matrix_type>
  static void shrink_Gamma_matrix(configuration_type& full_configuration,
                                  vertex_vertex_matrix_type& Gamma, e_spin_states_type e_spin);

  template <class configuration_type>
  static void shrink_Gamma_matrix(configuration_type& full_configuration,
                                  dca::linalg::Matrix<Real, device_t>& Gamma,
                                  e_spin_states_type e_spin);

<<<<<<< HEAD
  /*
    template<class configuration_type>
    void swap_interacting_vertices_to_left(configuration_type&        full_configuration,
    dca::linalg::Matrix<Real, device_t>& N,
    dca::linalg::Matrix<Real, device_t>& G0,
    e_spin_states_type         e_spin);
  */

  template <class configuration_type>
  static void swap_interacting_vertices_to_left(configuration_type& full_configuration,
                                                std::vector<int>& source_index,
                                                std::vector<int>& target_index,
                                                e_spin_states_type e_spin);

  /*
    template<class configuration_type>
    static void swap_non_changed_vertices_to_left(configuration_type&        full_configuration,
    dca::linalg::Matrix<Real, device_t>& N,
    dca::linalg::Matrix<Real, device_t>& G0,
    e_spin_states_type         e_spin);
  */

  template <class configuration_type>
  static void swap_non_changed_vertices_to_left(configuration_type& full_configuration,
                                                std::vector<int>& source_index,
                                                std::vector<int>& target_index,
                                                e_spin_states_type e_spin);
=======
  template <class configuration_type>
  static void swap_and_remove_vertices(configuration_type& full_configuration,
                                       linalg::util::HostVector<int>& source_index,
                                       linalg::util::HostVector<int>& target_index,
                                       e_spin_states_type e_spin);
>>>>>>> 7b6f95c4

  template <class configuration_type>
  static void erase_non_creatable_and_non_annihilatable_spins(
      configuration_type& full_configuration, dca::linalg::Matrix<Real, device_t>& N_up,
      dca::linalg::Matrix<Real, device_t>& N_dn, dca::linalg::Matrix<Real, device_t>& G0_up,
      dca::linalg::Matrix<Real, device_t>& G0_dn);
<<<<<<< HEAD

  template <class configuration_type>
  static void erase_non_creatable_and_non_annihilatable_spins(configuration_type& full_configuration,
                                                              dca::linalg::Matrix<Real, device_t>& N,
                                                              dca::linalg::Matrix<Real, device_t>& G0,
                                                              e_spin_states_type e_spin);
=======
>>>>>>> 7b6f95c4

private:
  void test_swap_vectors(const linalg::util::HostVector<int>& source_index,
                         const linalg::util::HostVector<int>& target_index, int size);

private:
  int thread_id;
  int stream_id;

  HostVector source_index_up_;
  HostVector source_index_dn_;
  HostVector target_index_up_;
  HostVector target_index_dn_;

<<<<<<< HEAD
  std::vector<int> target_index_up;
  std::vector<int> target_index_dn;

  SHRINK_TOOLS_ALGORITHMS<device_t, Real> SHRINK_TOOLS_ALGORITHMS_obj;
=======
  SHRINK_TOOLS_ALGORITHMS<device_t, Real> shrink_tools_algorithm_obj_;
>>>>>>> 7b6f95c4
};

template <dca::linalg::DeviceType device_t, typename Real>
SHRINK_TOOLS<device_t, Real>::SHRINK_TOOLS(int id)
    : thread_id(id),
      stream_id(0),

      shrink_tools_algorithm_obj_(thread_id) {}

<<<<<<< HEAD
      SHRINK_TOOLS_ALGORITHMS_obj(thread_id) {}

=======
>>>>>>> 7b6f95c4
template <dca::linalg::DeviceType device_t, typename Real>
template <class configuration_type, class vertex_vertex_matrix_type>
void SHRINK_TOOLS<device_t, Real>::shrink_Gamma(configuration_type& full_configuration,
                                                vertex_vertex_matrix_type& Gamma_up,
                                                vertex_vertex_matrix_type& Gamma_dn) {
  std::vector<int>& changed_spin_indices = full_configuration.get_changed_spin_indices();
  std::vector<HS_spin_states_type>& changed_spin_values =
      full_configuration.get_changed_spin_values();

  for (int i = 0; i < (int)changed_spin_indices.size();) {
    if (full_configuration[changed_spin_indices[i]].is_Bennett()) {
      changed_spin_indices.erase(changed_spin_indices.begin() + i);
      changed_spin_values.erase(changed_spin_values.begin() + i);
    }
    else
      i++;
  }

  shrink_Gamma_matrix(full_configuration, Gamma_up, e_UP);
  shrink_Gamma_matrix(full_configuration, Gamma_dn, e_DN);

  assert(2 * full_configuration.get_changed_spin_indices().size() ==
         full_configuration.get_changed_spin_indices_e_spin(e_UP).size() +
             full_configuration.get_changed_spin_indices_e_spin(e_DN).size());
}

template <dca::linalg::DeviceType device_t, typename Real>
template <class configuration_type, class vertex_vertex_matrix_type>
void SHRINK_TOOLS<device_t, Real>::shrink_Gamma_matrix(configuration_type& full_configuration,
                                                       vertex_vertex_matrix_type& Gamma,
                                                       e_spin_states_type e_spin) {
  std::vector<int> configuration_spin_indices_to_be_erased(0);

  std::vector<vertex_singleton_type>& configuration_e_spin = full_configuration.get(e_spin);
  std::vector<int>& changed_spin_indices_e_spin =
      full_configuration.get_changed_spin_indices_e_spin(e_spin);
  std::vector<HS_spin_states_type>& changed_spin_values_e_spin =
      full_configuration.get_changed_spin_values_e_spin(e_spin);

  for (int i = 0; i < Gamma.size();) {
    int configuration_index_e_spin = changed_spin_indices_e_spin[i];
    int configuration_index =
        configuration_e_spin[configuration_index_e_spin].get_configuration_index();

    if (full_configuration[configuration_index].is_Bennett()) {
      changed_spin_indices_e_spin.erase(changed_spin_indices_e_spin.begin() + i);
      changed_spin_values_e_spin.erase(changed_spin_values_e_spin.begin() + i);

      dca::linalg::matrixop::removeRowAndCol(Gamma, i);
    }
    else
      i++;
  }
}

template <dca::linalg::DeviceType device_t, typename Real>
template <class configuration_type>
void SHRINK_TOOLS<device_t, Real>::shrink_Gamma_matrix(configuration_type& full_configuration,
                                                       dca::linalg::Matrix<Real, device_t>& Gamma,
                                                       e_spin_states_type e_spin) {
  std::vector<int> configuration_spin_indices_to_be_erased(0);

  std::vector<vertex_singleton_type>& configuration_e_spin = full_configuration.get(e_spin);
  auto& changed_spin_indices_e_spin = full_configuration.get_changed_spin_indices_e_spin(e_spin);
  std::vector<HS_spin_states_type>& changed_spin_values_e_spin =
      full_configuration.get_changed_spin_values_e_spin(e_spin);

  assert(Gamma.is_square());

  for (int i = 0; i < Gamma.size().first;) {
    int configuration_index_e_spin = changed_spin_indices_e_spin[i];
    int configuration_index =
        configuration_e_spin[configuration_index_e_spin].get_configuration_index();

    if (full_configuration[configuration_index].is_Bennett()) {
      changed_spin_indices_e_spin.erase(changed_spin_indices_e_spin.begin() + i);
      changed_spin_values_e_spin.erase(changed_spin_values_e_spin.begin() + i);

      dca::linalg::matrixop::removeRowAndCol(Gamma, i);
    }
    else
      i++;
  }
}

template <dca::linalg::DeviceType device_t, typename Real>
template <class configuration_type>
void SHRINK_TOOLS<device_t, Real>::reorganize_configuration_test(
    configuration_type& full_configuration, dca::linalg::Matrix<Real, device_t>& N_up,
    dca::linalg::Matrix<Real, device_t>& N_dn, dca::linalg::Matrix<Real, device_t>& G0_up,
    dca::linalg::Matrix<Real, device_t>& G0_dn) {
<<<<<<< HEAD
  {
    source_index_up.resize(0);
    target_index_up.resize(0);

    source_index_dn.resize(0);
    target_index_dn.resize(0);

    swap_interacting_vertices_to_left(full_configuration, source_index_up, target_index_up, e_UP);
    swap_interacting_vertices_to_left(full_configuration, source_index_dn, target_index_dn, e_DN);

    // cout << "swap_interacting_vertices_to_left" << endl;
    test_swap_vectors(source_index_up, target_index_up, N_up.size().first);
    test_swap_vectors(source_index_dn, target_index_dn, N_dn.size().first);

    if (false) {
      // SHRINK_TOOLS_ALGORITHMS_obj.execute(source_index_up, target_index_up, N_up, G0_up);
      // SHRINK_TOOLS_ALGORITHMS_obj.execute(source_index_dn, target_index_dn, N_dn, G0_dn);
    }
    else {
      SHRINK_TOOLS_ALGORITHMS_obj.execute(source_index_up, target_index_up, N_up, G0_up,
                                          source_index_dn, target_index_dn, N_dn, G0_dn);
    }
  }

  {
    source_index_up.resize(0);
    target_index_up.resize(0);

    source_index_dn.resize(0);
    target_index_dn.resize(0);

    swap_non_changed_vertices_to_left(full_configuration, source_index_up, target_index_up, e_UP);
    swap_non_changed_vertices_to_left(full_configuration, source_index_dn, target_index_dn, e_DN);

    // cout << "swap_non_changed_vertices_to_left" << endl;
    test_swap_vectors(source_index_up, target_index_up, N_up.size().first);
    test_swap_vectors(source_index_dn, target_index_dn, N_dn.size().first);

    if (false) {
      // SHRINK_TOOLS_ALGORITHMS_obj.execute(source_index_up, target_index_up, N_up, G0_up);
      // SHRINK_TOOLS_ALGORITHMS_obj.execute(source_index_dn, target_index_dn, N_dn, G0_dn);
    }
    else {
      SHRINK_TOOLS_ALGORITHMS_obj.execute(source_index_up, target_index_up, N_up, G0_up,
                                          source_index_dn, target_index_dn, N_dn, G0_dn);
    }
  }
=======
  source_index_up_.resize(0);
  target_index_up_.resize(0);
  source_index_dn_.resize(0);
  target_index_dn_.resize(0);

  swap_and_remove_vertices(full_configuration, source_index_up_, target_index_up_, e_UP);
  swap_and_remove_vertices(full_configuration, source_index_dn_, target_index_dn_, e_DN);

#ifndef NDEBUG
  test_swap_vectors(source_index_up_, target_index_up_, N_up.size().first);
  test_swap_vectors(source_index_dn_, target_index_dn_, N_dn.size().first);
#endif  // NDEBUG

  shrink_tools_algorithm_obj_.execute(source_index_up_, target_index_up_, N_up, G0_up,
                                      source_index_dn_, target_index_dn_, N_dn, G0_dn);
>>>>>>> 7b6f95c4

  erase_non_creatable_and_non_annihilatable_spins(full_configuration, N_up, N_dn, G0_up, G0_dn);
  assert(full_configuration.assert_consistency());
}

<<<<<<< HEAD
/*
  template<dca::linalg::DeviceType device_t>
  template<class configuration_type>
  void SHRINK_TOOLS<device_t, Real>::swap_interacting_vertices_to_left(configuration_type&
  full_configuration,
  dca::linalg::Matrix<Real, device_t>& N,
  dca::linalg::Matrix<Real, device_t>& G0,
  e_spin_states_type                 e_spin)
  {
  std::vector<vertex_singleton_type>& configuration_e_spin = full_configuration.get(e_spin);
  int                                 configuration_size   = configuration_e_spin.size();

  int dead_spin   = 0;
  int configuration_index_dead_spin = configuration_e_spin[dead_spin].get_configuration_index();

  int living_spin = configuration_size-1;
  int configuration_index_living_spin = configuration_e_spin[living_spin].get_configuration_index();

  while(true)
  {
  while(dead_spin < configuration_size-1
  &&  full_configuration[configuration_index_dead_spin].is_annihilatable() )
  {
  dead_spin++;
  configuration_index_dead_spin = configuration_e_spin[dead_spin].get_configuration_index();
  }

  while(living_spin > 0
  && !full_configuration[configuration_index_living_spin].is_annihilatable() )
  {
  living_spin--;
  configuration_index_living_spin = configuration_e_spin[living_spin].get_configuration_index();
  }

  if(dead_spin > living_spin)
  break;
  else
  {
  HS_field_sign_type HS_field_dead_spin   = configuration_e_spin[dead_spin  ].get_HS_field();
  HS_field_sign_type HS_field_living_spin = configuration_e_spin[living_spin].get_HS_field();

  std::pair<int,int>& pair_dead_spin   = full_configuration[configuration_index_dead_spin]
  .get_configuration_e_spin_indices();
  std::pair<int,int>& pair_living_spin =
  full_configuration[configuration_index_living_spin].get_configuration_e_spin_indices();

  dca::linalg::matrixop::swapRowAndCol(N , dead_spin, living_spin, thread_id, stream_id);
  dca::linalg::matrixop::swapRowAndCol(G0, dead_spin, living_spin, thread_id, stream_id);

  swap(configuration_e_spin[dead_spin], configuration_e_spin[living_spin]);

  if(HS_field_dead_spin == HS_FIELD_DN)
  pair_dead_spin.first = living_spin;
  else
  pair_dead_spin.second = living_spin;

  if(HS_field_living_spin == HS_FIELD_DN)
  pair_living_spin.first = dead_spin;
  else
  pair_living_spin.second = dead_spin;

  }

  dead_spin++;
  living_spin--;

  if(dead_spin == int(configuration_e_spin.size()) || living_spin == -1)
  break;
  else
  {
  configuration_index_dead_spin   = configuration_e_spin[dead_spin]  .get_configuration_index();
  configuration_index_living_spin = configuration_e_spin[living_spin].get_configuration_index();
  }
  }
  }
*/

template <dca::linalg::DeviceType device_t, typename Real>
template <class configuration_type>
void SHRINK_TOOLS<device_t, Real>::swap_interacting_vertices_to_left(
    configuration_type& full_configuration, std::vector<int>& source_index,
    std::vector<int>& target_index, e_spin_states_type e_spin) {
  // cout << __FUNCTION__ << endl;
=======
template <dca::linalg::DeviceType device_t, typename Real>
template <class configuration_type>
void SHRINK_TOOLS<device_t, Real>::swap_and_remove_vertices(configuration_type& full_configuration,
                                                            HostVector& source_index,
                                                            HostVector& target_index,
                                                            e_spin_states_type e_spin) {
  const auto death_condition = [](const vertex_singleton& v) { return v.get_HS_spin() == HS_ZERO; };
>>>>>>> 7b6f95c4

  std::vector<vertex_singleton_type>& configuration_e_spin = full_configuration.get(e_spin);
  int configuration_size = configuration_e_spin.size();

  if (configuration_size == 0) {
    return;
  }

  int dead_spin = 0;
  int living_spin = configuration_size - 1;

  auto update_config_idx = [&](int index, int new_index) {
    const int configuration_index = configuration_e_spin[index].get_configuration_index();
    auto& e_spin_indices = full_configuration[configuration_index].get_configuration_e_spin_indices();
    if (configuration_e_spin[index].get_HS_field() == HS_FIELD_DN) {
      e_spin_indices.first = new_index;
    }
    else {
      e_spin_indices.second = new_index;
    }
<<<<<<< HEAD
  }
}

/*
  template<dca::linalg::DeviceType device_t>
  template<class configuration_type>
  void SHRINK_TOOLS<device_t, Real>::swap_non_changed_vertices_to_left(configuration_type&
  full_configuration,
  dca::linalg::Matrix<Real, device_t>& N,
  dca::linalg::Matrix<Real, device_t>& G0,
  e_spin_states_type         e_spin)
  {
  //cout << __FUNCTION__ << endl;

  std::vector<vertex_singleton_type>& configuration_e_spin = full_configuration.get(e_spin);
  int                            configuration_size   = configuration_e_spin.size();

  int dead_spin   = 0;
  int configuration_index_dead_spin = configuration_e_spin[dead_spin].get_configuration_index();

  int living_spin = configuration_size-1;
  int configuration_index_living_spin = configuration_e_spin[living_spin].get_configuration_index();

  while(true)
  {
  while( dead_spin < configuration_size-1
  &&!(!full_configuration[configuration_index_dead_spin].is_annihilatable()
  && !full_configuration[configuration_index_dead_spin].is_creatable()) )
  {
  dead_spin++;
  configuration_index_dead_spin = configuration_e_spin[dead_spin].get_configuration_index();
  }

  while(living_spin > 0
  && !full_configuration[configuration_index_living_spin].is_creatable() )
  {
  living_spin--;
  configuration_index_living_spin = configuration_e_spin[living_spin].get_configuration_index();
  }

  if(dead_spin > living_spin)
  break;
  else
  {
  HS_field_sign_type HS_field_dead_spin   = configuration_e_spin[dead_spin  ].get_HS_field();
  HS_field_sign_type HS_field_living_spin = configuration_e_spin[living_spin].get_HS_field();

  std::pair<int,int>& pair_dead_spin   = full_configuration[configuration_index_dead_spin]
  .get_configuration_e_spin_indices();
  std::pair<int,int>& pair_living_spin =
  full_configuration[configuration_index_living_spin].get_configuration_e_spin_indices();

  dca::linalg::matrixop::swapRowAndCol(N , dead_spin, living_spin);
  dca::linalg::matrixop::swapRowAndCol(G0, dead_spin, living_spin);

  swap(configuration_e_spin[dead_spin], configuration_e_spin[living_spin]);

  if(HS_field_dead_spin == HS_FIELD_DN)
  pair_dead_spin.first = living_spin;
  else
  pair_dead_spin.second = living_spin;

  if(HS_field_living_spin == HS_FIELD_DN)
  pair_living_spin.first = dead_spin;
  else
  pair_living_spin.second = dead_spin;

  }

  dead_spin++;
  living_spin--;

  if(dead_spin == int(configuration_e_spin.size()) || living_spin == -1)
  break;
  else
  {
  configuration_index_dead_spin   = configuration_e_spin[dead_spin]  .get_configuration_index();
  configuration_index_living_spin = configuration_e_spin[living_spin].get_configuration_index();
  }
  }
  }
*/

template <dca::linalg::DeviceType device_t, typename Real>
template <class configuration_type>
void SHRINK_TOOLS<device_t, Real>::swap_non_changed_vertices_to_left(
    configuration_type& full_configuration, std::vector<int>& source_index,
    std::vector<int>& target_index, e_spin_states_type e_spin) {
  std::vector<vertex_singleton_type>& configuration_e_spin = full_configuration.get(e_spin);
  int configuration_size = configuration_e_spin.size();

  if (configuration_size == 0) {
    return;
  }

  int dead_spin = 0;
  int configuration_index_dead_spin = configuration_e_spin[dead_spin].get_configuration_index();

  int living_spin = configuration_size - 1;
  int configuration_index_living_spin = configuration_e_spin[living_spin].get_configuration_index();
=======
  };
>>>>>>> 7b6f95c4

  while (true) {
    while (dead_spin < configuration_size && !death_condition(configuration_e_spin[dead_spin])) {
      dead_spin++;
    }

    while (living_spin >= 0 && death_condition(configuration_e_spin[living_spin])) {
      update_config_idx(living_spin, -1);
      configuration_e_spin.pop_back();
      living_spin--;
    }

    if (dead_spin >= living_spin) {
      break;
    }

    assert(configuration_e_spin[dead_spin].get_HS_spin() == HS_ZERO);
    assert(configuration_e_spin[living_spin].get_HS_spin() != HS_ZERO);

    // Update index of vertex singletons in the vertex pair configuration.
    update_config_idx(living_spin, dead_spin);
    update_config_idx(dead_spin, -1);

    // Move living spin to the left and delete dead spin.
    configuration_e_spin[dead_spin] = configuration_e_spin[living_spin];
    configuration_e_spin.pop_back();

    // Store moves to apply to N and G0 matrices columns and rows.
    target_index.push_back(dead_spin);
    source_index.push_back(living_spin);

    dead_spin++;
    living_spin--;
  }
}

template <dca::linalg::DeviceType device_t, typename Real>
template <class configuration_type>
void SHRINK_TOOLS<device_t, Real>::erase_non_creatable_and_non_annihilatable_spins(
    configuration_type& full_configuration, dca::linalg::Matrix<Real, device_t>& N_up,
    dca::linalg::Matrix<Real, device_t>& N_dn, dca::linalg::Matrix<Real, device_t>& G0_up,
    dca::linalg::Matrix<Real, device_t>& G0_dn) {
<<<<<<< HEAD
  erase_non_creatable_and_non_annihilatable_spins(full_configuration, N_up, G0_up, e_UP);
  erase_non_creatable_and_non_annihilatable_spins(full_configuration, N_dn, G0_dn, e_DN);

  for (int i = 0; i < full_configuration.size();) {
    if (!full_configuration[i].is_annihilatable() && !full_configuration[i].is_creatable())
      full_configuration.remove_HS_spin(i);
    else
      i++;
  }
}

template <dca::linalg::DeviceType device_t, typename Real>
template <class configuration_type>
void SHRINK_TOOLS<device_t, Real>::erase_non_creatable_and_non_annihilatable_spins(
    configuration_type& full_configuration, dca::linalg::Matrix<Real, device_t>& N,
    dca::linalg::Matrix<Real, device_t>& G0, e_spin_states_type e_spin) {
  std::vector<vertex_singleton_type>& configuration_e_spin = full_configuration.get(e_spin);

  for (size_t i = 0; i < configuration_e_spin.size();) {
    int configuration_index = configuration_e_spin[i].get_configuration_index();
    if (!full_configuration[configuration_index].is_annihilatable() &&
        !full_configuration[configuration_index].is_creatable())
      configuration_e_spin.erase(configuration_e_spin.begin() + i);
    else
      i++;
=======
  const int new_size_up = full_configuration.get(e_UP).size();
  N_up.resize(new_size_up);
  G0_up.resize(new_size_up);

  const int new_size_dn = full_configuration.get(e_DN).size();
  N_dn.resize(new_size_dn);
  G0_dn.resize(new_size_dn);

  for (unsigned i = 0; i < full_configuration.size();) {
    if (full_configuration[i].get_HS_spin() == HS_ZERO) {
      full_configuration.erase(i);
    }
    else {
      ++i;
    }
>>>>>>> 7b6f95c4
  }
}

template <dca::linalg::DeviceType device_t, typename Real>
<<<<<<< HEAD
bool SHRINK_TOOLS<device_t, Real>::test_swap_vectors(std::vector<int>& source_index,
                                                     std::vector<int>& target_index, int size) {
=======
void SHRINK_TOOLS<device_t, Real>::test_swap_vectors(const HostVector& source_index,
                                                     const HostVector& target_index, int size) {
>>>>>>> 7b6f95c4
  if (source_index.size() != target_index.size())
    throw std::logic_error("source_index.size() != target_index.size()");

  for (size_t i = 0; i < source_index.size(); ++i)
    if (source_index[i] < 0 or source_index[i] >= size)
      throw std::logic_error("source_index[i]<0 or source_index[i]>=size");

  for (size_t i = 0; i < target_index.size(); ++i)
    if (target_index[i] < 0 or target_index[i] >= size)
      throw std::logic_error("target_index[i]<0 or target_index[i]>=size");

  for (size_t i = 0; i < source_index.size(); ++i)
    for (size_t j = i + 1; j < source_index.size(); ++j)
      if (source_index[i] == source_index[j])
        throw std::logic_error("source_index[i] == source_index[j]");

  for (size_t i = 0; i < target_index.size(); ++i)
    for (size_t j = i + 1; j < target_index.size(); ++j)
      if (target_index[i] == target_index[j])
        throw std::logic_error("target_index[i] == target_index[j]");

  for (size_t i = 0; i < source_index.size(); ++i)
    for (size_t j = 0; j < target_index.size(); ++j)
      if (source_index[i] == target_index[j]) {
        for (size_t i = 0; i < source_index.size(); ++i)
          std::cout << i << "\t" << source_index[i] << "\t" << target_index[i] << std::endl;
        std::cout << std::endl;

        throw std::logic_error("source_index[i] == target_index[j]");
      }
}

}  // namespace ctaux
}  // namespace solver
}  // namespace phys
}  // namespace dca

#endif  // DCA_PHYS_DCA_STEP_CLUSTER_SOLVER_CTAUX_WALKER_TOOLS_SHRINK_TOOLS_HPP<|MERGE_RESOLUTION|>--- conflicted
+++ resolved
@@ -62,56 +62,17 @@
                                   dca::linalg::Matrix<Real, device_t>& Gamma,
                                   e_spin_states_type e_spin);
 
-<<<<<<< HEAD
-  /*
-    template<class configuration_type>
-    void swap_interacting_vertices_to_left(configuration_type&        full_configuration,
-    dca::linalg::Matrix<Real, device_t>& N,
-    dca::linalg::Matrix<Real, device_t>& G0,
-    e_spin_states_type         e_spin);
-  */
-
-  template <class configuration_type>
-  static void swap_interacting_vertices_to_left(configuration_type& full_configuration,
-                                                std::vector<int>& source_index,
-                                                std::vector<int>& target_index,
-                                                e_spin_states_type e_spin);
-
-  /*
-    template<class configuration_type>
-    static void swap_non_changed_vertices_to_left(configuration_type&        full_configuration,
-    dca::linalg::Matrix<Real, device_t>& N,
-    dca::linalg::Matrix<Real, device_t>& G0,
-    e_spin_states_type         e_spin);
-  */
-
-  template <class configuration_type>
-  static void swap_non_changed_vertices_to_left(configuration_type& full_configuration,
-                                                std::vector<int>& source_index,
-                                                std::vector<int>& target_index,
-                                                e_spin_states_type e_spin);
-=======
   template <class configuration_type>
   static void swap_and_remove_vertices(configuration_type& full_configuration,
                                        linalg::util::HostVector<int>& source_index,
                                        linalg::util::HostVector<int>& target_index,
                                        e_spin_states_type e_spin);
->>>>>>> 7b6f95c4
 
   template <class configuration_type>
   static void erase_non_creatable_and_non_annihilatable_spins(
       configuration_type& full_configuration, dca::linalg::Matrix<Real, device_t>& N_up,
       dca::linalg::Matrix<Real, device_t>& N_dn, dca::linalg::Matrix<Real, device_t>& G0_up,
       dca::linalg::Matrix<Real, device_t>& G0_dn);
-<<<<<<< HEAD
-
-  template <class configuration_type>
-  static void erase_non_creatable_and_non_annihilatable_spins(configuration_type& full_configuration,
-                                                              dca::linalg::Matrix<Real, device_t>& N,
-                                                              dca::linalg::Matrix<Real, device_t>& G0,
-                                                              e_spin_states_type e_spin);
-=======
->>>>>>> 7b6f95c4
 
 private:
   void test_swap_vectors(const linalg::util::HostVector<int>& source_index,
@@ -126,14 +87,7 @@
   HostVector target_index_up_;
   HostVector target_index_dn_;
 
-<<<<<<< HEAD
-  std::vector<int> target_index_up;
-  std::vector<int> target_index_dn;
-
-  SHRINK_TOOLS_ALGORITHMS<device_t, Real> SHRINK_TOOLS_ALGORITHMS_obj;
-=======
   SHRINK_TOOLS_ALGORITHMS<device_t, Real> shrink_tools_algorithm_obj_;
->>>>>>> 7b6f95c4
 };
 
 template <dca::linalg::DeviceType device_t, typename Real>
@@ -143,11 +97,6 @@
 
       shrink_tools_algorithm_obj_(thread_id) {}
 
-<<<<<<< HEAD
-      SHRINK_TOOLS_ALGORITHMS_obj(thread_id) {}
-
-=======
->>>>>>> 7b6f95c4
 template <dca::linalg::DeviceType device_t, typename Real>
 template <class configuration_type, class vertex_vertex_matrix_type>
 void SHRINK_TOOLS<device_t, Real>::shrink_Gamma(configuration_type& full_configuration,
@@ -239,55 +188,6 @@
     configuration_type& full_configuration, dca::linalg::Matrix<Real, device_t>& N_up,
     dca::linalg::Matrix<Real, device_t>& N_dn, dca::linalg::Matrix<Real, device_t>& G0_up,
     dca::linalg::Matrix<Real, device_t>& G0_dn) {
-<<<<<<< HEAD
-  {
-    source_index_up.resize(0);
-    target_index_up.resize(0);
-
-    source_index_dn.resize(0);
-    target_index_dn.resize(0);
-
-    swap_interacting_vertices_to_left(full_configuration, source_index_up, target_index_up, e_UP);
-    swap_interacting_vertices_to_left(full_configuration, source_index_dn, target_index_dn, e_DN);
-
-    // cout << "swap_interacting_vertices_to_left" << endl;
-    test_swap_vectors(source_index_up, target_index_up, N_up.size().first);
-    test_swap_vectors(source_index_dn, target_index_dn, N_dn.size().first);
-
-    if (false) {
-      // SHRINK_TOOLS_ALGORITHMS_obj.execute(source_index_up, target_index_up, N_up, G0_up);
-      // SHRINK_TOOLS_ALGORITHMS_obj.execute(source_index_dn, target_index_dn, N_dn, G0_dn);
-    }
-    else {
-      SHRINK_TOOLS_ALGORITHMS_obj.execute(source_index_up, target_index_up, N_up, G0_up,
-                                          source_index_dn, target_index_dn, N_dn, G0_dn);
-    }
-  }
-
-  {
-    source_index_up.resize(0);
-    target_index_up.resize(0);
-
-    source_index_dn.resize(0);
-    target_index_dn.resize(0);
-
-    swap_non_changed_vertices_to_left(full_configuration, source_index_up, target_index_up, e_UP);
-    swap_non_changed_vertices_to_left(full_configuration, source_index_dn, target_index_dn, e_DN);
-
-    // cout << "swap_non_changed_vertices_to_left" << endl;
-    test_swap_vectors(source_index_up, target_index_up, N_up.size().first);
-    test_swap_vectors(source_index_dn, target_index_dn, N_dn.size().first);
-
-    if (false) {
-      // SHRINK_TOOLS_ALGORITHMS_obj.execute(source_index_up, target_index_up, N_up, G0_up);
-      // SHRINK_TOOLS_ALGORITHMS_obj.execute(source_index_dn, target_index_dn, N_dn, G0_dn);
-    }
-    else {
-      SHRINK_TOOLS_ALGORITHMS_obj.execute(source_index_up, target_index_up, N_up, G0_up,
-                                          source_index_dn, target_index_dn, N_dn, G0_dn);
-    }
-  }
-=======
   source_index_up_.resize(0);
   target_index_up_.resize(0);
   source_index_dn_.resize(0);
@@ -303,97 +203,11 @@
 
   shrink_tools_algorithm_obj_.execute(source_index_up_, target_index_up_, N_up, G0_up,
                                       source_index_dn_, target_index_dn_, N_dn, G0_dn);
->>>>>>> 7b6f95c4
 
   erase_non_creatable_and_non_annihilatable_spins(full_configuration, N_up, N_dn, G0_up, G0_dn);
   assert(full_configuration.assert_consistency());
 }
 
-<<<<<<< HEAD
-/*
-  template<dca::linalg::DeviceType device_t>
-  template<class configuration_type>
-  void SHRINK_TOOLS<device_t, Real>::swap_interacting_vertices_to_left(configuration_type&
-  full_configuration,
-  dca::linalg::Matrix<Real, device_t>& N,
-  dca::linalg::Matrix<Real, device_t>& G0,
-  e_spin_states_type                 e_spin)
-  {
-  std::vector<vertex_singleton_type>& configuration_e_spin = full_configuration.get(e_spin);
-  int                                 configuration_size   = configuration_e_spin.size();
-
-  int dead_spin   = 0;
-  int configuration_index_dead_spin = configuration_e_spin[dead_spin].get_configuration_index();
-
-  int living_spin = configuration_size-1;
-  int configuration_index_living_spin = configuration_e_spin[living_spin].get_configuration_index();
-
-  while(true)
-  {
-  while(dead_spin < configuration_size-1
-  &&  full_configuration[configuration_index_dead_spin].is_annihilatable() )
-  {
-  dead_spin++;
-  configuration_index_dead_spin = configuration_e_spin[dead_spin].get_configuration_index();
-  }
-
-  while(living_spin > 0
-  && !full_configuration[configuration_index_living_spin].is_annihilatable() )
-  {
-  living_spin--;
-  configuration_index_living_spin = configuration_e_spin[living_spin].get_configuration_index();
-  }
-
-  if(dead_spin > living_spin)
-  break;
-  else
-  {
-  HS_field_sign_type HS_field_dead_spin   = configuration_e_spin[dead_spin  ].get_HS_field();
-  HS_field_sign_type HS_field_living_spin = configuration_e_spin[living_spin].get_HS_field();
-
-  std::pair<int,int>& pair_dead_spin   = full_configuration[configuration_index_dead_spin]
-  .get_configuration_e_spin_indices();
-  std::pair<int,int>& pair_living_spin =
-  full_configuration[configuration_index_living_spin].get_configuration_e_spin_indices();
-
-  dca::linalg::matrixop::swapRowAndCol(N , dead_spin, living_spin, thread_id, stream_id);
-  dca::linalg::matrixop::swapRowAndCol(G0, dead_spin, living_spin, thread_id, stream_id);
-
-  swap(configuration_e_spin[dead_spin], configuration_e_spin[living_spin]);
-
-  if(HS_field_dead_spin == HS_FIELD_DN)
-  pair_dead_spin.first = living_spin;
-  else
-  pair_dead_spin.second = living_spin;
-
-  if(HS_field_living_spin == HS_FIELD_DN)
-  pair_living_spin.first = dead_spin;
-  else
-  pair_living_spin.second = dead_spin;
-
-  }
-
-  dead_spin++;
-  living_spin--;
-
-  if(dead_spin == int(configuration_e_spin.size()) || living_spin == -1)
-  break;
-  else
-  {
-  configuration_index_dead_spin   = configuration_e_spin[dead_spin]  .get_configuration_index();
-  configuration_index_living_spin = configuration_e_spin[living_spin].get_configuration_index();
-  }
-  }
-  }
-*/
-
-template <dca::linalg::DeviceType device_t, typename Real>
-template <class configuration_type>
-void SHRINK_TOOLS<device_t, Real>::swap_interacting_vertices_to_left(
-    configuration_type& full_configuration, std::vector<int>& source_index,
-    std::vector<int>& target_index, e_spin_states_type e_spin) {
-  // cout << __FUNCTION__ << endl;
-=======
 template <dca::linalg::DeviceType device_t, typename Real>
 template <class configuration_type>
 void SHRINK_TOOLS<device_t, Real>::swap_and_remove_vertices(configuration_type& full_configuration,
@@ -401,7 +215,6 @@
                                                             HostVector& target_index,
                                                             e_spin_states_type e_spin) {
   const auto death_condition = [](const vertex_singleton& v) { return v.get_HS_spin() == HS_ZERO; };
->>>>>>> 7b6f95c4
 
   std::vector<vertex_singleton_type>& configuration_e_spin = full_configuration.get(e_spin);
   int configuration_size = configuration_e_spin.size();
@@ -422,110 +235,7 @@
     else {
       e_spin_indices.second = new_index;
     }
-<<<<<<< HEAD
-  }
-}
-
-/*
-  template<dca::linalg::DeviceType device_t>
-  template<class configuration_type>
-  void SHRINK_TOOLS<device_t, Real>::swap_non_changed_vertices_to_left(configuration_type&
-  full_configuration,
-  dca::linalg::Matrix<Real, device_t>& N,
-  dca::linalg::Matrix<Real, device_t>& G0,
-  e_spin_states_type         e_spin)
-  {
-  //cout << __FUNCTION__ << endl;
-
-  std::vector<vertex_singleton_type>& configuration_e_spin = full_configuration.get(e_spin);
-  int                            configuration_size   = configuration_e_spin.size();
-
-  int dead_spin   = 0;
-  int configuration_index_dead_spin = configuration_e_spin[dead_spin].get_configuration_index();
-
-  int living_spin = configuration_size-1;
-  int configuration_index_living_spin = configuration_e_spin[living_spin].get_configuration_index();
-
-  while(true)
-  {
-  while( dead_spin < configuration_size-1
-  &&!(!full_configuration[configuration_index_dead_spin].is_annihilatable()
-  && !full_configuration[configuration_index_dead_spin].is_creatable()) )
-  {
-  dead_spin++;
-  configuration_index_dead_spin = configuration_e_spin[dead_spin].get_configuration_index();
-  }
-
-  while(living_spin > 0
-  && !full_configuration[configuration_index_living_spin].is_creatable() )
-  {
-  living_spin--;
-  configuration_index_living_spin = configuration_e_spin[living_spin].get_configuration_index();
-  }
-
-  if(dead_spin > living_spin)
-  break;
-  else
-  {
-  HS_field_sign_type HS_field_dead_spin   = configuration_e_spin[dead_spin  ].get_HS_field();
-  HS_field_sign_type HS_field_living_spin = configuration_e_spin[living_spin].get_HS_field();
-
-  std::pair<int,int>& pair_dead_spin   = full_configuration[configuration_index_dead_spin]
-  .get_configuration_e_spin_indices();
-  std::pair<int,int>& pair_living_spin =
-  full_configuration[configuration_index_living_spin].get_configuration_e_spin_indices();
-
-  dca::linalg::matrixop::swapRowAndCol(N , dead_spin, living_spin);
-  dca::linalg::matrixop::swapRowAndCol(G0, dead_spin, living_spin);
-
-  swap(configuration_e_spin[dead_spin], configuration_e_spin[living_spin]);
-
-  if(HS_field_dead_spin == HS_FIELD_DN)
-  pair_dead_spin.first = living_spin;
-  else
-  pair_dead_spin.second = living_spin;
-
-  if(HS_field_living_spin == HS_FIELD_DN)
-  pair_living_spin.first = dead_spin;
-  else
-  pair_living_spin.second = dead_spin;
-
-  }
-
-  dead_spin++;
-  living_spin--;
-
-  if(dead_spin == int(configuration_e_spin.size()) || living_spin == -1)
-  break;
-  else
-  {
-  configuration_index_dead_spin   = configuration_e_spin[dead_spin]  .get_configuration_index();
-  configuration_index_living_spin = configuration_e_spin[living_spin].get_configuration_index();
-  }
-  }
-  }
-*/
-
-template <dca::linalg::DeviceType device_t, typename Real>
-template <class configuration_type>
-void SHRINK_TOOLS<device_t, Real>::swap_non_changed_vertices_to_left(
-    configuration_type& full_configuration, std::vector<int>& source_index,
-    std::vector<int>& target_index, e_spin_states_type e_spin) {
-  std::vector<vertex_singleton_type>& configuration_e_spin = full_configuration.get(e_spin);
-  int configuration_size = configuration_e_spin.size();
-
-  if (configuration_size == 0) {
-    return;
-  }
-
-  int dead_spin = 0;
-  int configuration_index_dead_spin = configuration_e_spin[dead_spin].get_configuration_index();
-
-  int living_spin = configuration_size - 1;
-  int configuration_index_living_spin = configuration_e_spin[living_spin].get_configuration_index();
-=======
   };
->>>>>>> 7b6f95c4
 
   while (true) {
     while (dead_spin < configuration_size && !death_condition(configuration_e_spin[dead_spin])) {
@@ -568,33 +278,6 @@
     configuration_type& full_configuration, dca::linalg::Matrix<Real, device_t>& N_up,
     dca::linalg::Matrix<Real, device_t>& N_dn, dca::linalg::Matrix<Real, device_t>& G0_up,
     dca::linalg::Matrix<Real, device_t>& G0_dn) {
-<<<<<<< HEAD
-  erase_non_creatable_and_non_annihilatable_spins(full_configuration, N_up, G0_up, e_UP);
-  erase_non_creatable_and_non_annihilatable_spins(full_configuration, N_dn, G0_dn, e_DN);
-
-  for (int i = 0; i < full_configuration.size();) {
-    if (!full_configuration[i].is_annihilatable() && !full_configuration[i].is_creatable())
-      full_configuration.remove_HS_spin(i);
-    else
-      i++;
-  }
-}
-
-template <dca::linalg::DeviceType device_t, typename Real>
-template <class configuration_type>
-void SHRINK_TOOLS<device_t, Real>::erase_non_creatable_and_non_annihilatable_spins(
-    configuration_type& full_configuration, dca::linalg::Matrix<Real, device_t>& N,
-    dca::linalg::Matrix<Real, device_t>& G0, e_spin_states_type e_spin) {
-  std::vector<vertex_singleton_type>& configuration_e_spin = full_configuration.get(e_spin);
-
-  for (size_t i = 0; i < configuration_e_spin.size();) {
-    int configuration_index = configuration_e_spin[i].get_configuration_index();
-    if (!full_configuration[configuration_index].is_annihilatable() &&
-        !full_configuration[configuration_index].is_creatable())
-      configuration_e_spin.erase(configuration_e_spin.begin() + i);
-    else
-      i++;
-=======
   const int new_size_up = full_configuration.get(e_UP).size();
   N_up.resize(new_size_up);
   G0_up.resize(new_size_up);
@@ -610,18 +293,12 @@
     else {
       ++i;
     }
->>>>>>> 7b6f95c4
-  }
-}
-
-template <dca::linalg::DeviceType device_t, typename Real>
-<<<<<<< HEAD
-bool SHRINK_TOOLS<device_t, Real>::test_swap_vectors(std::vector<int>& source_index,
-                                                     std::vector<int>& target_index, int size) {
-=======
+  }
+}
+
+template <dca::linalg::DeviceType device_t, typename Real>
 void SHRINK_TOOLS<device_t, Real>::test_swap_vectors(const HostVector& source_index,
                                                      const HostVector& target_index, int size) {
->>>>>>> 7b6f95c4
   if (source_index.size() != target_index.size())
     throw std::logic_error("source_index.size() != target_index.size()");
 
