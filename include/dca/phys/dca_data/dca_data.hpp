--- conflicted
+++ resolved
@@ -696,12 +696,7 @@
   }
 }
 
-<<<<<<< HEAD
-}  // namespace phys
-}  // namespace dca
-=======
 }  //  phys
 }  // dca
->>>>>>> 61c5f280
 
 #endif  // DCA_PHYS_DCA_DATA_DCA_DATA_HPP