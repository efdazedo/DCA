--- conflicted
+++ resolved
@@ -40,16 +40,9 @@
       dca::phys::solver::ctint::details::shrinkG0(data_->G0_r_t));
   G0Setup::LabelDomain label_dmn;
 
-<<<<<<< HEAD
-  Walker::setDMatrixBuilder(g0, RDmn::parameter_type::get_subtract_matrix(),
-                            label_dmn.get_branch_domain_steps(), parameters_.getAlphas());
-
-    Walker::setInteractionVertices(*data_);
-=======
   Walker::setDMatrixBuilder(g0);
   Walker::setDMatrixAlpha(parameters_.getAlphas(), 0);
-  Walker::setInteractionVertices(parameters_, *data_);
->>>>>>> 33424db9
+    Walker::setInteractionVertices(*data_);
 
   Walker walker(parameters_, rng);
   walker.initialize();
