// Copyright (C) 2018 ETH Zurich
// Copyright (C) 2018 UT-Battelle, LLC
// All rights reserved.
//
// See LICENSE for terms of usage.
// See CITATION.md for citation guidelines, if DCA++ is used for scientific publications.
//
// Author: Peter Staar (taa@zurich.ibm.com)
//
// This class performs the coarsegraining of two-particle functions.

#ifndef DCA_PHYS_DCA_STEP_CLUSTER_MAPPING_COARSEGRAINING_COARSEGRAINING_TP_HPP
#define DCA_PHYS_DCA_STEP_CLUSTER_MAPPING_COARSEGRAINING_COARSEGRAINING_TP_HPP

#include <complex>
#include <iostream>
#include <stdexcept>
#include <vector>

#include "dca/function/domains.hpp"
#include "dca/function/function.hpp"
#include "dca/math/geometry/gaussian_quadrature/gaussian_quadrature_domain.hpp"
#include "dca/math/geometry/tetrahedron_mesh/tetrahedron_mesh.hpp"
#include "dca/phys/dca_step/cluster_mapping/coarsegraining/coarsegraining_routines.hpp"
#include "dca/phys/dca_step/cluster_mapping/coarsegraining/interpolation_matrices.hpp"
#include "dca/phys/dca_step/lattice_mapping/interpolation/transform_to_alpha.hpp"
#include "dca/phys/domains/cluster/cluster_domain.hpp"
#include "dca/phys/domains/cluster/cluster_operations.hpp"
#include "dca/phys/domains/quantum/electron_band_domain.hpp"
#include "dca/phys/domains/quantum/electron_spin_domain.hpp"
#include "dca/phys/domains/time_and_frequency/vertex_frequency_domain.hpp"
#include "dca/phys/four_point_type.hpp"
#include "dca/util/plot.hpp"
#include "dca/util/print_time.hpp"

namespace dca {
namespace phys {
namespace clustermapping {
// dca::phys::clustermapping::

template <typename parameters_type, typename K_dmn>
class coarsegraining_tp : public coarsegraining_routines<parameters_type, K_dmn> {
public:
  using BaseClass = coarsegraining_routines<parameters_type, K_dmn>;
  using profiler_type = typename parameters_type::profiler_type;
  using concurrency_type = typename parameters_type::concurrency_type;

  using k_cluster_type = typename K_dmn::parameter_type;

  using DCA_k_cluster_type =
      domains::cluster_domain<double, parameters_type::lattice_type::DIMENSION, domains::CLUSTER,
                              domains::MOMENTUM_SPACE, domains::BRILLOUIN_ZONE>;
  using k_DCA = func::dmn_0<DCA_k_cluster_type>;
  using host_k_cluster_type =
      domains::cluster_domain<double, parameters_type::lattice_type::DIMENSION, domains::LATTICE_SP,
                              domains::MOMENTUM_SPACE, domains::BRILLOUIN_ZONE>;
  using k_HOST = func::dmn_0<host_k_cluster_type>;

  using scalar_type = double;
  using complex_type = std::complex<scalar_type>;

  using tetrahedron_dmn = func::dmn_0<math::geometry::tetrahedron_mesh<K_dmn>>;
  using quadrature_dmn = math::geometry::gaussian_quadrature_domain<tetrahedron_dmn>;

  using q_dmn = func::dmn_0<coarsegraining_domain<K_dmn, K>>;
  using q_plus_Q_dmn = func::dmn_0<coarsegraining_domain<K_dmn, K_PLUS_Q>>;
  using Q_min_q_dmn = func::dmn_0<coarsegraining_domain<K_dmn, Q_MINUS_K>>;

  using w = func::dmn_0<domains::frequency_domain>;

  using b = func::dmn_0<domains::electron_band_domain>;
  using s = func::dmn_0<domains::electron_spin_domain>;
  using nu = func::dmn_variadic<b, s>;  // orbital-spin index
  using b_b = func::dmn_variadic<b, b>;

  using nu_nu_q = func::dmn_variadic<nu, nu, q_dmn>;
  using nu_nu_q_plus_Q = func::dmn_variadic<nu, nu, q_plus_Q_dmn>;
  using nu_nu_Q_min_q = func::dmn_variadic<nu, nu, Q_min_q_dmn>;

  const static int DIMENSION = K_dmn::parameter_type::DIMENSION;

public:
  coarsegraining_tp(const parameters_type &parameters_ref);

  // DCA coarsegraining
  template <typename w_dmn_t>
  void execute(
      func::function<std::complex<scalar_type>, func::dmn_variadic<nu, nu, k_HOST>>& H_k,
      func::function<std::complex<scalar_type>, func::dmn_variadic<nu, nu, k_DCA, w>>& Sigma,
      func::function<std::complex<scalar_type>, func::dmn_variadic<b_b, b_b, K_dmn, w_dmn_t>>& chi);

  // DCA+ coarsegraining
  template <typename w_dmn_t>
  void execute(
      func::function<std::complex<scalar_type>, func::dmn_variadic<nu, nu, k_HOST>>& H_k,
      func::function<std::complex<scalar_type>, func::dmn_variadic<nu, nu, k_HOST, w>>& Sigma,
      func::function<std::complex<scalar_type>, func::dmn_variadic<b_b, b_b, K_dmn, w_dmn_t>>& chi);

  template <typename w_dmn_t>
  void plot(func::function<std::complex<scalar_type>, func::dmn_variadic<b_b, b_b, K_dmn, w_dmn_t>>& chi);

private:
  // DCA coarsegraining
  template <typename w_dmn_t>
  void compute_tp(
      func::function<std::complex<scalar_type>, func::dmn_variadic<nu, nu, k_HOST>>& H_k,
      func::function<std::complex<scalar_type>, func::dmn_variadic<nu, nu, k_DCA, w>>& Sigma,
      func::function<std::complex<scalar_type>, func::dmn_variadic<b_b, b_b, K_dmn, w_dmn_t>>& chi);

  // DCA+ coarsegraining
  template <typename w_dmn_t>
  void compute_tp(
      func::function<std::complex<scalar_type>, func::dmn_variadic<nu, nu, k_HOST>>& H_k,
      func::function<std::complex<scalar_type>, func::dmn_variadic<nu, nu, k_HOST, w>>& Sigma,
      func::function<std::complex<scalar_type>, func::dmn_variadic<b_b, b_b, K_dmn, w_dmn_t>>& chi);

  // DCA coarsegraining
  template <typename w_dmn_t>
  void compute_phi(
      func::function<std::complex<scalar_type>, func::dmn_variadic<nu, nu, k_HOST>>& H_k,
      func::function<std::complex<scalar_type>, func::dmn_variadic<nu, nu, k_DCA, w>>& S_k_w,
      func::function<std::complex<scalar_type>, func::dmn_variadic<b_b, b_b, K_dmn, w_dmn_t>>& phi);

  // DCA+ coarsegraining
  template <typename w_dmn_t>
  void compute_phi(
      func::function<std::complex<scalar_type>, func::dmn_variadic<nu, nu, k_HOST>>& H_k,
      func::function<std::complex<scalar_type>, func::dmn_variadic<nu, nu, k_HOST, w>>& S_k_w,
      func::function<std::complex<scalar_type>, func::dmn_variadic<b_b, b_b, K_dmn, w_dmn_t>>& phi);

  void find_w1_and_w2(std::vector<double>& elements, int& w_ind, int& w1, int& w2);

  void compute_bubble(
      func::function<std::complex<scalar_type>, func::dmn_variadic<b_b, b_b, q_dmn>>& bubble);

  double get_integration_factor();

private:
  const parameters_type& parameters;
  const concurrency_type& concurrency;

  func::function<scalar_type, q_dmn> w_q;

  func::function<std::complex<scalar_type>, nu_nu_q> I_q;
  func::function<std::complex<scalar_type>, nu_nu_q> H_q;
  func::function<std::complex<scalar_type>, nu_nu_q> S_q;
  func::function<std::complex<scalar_type>, nu_nu_q> A_q;
  func::function<std::complex<scalar_type>, nu_nu_q> G_q;

  func::function<std::complex<scalar_type>, nu_nu_q_plus_Q> I_q_plus_Q;
  func::function<std::complex<scalar_type>, nu_nu_q_plus_Q> H_q_plus_Q;
  func::function<std::complex<scalar_type>, nu_nu_q_plus_Q> S_q_plus_Q;
  func::function<std::complex<scalar_type>, nu_nu_q_plus_Q> A_q_plus_Q;
  func::function<std::complex<scalar_type>, nu_nu_q_plus_Q> G_q_plus_Q;

  func::function<std::complex<scalar_type>, nu_nu_Q_min_q> I_Q_min_q;
  func::function<std::complex<scalar_type>, nu_nu_Q_min_q> H_Q_min_q;
  func::function<std::complex<scalar_type>, nu_nu_Q_min_q> S_Q_min_q;
  func::function<std::complex<scalar_type>, nu_nu_Q_min_q> A_Q_min_q;
  func::function<std::complex<scalar_type>, nu_nu_Q_min_q> G_Q_min_q;

  func::function<std::complex<scalar_type>, func::dmn_variadic<b_b, b_b, q_dmn>> bubble_q;
};

template <typename parameters_type, typename K_dmn>
coarsegraining_tp<parameters_type, K_dmn>::coarsegraining_tp(const parameters_type &parameters_ref)
    : BaseClass(parameters_ref),

      parameters(parameters_ref),
      concurrency(parameters.get_concurrency()),

      w_q("w_q"),

      I_q("I_q"),
      H_q("H_q"),
      S_q("S_q"),
      A_q("A_q"),
      G_q("G_q"),

      I_q_plus_Q("I_q_plus_Q"),
      H_q_plus_Q("H_q_plus_Q"),
      S_q_plus_Q("S_q_plus_Q"),
      A_q_plus_Q("A_q_plus_Q"),
      G_q_plus_Q("G_q_plus_Q"),

      I_Q_min_q("I_Q_min_q"),
      H_Q_min_q("H_Q_min_q"),
      S_Q_min_q("S_Q_min_q"),
      A_Q_min_q("A_Q_min_q"),
      G_Q_min_q("G_Q_min_q"),

      bubble_q("bubble_q") {
  for (int l = 0; l < w_q.size(); l++)
    w_q(l) = quadrature_dmn::get_weights()[l];
}

// DCA-coarsegraining
template <typename parameters_type, typename K_dmn>
template <typename w_dmn_t>
void coarsegraining_tp<parameters_type, K_dmn>::execute(
    func::function<std::complex<scalar_type>, func::dmn_variadic<nu, nu, k_HOST>>& H_k,
    func::function<std::complex<scalar_type>, func::dmn_variadic<nu, nu, k_DCA, w>>& Sigma,
    func::function<std::complex<scalar_type>, func::dmn_variadic<b_b, b_b, K_dmn, w_dmn_t>>& chi) {
  int Q_ind = domains::cluster_operations::index(parameters.get_four_point_momentum_transfer(),
                                                 K_dmn::get_elements(), K_dmn::parameter_type::SHAPE);
  interpolation_matrices<scalar_type, k_HOST, q_plus_Q_dmn>::set_q_idx(Q_ind);

  // TODO: allow more than one channel.
<<<<<<< HEAD
  switch (parameters.get_channels()[0]) {
=======
  switch (parameters.get_four_point_channels()[0]) {
>>>>>>> 20bc03d6
    case PARTICLE_HOLE_CHARGE:
    case PARTICLE_HOLE_MAGNETIC:
    case PARTICLE_HOLE_TRANSVERSE: {
      interpolation_matrices<scalar_type, k_HOST, q_plus_Q_dmn>::set_q_idx(Q_ind);
      compute_tp(H_k, Sigma, chi);
    } break;

    case PARTICLE_PARTICLE_UP_DOWN: {
      interpolation_matrices<scalar_type, k_HOST, Q_min_q_dmn>::set_q_idx(Q_ind);
      compute_phi(H_k, Sigma, chi);
    } break;

    default:
      throw std::logic_error(__FUNCTION__);
  }
}

// DCA+-coarsegraining
template <typename parameters_type, typename K_dmn>
template <typename w_dmn_t>
void coarsegraining_tp<parameters_type, K_dmn>::execute(
    func::function<std::complex<scalar_type>, func::dmn_variadic<nu, nu, k_HOST>>& H_k,
    func::function<std::complex<scalar_type>, func::dmn_variadic<nu, nu, k_HOST, w>>& Sigma,
    func::function<std::complex<scalar_type>, func::dmn_variadic<b_b, b_b, K_dmn, w_dmn_t>>& chi) {
  int Q_ind = domains::cluster_operations::index(parameters.get_four_point_momentum_transfer(),
                                                 K_dmn::get_elements(), K_dmn::parameter_type::SHAPE);

  // TODO: allow more than one channel.
<<<<<<< HEAD
  switch (parameters.get_channels()[0]) {
=======
  switch (parameters.get_four_point_channels()[0]) {
>>>>>>> 20bc03d6
    case PARTICLE_HOLE_CHARGE:
    case PARTICLE_HOLE_MAGNETIC:
    case PARTICLE_HOLE_TRANSVERSE: {
      interpolation_matrices<scalar_type, k_HOST, q_plus_Q_dmn>::set_q_idx(Q_ind);
      compute_tp(H_k, Sigma, chi);
    } break;

    case PARTICLE_PARTICLE_UP_DOWN: {
      interpolation_matrices<scalar_type, k_HOST, Q_min_q_dmn>::set_q_idx(Q_ind);
      compute_phi(H_k, Sigma, chi);
    } break;

    default:
      throw std::logic_error(__FUNCTION__);
  }
}

template <typename parameters_type, typename K_dmn>
template <typename w_dmn_t>
void coarsegraining_tp<parameters_type, K_dmn>::plot(
    func::function<std::complex<scalar_type>, func::dmn_variadic<b_b, b_b, K_dmn, w_dmn_t>>& chi) {
  {
    util::Plot plot;

    func::function<scalar_type, w_dmn_t> phi_w("phi_w");

    for (int m2 = 0; m2 < b::dmn_size(); m2++) {
      for (int m1 = 0; m1 < b::dmn_size(); m1++) {
        for (int n2 = 0; n2 < b::dmn_size(); n2++) {
          for (int n1 = 0; n1 < b::dmn_size(); n1++) {
            for (int k_ind = 0; k_ind < K_dmn::dmn_size(); k_ind++) {
              if (abs(K_dmn::get_elements()[k_ind][0] + K_dmn::get_elements()[k_ind][1] - M_PI) <
                  1.e-6) {
                for (int w_ind = 0; w_ind < w_dmn_t::dmn_size(); w_ind++)
                  phi_w(w_ind) = real(chi(n1, n2, m1, m2, k_ind, w_ind));

                plot.plotLinesPoints(phi_w);
              }
            }
          }
        }
      }
    }
  }

  {
    util::Plot plot;

    func::function<scalar_type, w_dmn_t> phi_w("phi_w");

    for (int m2 = 0; m2 < b::dmn_size(); m2++) {
      for (int m1 = 0; m1 < b::dmn_size(); m1++) {
        for (int n2 = 0; n2 < b::dmn_size(); n2++) {
          for (int n1 = 0; n1 < b::dmn_size(); n1++) {
            for (int k_ind = 0; k_ind < K_dmn::dmn_size(); k_ind++) {
              if (abs(K_dmn::get_elements()[k_ind][0] + K_dmn::get_elements()[k_ind][1] - M_PI) <
                  1.e-6) {
                for (int w_ind = 0; w_ind < w_dmn_t::dmn_size(); w_ind++)
                  phi_w(w_ind) = imag(chi(n1, n2, m1, m2, k_ind, w_ind));

                plot.plot(phi_w);
              }
            }
          }
        }
      }
    }
  }

  {
    std::vector<double> x(0);
    std::vector<double> y(0);
    std::vector<double> z(0);

    for (int k_ind = 0; k_ind < K_dmn::dmn_size(); k_ind++) {
      x.push_back(K_dmn::get_elements()[k_ind][0]);
      y.push_back(K_dmn::get_elements()[k_ind][1]);
      z.push_back(real(phi(0, 0, 0, 0, k_ind, w_dmn_t::dmn_size() / 2)));
    }

    util::Plot::heatMap(x, y, z);
  }
}

// DCA coarsegaining where K-dmn is the cluster-domain
template <typename parameters_type, typename K_dmn>
template <typename w_dmn_t>
void coarsegraining_tp<parameters_type, K_dmn>::compute_tp(
    func::function<std::complex<scalar_type>, func::dmn_variadic<nu, nu, k_HOST>>& H_k,
    func::function<std::complex<scalar_type>, func::dmn_variadic<nu, nu, k_DCA, w>>& S_K_w,
    func::function<std::complex<scalar_type>, func::dmn_variadic<b_b, b_b, K_dmn, w_dmn_t>>& chi) {
  assert(k_DCA::get_elements() == K_dmn::get_elements());

  chi = 0.;

  K_dmn k_domain;
  std::pair<int, int> bounds = concurrency.get_bounds(k_domain);

  // S_K_plus_Q_w(K) = S_K_w(K+Q)
  func::function<std::complex<scalar_type>, func::dmn_variadic<nu, nu, k_DCA, w>> S_K_plus_Q_w;

  int Q_ind = domains::cluster_operations::index(parameters.get_four_point_momentum_transfer(),
                                                 k_DCA::get_elements(), k_DCA::parameter_type::SHAPE);

  for (int w_ind = 0; w_ind < w::dmn_size(); ++w_ind) {
    for (int k_ind = 0; k_ind < k_DCA::dmn_size(); ++k_ind) {
      int K_plus_Q_ind = k_DCA::parameter_type::add(k_ind, Q_ind);

      for (int nu_2 = 0; nu_2 < nu::dmn_size(); ++nu_2) {
        for (int nu_1 = 0; nu_1 < nu::dmn_size(); ++nu_1) {
          S_K_plus_Q_w(nu_1, nu_2, k_ind, w_ind) = S_K_w(nu_1, nu_2, K_plus_Q_ind, w_ind);
        }
      }
    }
  }

  for (int k_ind = bounds.first; k_ind < bounds.second; k_ind++) {
    for (int w_ind = 0; w_ind < w_dmn_t::dmn_size(); w_ind++) {
      int w_1, w_2;

      find_w1_and_w2(w_dmn_t::get_elements(), w_ind, w_1, w_2);

      { BaseClass::compute_G_q_w(k_ind, w_1, H_k, S_K_w, I_q, H_q, S_q, G_q); }

      {
        BaseClass::compute_G_q_w(k_ind, w_2, H_k, S_K_plus_Q_w, I_q_plus_Q, H_q_plus_Q, S_q_plus_Q,
                                 G_q_plus_Q);
      }

      compute_bubble(bubble_q);

      {
        double factor = get_integration_factor();

        for (int q_ind = 0; q_ind < q_dmn::dmn_size(); q_ind++)
          for (int n1 = 0; n1 < b::dmn_size(); n1++)
            for (int n2 = 0; n2 < b::dmn_size(); n2++)
              for (int m1 = 0; m1 < b::dmn_size(); m1++)
                for (int m2 = 0; m2 < b::dmn_size(); m2++)
                  chi(n1, n2, m1, m2, k_ind, w_ind) +=
                      factor * w_q(q_ind) * bubble_q(n1, n2, m1, m2, q_ind);
      }
    }
  }

  concurrency.sum(chi);

  {
    scalar_type V_K = 0;
    for (int q_ind = 0; q_ind < q_dmn::dmn_size(); q_ind++)
      V_K += w_q(q_ind);

    chi /= V_K;
  }
}

// DCA+ coarsegaining where K-dmn is the host
template <typename parameters_type, typename K_dmn>
template <typename w_dmn_t>
void coarsegraining_tp<parameters_type, K_dmn>::compute_tp(
    func::function<std::complex<scalar_type>, func::dmn_variadic<nu, nu, k_HOST>>& H_k,
    func::function<std::complex<scalar_type>, func::dmn_variadic<nu, nu, k_HOST, w>>& S_k_w,
    func::function<std::complex<scalar_type>, func::dmn_variadic<b_b, b_b, K_dmn, w_dmn_t>>& chi) {
  chi = 0.;

  func::function<std::complex<scalar_type>, func::dmn_variadic<nu, nu, k_HOST>> A_k("A_k");
  func::function<std::complex<scalar_type>, func::dmn_variadic<nu, nu, k_HOST, w>> A_k_w("A_k_w");

  latticemapping::transform_to_alpha::forward(1., S_k_w, A_k_w);

  K_dmn k_domain;
  std::pair<int, int> bounds = concurrency.get_bounds(k_domain);

  for (int k_ind = bounds.first; k_ind < bounds.second; k_ind++) {
    for (int w_ind = 0; w_ind < w_dmn_t::dmn_size(); w_ind++) {
      int w_1, w_2;

      find_w1_and_w2(w_dmn_t::get_elements(), w_ind, w_1, w_2);

      {
        for (int k = 0; k < k_HOST::dmn_size(); k++)
          for (int j = 0; j < nu::dmn_size(); j++)
            for (int i = 0; i < nu::dmn_size(); i++)
              A_k(i, j, k) = A_k_w(i, j, k, w_1);

        BaseClass::compute_G_q_w(k_ind, w_1, H_k, A_k, I_q, H_q, A_q, S_q, G_q);
      }

      {
        for (int k = 0; k < k_HOST::dmn_size(); k++)
          for (int j = 0; j < nu::dmn_size(); j++)
            for (int i = 0; i < nu::dmn_size(); i++)
              A_k(i, j, k) = A_k_w(i, j, k, w_2);

        BaseClass::compute_G_q_w(k_ind, w_2, H_k, A_k, I_q_plus_Q, H_q_plus_Q, A_q_plus_Q,
                                 S_q_plus_Q, G_q_plus_Q);
      }

      compute_bubble(bubble_q);

      {
        double factor = get_integration_factor();

        for (int q_ind = 0; q_ind < q_dmn::dmn_size(); q_ind++)
          for (int n1 = 0; n1 < b::dmn_size(); n1++)
            for (int n2 = 0; n2 < b::dmn_size(); n2++)
              for (int m1 = 0; m1 < b::dmn_size(); m1++)
                for (int m2 = 0; m2 < b::dmn_size(); m2++)
                  chi(n1, n2, m1, m2, k_ind, w_ind) +=
                      factor * w_q(q_ind) * bubble_q(n1, n2, m1, m2, q_ind);
      }
    }
  }

  concurrency.sum(chi);

  {
    scalar_type V_K = 0;
    for (int q_ind = 0; q_ind < q_dmn::dmn_size(); q_ind++)
      V_K += w_q(q_ind);

    chi /= V_K;
  }
}

// DCA coarsegaining where K-dmn is the cluster-domain
template <typename parameters_type, typename K_dmn>
template <typename w_dmn_t>
void coarsegraining_tp<parameters_type, K_dmn>::compute_phi(
    func::function<std::complex<scalar_type>, func::dmn_variadic<nu, nu, k_HOST>>& H_k,
    func::function<std::complex<scalar_type>, func::dmn_variadic<nu, nu, k_DCA, w>>& S_K_w,
    func::function<std::complex<scalar_type>, func::dmn_variadic<b_b, b_b, K_dmn, w_dmn_t>>& phi) {
  if (concurrency.id() == concurrency.first())
    std::cout << "\n\n\t start " << __FUNCTION__ << " ... " << dca::util::print_time();

  assert(k_DCA::get_elements() == K_dmn::get_elements());

  phi = 0.;

  K_dmn k_domain;
  std::pair<int, int> bounds = concurrency.get_bounds(k_domain);

  // S_Q_min_K_w(K) = S_K_w(Q-K)
  func::function<std::complex<scalar_type>, func::dmn_variadic<nu, nu, k_DCA, w>> S_Q_min_K_w;

  int Q_ind = domains::cluster_operations::index(parameters.get_four_point_momentum_transfer(),
                                                 k_DCA::get_elements(), k_DCA::parameter_type::SHAPE);

  for (int w_ind = 0; w_ind < w::dmn_size(); ++w_ind) {
    for (int k_ind = 0; k_ind < k_DCA::dmn_size(); ++k_ind) {
      int Q_min_K_ind = k_DCA::parameter_type::subtract(k_ind, Q_ind);

      for (int nu_2 = 0; nu_2 < nu::dmn_size(); ++nu_2) {
        for (int nu_1 = 0; nu_1 < nu::dmn_size(); ++nu_1) {
          S_Q_min_K_w(nu_1, nu_2, k_ind, w_ind) = S_K_w(nu_1, nu_2, Q_min_K_ind, w_ind);
        }
      }
    }
  }

  for (int k_ind = bounds.first; k_ind < bounds.second; k_ind++) {
    for (int w_ind = 0; w_ind < w_dmn_t::dmn_size(); w_ind++) {
      int w_1, w_2;

      find_w1_and_w2(w_dmn_t::get_elements(), w_ind, w_1, w_2);

      { BaseClass::compute_G_q_w(k_ind, w_1, H_k, S_K_w, I_q, H_q, S_q, G_q); }

      {
        BaseClass::compute_G_q_w(k_ind, w_2, H_k, S_Q_min_K_w, I_Q_min_q, H_Q_min_q, S_Q_min_q,
                                 G_Q_min_q);
      }

      compute_bubble(bubble_q);

      {
        double factor = get_integration_factor();

        for (int q_ind = 0; q_ind < q_dmn::dmn_size(); q_ind++)
          for (int m2 = 0; m2 < b::dmn_size(); m2++)
            for (int m1 = 0; m1 < b::dmn_size(); m1++)
              for (int n2 = 0; n2 < b::dmn_size(); n2++)
                for (int n1 = 0; n1 < b::dmn_size(); n1++)
                  phi(n1, n2, m1, m2, k_ind, w_ind) +=
                      factor * w_q(q_ind) * bubble_q(n1, n2, m1, m2, q_ind);
      }
    }
  }

  concurrency.sum(phi);

  {
    scalar_type V_K = 0;
    for (int q_ind = 0; q_ind < q_dmn::dmn_size(); q_ind++)
      V_K += w_q(q_ind);

    phi /= V_K;
  }
}

// DCA+ coarsegaining where K-dmn is the host
template <typename parameters_type, typename K_dmn>
template <typename w_dmn_t>
void coarsegraining_tp<parameters_type, K_dmn>::compute_phi(
    func::function<std::complex<scalar_type>, func::dmn_variadic<nu, nu, k_HOST>>& H_k,
    func::function<std::complex<scalar_type>, func::dmn_variadic<nu, nu, k_HOST, w>>& S_k_w,
    func::function<std::complex<scalar_type>, func::dmn_variadic<b_b, b_b, K_dmn, w_dmn_t>>& phi) {
  if (concurrency.id() == concurrency.first())
    std::cout << "\n\n\t start " << __FUNCTION__ << " ... " << dca::util::print_time();

  phi = 0.;

  func::function<std::complex<scalar_type>, func::dmn_variadic<nu, nu, k_HOST>> A_k("A_k");
  func::function<std::complex<scalar_type>, func::dmn_variadic<nu, nu, k_HOST, w>> A_k_w("A_k_w");

  latticemapping::transform_to_alpha::forward(1., S_k_w, A_k_w);

  K_dmn k_domain;
  std::pair<int, int> bounds = concurrency.get_bounds(k_domain);

  for (int k_ind = bounds.first; k_ind < bounds.second; k_ind++) {
    for (int w_ind = 0; w_ind < w_dmn_t::dmn_size(); w_ind++) {
      int w_1, w_2;

      find_w1_and_w2(w_dmn_t::get_elements(), w_ind, w_1, w_2);

      {
        for (int k = 0; k < k_HOST::dmn_size(); k++)
          for (int j = 0; j < nu::dmn_size(); j++)
            for (int i = 0; i < nu::dmn_size(); i++)
              A_k(i, j, k) = A_k_w(i, j, k, w_1);

        BaseClass::compute_G_q_w(k_ind, w_1, H_k, A_k, I_q, H_q, A_q, S_q, G_q);
      }

      {
        for (int k = 0; k < k_HOST::dmn_size(); k++)
          for (int j = 0; j < nu::dmn_size(); j++)
            for (int i = 0; i < nu::dmn_size(); i++)
              A_k(i, j, k) = A_k_w(i, j, k, w_2);

        BaseClass::compute_G_q_w(k_ind, w_2, H_k, A_k, I_Q_min_q, H_Q_min_q, A_Q_min_q, S_Q_min_q,
                                 G_Q_min_q);
      }

      compute_bubble(bubble_q);

      {
        double factor = get_integration_factor();

        for (int q_ind = 0; q_ind < q_dmn::dmn_size(); q_ind++)
          for (int m2 = 0; m2 < b::dmn_size(); m2++)
            for (int m1 = 0; m1 < b::dmn_size(); m1++)
              for (int n2 = 0; n2 < b::dmn_size(); n2++)
                for (int n1 = 0; n1 < b::dmn_size(); n1++)
                  phi(n1, n2, m1, m2, k_ind, w_ind) +=
                      factor * w_q(q_ind) * bubble_q(n1, n2, m1, m2, q_ind);
      }
    }
  }

  concurrency.sum(phi);

  {
    scalar_type V_K = 0;
    for (int q_ind = 0; q_ind < q_dmn::dmn_size(); q_ind++)
      V_K += w_q(q_ind);

    phi /= V_K;
  }

  if (concurrency.id() == concurrency.first())
    std::cout << "\n\n\t end  ... " << dca::util::print_time();
}

template <typename parameters_type, typename K_dmn>
void coarsegraining_tp<parameters_type, K_dmn>::find_w1_and_w2(std::vector<double>& elements,
                                                               int& w_ind, int& w1, int& w2) {
  int W_ind = parameters.get_four_point_frequency_transfer();

  for (int l = 0; l < w::dmn_size(); l++)
    if (std::abs(elements[w_ind] - w::get_elements()[l]) < 1.e-6)
      w1 = l;

  assert(std::abs(w::get_elements()[w1] - elements[w_ind]) < 1.e-6);

  // TODO: allow more than one channel.
<<<<<<< HEAD
  switch (parameters.get_channels()[0]) {
=======
  switch (parameters.get_four_point_channels()[0]) {
>>>>>>> 20bc03d6
    case PARTICLE_HOLE_CHARGE:
    case PARTICLE_HOLE_MAGNETIC:
    case PARTICLE_HOLE_TRANSVERSE: {
      w2 = w1 + W_ind;
    } break;

    case PARTICLE_PARTICLE_UP_DOWN: {
      w2 = W_ind + (w::dmn_size() - 1 - w1);
      assert(std::abs(w::get_elements()[w1] + w::get_elements()[w::dmn_size() - 1 - w1]) < 1.e-6);
    } break;

    default:
      throw std::logic_error(__FUNCTION__);
  }
}

template <typename parameters_type, typename K_dmn>
void coarsegraining_tp<parameters_type, K_dmn>::compute_bubble(
    func::function<std::complex<scalar_type>, func::dmn_variadic<b_b, b_b, q_dmn>>& bubble) {
  bubble = 0.;

  for (int q_ind = 0; q_ind < q_dmn::dmn_size(); q_ind++) {
    for (int n1 = 0; n1 < b::dmn_size(); n1++) {
      for (int n2 = 0; n2 < b::dmn_size(); n2++) {
        for (int m1 = 0; m1 < b::dmn_size(); m1++) {
          for (int m2 = 0; m2 < b::dmn_size(); m2++) {
            // TODO: allow more than one channel.
<<<<<<< HEAD
            switch (parameters.get_channels()[0]) {
=======
            switch (parameters.get_four_point_channels()[0]) {
>>>>>>> 20bc03d6
              case PARTICLE_HOLE_TRANSVERSE:
                bubble(n1, n2, m1, m2, q_ind) +=
                    G_q(n1, e_UP, m2, e_UP, q_ind) * G_q_plus_Q(n2, e_UP, m1, e_UP, q_ind);
                break;

              case PARTICLE_HOLE_MAGNETIC:
                bubble(n1, n2, m1, m2, q_ind) +=
                    G_q(n1, e_UP, m2, e_UP, q_ind) * G_q_plus_Q(n2, e_UP, m1, e_UP, q_ind);
                break;

              case PARTICLE_HOLE_CHARGE:
                bubble(n1, n2, m1, m2, q_ind) +=
                    G_q(n1, e_UP, m2, e_UP, q_ind) * G_q_plus_Q(n2, e_UP, m1, e_UP, q_ind);
                break;

              case PARTICLE_PARTICLE_UP_DOWN:
                bubble(n1, n2, m1, m2, q_ind) +=
                    G_q(n1, e_UP, m1, e_UP, q_ind) * G_Q_min_q(n2, e_UP, m2, e_UP, q_ind);
                break;

              default:
                throw std::logic_error(__FUNCTION__);
            }
          }
        }
      }
    }
  }
}

template <typename parameters_type, typename K_dmn>
double coarsegraining_tp<parameters_type, K_dmn>::get_integration_factor() {
  // TODO: allow more than one channel.
<<<<<<< HEAD
  switch (parameters.get_channels()[0]) {
=======
  switch (parameters.get_four_point_channels()[0]) {
>>>>>>> 20bc03d6
    case PARTICLE_HOLE_TRANSVERSE:
      return -1.;
      break;

    case PARTICLE_HOLE_MAGNETIC:
      return -1.;
      break;

    case PARTICLE_HOLE_CHARGE:
      return -2.;
      break;

    case PARTICLE_PARTICLE_UP_DOWN:
      return 1;
      break;

    default:
      throw std::logic_error(__FUNCTION__);
  }
}

}  // namespace clustermapping
}  // namespace phys
}  // namespace dca

#endif  // DCA_PHYS_DCA_STEP_CLUSTER_MAPPING_COARSEGRAINING_COARSEGRAINING_TP_HPP<|MERGE_RESOLUTION|>--- conflicted
+++ resolved
@@ -80,7 +80,7 @@
   const static int DIMENSION = K_dmn::parameter_type::DIMENSION;
 
 public:
-  coarsegraining_tp(const parameters_type &parameters_ref);
+  coarsegraining_tp(parameters_type& parameters_ref);
 
   // DCA coarsegraining
   template <typename w_dmn_t>
@@ -136,8 +136,8 @@
   double get_integration_factor();
 
 private:
-  const parameters_type& parameters;
-  const concurrency_type& concurrency;
+  parameters_type& parameters;
+  concurrency_type& concurrency;
 
   func::function<scalar_type, q_dmn> w_q;
 
@@ -163,7 +163,7 @@
 };
 
 template <typename parameters_type, typename K_dmn>
-coarsegraining_tp<parameters_type, K_dmn>::coarsegraining_tp(const parameters_type &parameters_ref)
+coarsegraining_tp<parameters_type, K_dmn>::coarsegraining_tp(parameters_type& parameters_ref)
     : BaseClass(parameters_ref),
 
       parameters(parameters_ref),
@@ -206,11 +206,7 @@
   interpolation_matrices<scalar_type, k_HOST, q_plus_Q_dmn>::set_q_idx(Q_ind);
 
   // TODO: allow more than one channel.
-<<<<<<< HEAD
-  switch (parameters.get_channels()[0]) {
-=======
   switch (parameters.get_four_point_channels()[0]) {
->>>>>>> 20bc03d6
     case PARTICLE_HOLE_CHARGE:
     case PARTICLE_HOLE_MAGNETIC:
     case PARTICLE_HOLE_TRANSVERSE: {
@@ -239,11 +235,7 @@
                                                  K_dmn::get_elements(), K_dmn::parameter_type::SHAPE);
 
   // TODO: allow more than one channel.
-<<<<<<< HEAD
-  switch (parameters.get_channels()[0]) {
-=======
   switch (parameters.get_four_point_channels()[0]) {
->>>>>>> 20bc03d6
     case PARTICLE_HOLE_CHARGE:
     case PARTICLE_HOLE_MAGNETIC:
     case PARTICLE_HOLE_TRANSVERSE: {
@@ -631,11 +623,7 @@
   assert(std::abs(w::get_elements()[w1] - elements[w_ind]) < 1.e-6);
 
   // TODO: allow more than one channel.
-<<<<<<< HEAD
-  switch (parameters.get_channels()[0]) {
-=======
   switch (parameters.get_four_point_channels()[0]) {
->>>>>>> 20bc03d6
     case PARTICLE_HOLE_CHARGE:
     case PARTICLE_HOLE_MAGNETIC:
     case PARTICLE_HOLE_TRANSVERSE: {
@@ -663,11 +651,7 @@
         for (int m1 = 0; m1 < b::dmn_size(); m1++) {
           for (int m2 = 0; m2 < b::dmn_size(); m2++) {
             // TODO: allow more than one channel.
-<<<<<<< HEAD
-            switch (parameters.get_channels()[0]) {
-=======
             switch (parameters.get_four_point_channels()[0]) {
->>>>>>> 20bc03d6
               case PARTICLE_HOLE_TRANSVERSE:
                 bubble(n1, n2, m1, m2, q_ind) +=
                     G_q(n1, e_UP, m2, e_UP, q_ind) * G_q_plus_Q(n2, e_UP, m1, e_UP, q_ind);
@@ -701,11 +685,7 @@
 template <typename parameters_type, typename K_dmn>
 double coarsegraining_tp<parameters_type, K_dmn>::get_integration_factor() {
   // TODO: allow more than one channel.
-<<<<<<< HEAD
-  switch (parameters.get_channels()[0]) {
-=======
   switch (parameters.get_four_point_channels()[0]) {
->>>>>>> 20bc03d6
     case PARTICLE_HOLE_TRANSVERSE:
       return -1.;
       break;
